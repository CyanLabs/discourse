--- conflicted
+++ resolved
@@ -271,11 +271,7 @@
     puma (4.3.1)
       nio4r (~> 2.0)
     r2 (0.2.7)
-<<<<<<< HEAD
-    rack (2.0.7)
-=======
     rack (2.0.8)
->>>>>>> ef5d9a6c
     rack-mini-profiler (1.1.4)
       rack (>= 1.2.0)
     rack-openid (1.3.1)
