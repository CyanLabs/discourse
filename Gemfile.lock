GEM
  remote: https://rubygems.org/
  specs:
    actionmailer (5.1.4)
      actionpack (= 5.1.4)
      actionview (= 5.1.4)
      activejob (= 5.1.4)
      mail (~> 2.5, >= 2.5.4)
      rails-dom-testing (~> 2.0)
    actionpack (5.1.4)
      actionview (= 5.1.4)
      activesupport (= 5.1.4)
      rack (~> 2.0)
      rack-test (>= 0.6.3)
      rails-dom-testing (~> 2.0)
      rails-html-sanitizer (~> 1.0, >= 1.0.2)
    actionview (5.1.4)
      activesupport (= 5.1.4)
      builder (~> 3.1)
      erubi (~> 1.4)
      rails-dom-testing (~> 2.0)
      rails-html-sanitizer (~> 1.0, >= 1.0.3)
    active_model_serializers (0.8.3)
      activemodel (>= 3.0)
    activejob (5.1.4)
      activesupport (= 5.1.4)
      globalid (>= 0.3.6)
    activemodel (5.1.4)
      activesupport (= 5.1.4)
    activerecord (5.1.4)
      activemodel (= 5.1.4)
      activesupport (= 5.1.4)
      arel (~> 8.0)
    activesupport (5.1.4)
      concurrent-ruby (~> 1.0, >= 1.0.2)
      i18n (~> 0.7)
      minitest (~> 5.1)
      tzinfo (~> 1.1)
    addressable (2.5.1)
      public_suffix (~> 2.0, >= 2.0.2)
    annotate (2.7.2)
      activerecord (>= 3.2, < 6.0)
      rake (>= 10.4, < 13.0)
    ansi (1.5.0)
    arel (8.0.0)
    ast (2.3.0)
    aws-partitions (1.24.0)
    aws-sdk-core (3.6.0)
      aws-partitions (~> 1.0)
      aws-sigv4 (~> 1.0)
      jmespath (~> 1.0)
    aws-sdk-kms (1.2.0)
      aws-sdk-core (~> 3)
      aws-sigv4 (~> 1.0)
    aws-sdk-s3 (1.4.0)
      aws-sdk-core (~> 3)
      aws-sdk-kms (~> 1)
      aws-sigv4 (~> 1.0)
    aws-sigv4 (1.0.2)
    barber (0.11.2)
      ember-source (>= 1.0, < 3)
      execjs (>= 1.2, < 3)
    better_errors (2.1.1)
      coderay (>= 1.0.0)
      erubis (>= 2.6.6)
      rack (>= 0.9.0)
    binding_of_caller (0.7.2)
      debug_inspector (>= 0.0.1)
    bootsnap (1.0.0)
      msgpack (~> 1.0)
    builder (3.2.3)
    bullet (5.5.1)
      activesupport (>= 3.0.0)
      uniform_notifier (~> 1.10.0)
    byebug (9.0.6)
    certified (1.0.0)
    coderay (1.1.1)
    concurrent-ruby (1.0.5)
    connection_pool (2.2.1)
    cppjieba_rb (0.3.0)
    crack (0.4.3)
      safe_yaml (~> 1.0.0)
    crass (1.0.2)
    debug_inspector (0.0.3)
    diff-lcs (1.3)
    discourse-qunit-rails (0.0.11)
      railties
    discourse_fastimage (2.1.0)
    discourse_image_optim (0.24.5)
      exifr (~> 1.2, >= 1.2.2)
      fspath (~> 3.0)
      image_size (~> 1.5)
      in_threads (~> 1.3)
      progress (~> 3.0, >= 3.0.1)
    email_reply_trimmer (0.1.8)
    ember-data-source (2.2.1)
      ember-source (>= 1.8, < 3.0)
    ember-handlebars-template (0.7.5)
      barber (>= 0.11.0)
      sprockets (>= 3.3, < 4)
    ember-rails (0.18.5)
      active_model_serializers
      ember-data-source (>= 1.0.0.beta.5)
      ember-handlebars-template (>= 0.1.1, < 1.0)
      ember-source (>= 1.1.0)
      jquery-rails (>= 1.0.17)
      railties (>= 3.1)
    ember-source (2.13.3)
    erubi (1.6.1)
    erubis (2.7.0)
    excon (0.56.0)
    execjs (2.7.0)
    exifr (1.2.5)
    fabrication (2.9.8)
    fakeweb (1.3.0)
    faraday (0.11.0)
      multipart-post (>= 1.2, < 3)
    fast_blank (1.0.0)
    fast_xor (1.1.3)
      rake
      rake-compiler
    fast_xs (0.8.0)
    ffi (1.9.18)
    flamegraph (0.9.5)
    foreman (0.84.0)
      thor (~> 0.19.1)
    fspath (3.1.0)
    gc_tracer (1.5.1)
    globalid (0.4.0)
      activesupport (>= 4.2.0)
    guess_html_encoding (0.0.11)
    hashdiff (0.3.4)
    hashie (3.5.5)
    highline (1.7.8)
    hiredis (0.6.1)
    htmlentities (4.3.4)
    http_accept_language (2.0.5)
    i18n (0.8.6)
    image_size (1.5.0)
    in_threads (1.4.0)
    jmespath (1.3.1)
    jquery-rails (4.3.1)
      rails-dom-testing (>= 1, < 3)
      railties (>= 4.2.0)
      thor (>= 0.14, < 2.0)
    jwt (1.5.6)
    kgio (2.11.0)
    libv8 (5.9.211.38.1)
    listen (3.1.5)
      rb-fsevent (~> 0.9, >= 0.9.4)
      rb-inotify (~> 0.9, >= 0.9.7)
      ruby_dep (~> 1.2)
    lograge (0.7.1)
      actionpack (>= 4, < 5.2)
      activesupport (>= 4, < 5.2)
      railties (>= 4, < 5.2)
      request_store (~> 1.0)
    logstash-event (1.2.02)
    logstash-logger (0.25.1)
      logstash-event (~> 1.2)
    logster (1.2.9)
    loofah (2.1.1)
      crass (~> 1.0.2)
      nokogiri (>= 1.5.9)
    lru_redux (1.1.0)
<<<<<<< HEAD
    mail (2.6.6.rc1)
=======
    mail (2.6.6)
>>>>>>> df163cbf
      mime-types (>= 1.16, < 4)
    memory_profiler (0.9.8)
    message_bus (2.1.1)
      rack (>= 1.1.3)
    metaclass (0.0.4)
    method_source (0.8.2)
<<<<<<< HEAD
    mime-types (2.99.3)
    mini_portile2 (2.3.0)
    mini_racer (0.1.9)
      libv8 (~> 5.3)
    minitest (5.10.1)
    mocha (1.1.0)
=======
    mime-types (3.1)
      mime-types-data (~> 3.2015)
    mime-types-data (3.2016.0521)
    mini_mime (0.1.3)
    mini_portile2 (2.3.0)
    mini_racer (0.1.11)
      libv8 (~> 5.7)
    mini_suffix (0.3.0)
      ffi (~> 1.9)
    minitest (5.10.3)
    mocha (1.2.1)
>>>>>>> df163cbf
      metaclass (~> 0.0.1)
    mock_redis (0.17.3)
    moneta (1.0.0)
    msgpack (1.1.0)
    multi_json (1.12.1)
    multi_xml (0.6.0)
    multipart-post (2.0.0)
    mustache (1.0.5)
<<<<<<< HEAD
    netrc (0.11.0)
    nokogiri (1.8.1)
      mini_portile2 (~> 2.3.0)
    nokogumbo (1.4.10)
=======
    nokogiri (1.8.1)
      mini_portile2 (~> 2.3.0)
    nokogumbo (1.4.13)
>>>>>>> df163cbf
      nokogiri
    oauth (0.5.1)
    oauth2 (1.3.1)
      faraday (>= 0.8, < 0.12)
      jwt (~> 1.0)
      multi_json (~> 1.3)
      multi_xml (~> 0.5)
      rack (>= 1.2, < 3)
    oga (2.10)
      ast
      ruby-ll (~> 2.1)
    oj (3.1.0)
    omniauth (1.6.1)
      hashie (>= 3.4.6, < 3.6.0)
      rack (>= 1.6.2, < 3)
    omniauth-facebook (4.0.0)
      omniauth-oauth2 (~> 1.2)
    omniauth-github (1.3.0)
      omniauth (~> 1.5)
      omniauth-oauth2 (>= 1.4.0, < 2.0)
    omniauth-google-oauth2 (0.3.1)
      jwt (~> 1.0)
      multi_json (~> 1.3)
      omniauth (>= 1.1.1)
      omniauth-oauth2 (>= 1.3.1)
    omniauth-instagram (1.0.2)
      omniauth (~> 1)
      omniauth-oauth2 (~> 1)
    omniauth-oauth (1.1.0)
      oauth
      omniauth (~> 1.0)
    omniauth-oauth2 (1.4.0)
      oauth2 (~> 1.0)
      omniauth (~> 1.2)
    omniauth-openid (1.0.1)
      omniauth (~> 1.0)
      rack-openid (~> 1.3.1)
    omniauth-twitter (1.3.0)
      omniauth-oauth (~> 1.1)
      rack
<<<<<<< HEAD
    onebox (1.8.12)
=======
    onebox (1.8.33)
>>>>>>> df163cbf
      fast_blank (>= 1.0.0)
      htmlentities (~> 4.3)
      moneta (~> 1.0)
      multi_json (~> 1.11)
      mustache
      nokogiri (~> 1.7)
      sanitize
    openid-redis-store (0.0.2)
      redis
      ruby-openid
    parallel (1.12.0)
    parser (2.4.0.0)
      ast (~> 2.2)
    pg (0.20.0)
    powerpack (0.1.1)
    progress (3.3.1)
    pry (0.10.4)
      coderay (~> 1.1.0)
      method_source (~> 0.8.1)
      slop (~> 3.4)
    pry-nav (0.2.4)
      pry (>= 0.9.10, < 0.11.0)
    pry-rails (0.3.4)
      pry (>= 0.9.10)
    public_suffix (2.0.5)
    puma (3.9.1)
    r2 (0.2.6)
    rack (2.0.3)
    rack-mini-profiler (0.10.7)
      rack (>= 1.2.0)
    rack-openid (1.3.1)
      rack (>= 1.1.0)
      ruby-openid (>= 2.1.8)
    rack-protection (2.0.0)
      rack
    rack-test (0.7.0)
      rack (>= 1.0, < 3)
    rails-dom-testing (2.0.3)
      activesupport (>= 4.2.0)
      nokogiri (>= 1.6)
    rails-html-sanitizer (1.0.3)
      loofah (~> 2.0)
    rails_multisite (1.1.2)
      activerecord (> 4.2, < 6)
      railties (> 4.2, < 6)
    railties (5.1.4)
      actionpack (= 5.1.4)
      activesupport (= 5.1.4)
      method_source
      rake (>= 0.8.7)
      thor (>= 0.18.1, < 2.0)
    rainbow (2.2.2)
      rake
    raindrops (0.19.0)
    rake (12.1.0)
    rake-compiler (1.0.4)
      rake
    rb-fsevent (0.9.8)
    rb-inotify (0.9.8)
      ffi (>= 0.5.0)
    rbtrace (0.4.8)
      ffi (>= 1.0.6)
      msgpack (>= 0.4.3)
      trollop (>= 1.16.2)
    redis (3.3.5)
    redis-namespace (1.5.3)
      redis (~> 3.0, >= 3.0.4)
    request_store (1.3.2)
    rinku (2.0.2)
    rspec (3.6.0)
      rspec-core (~> 3.6.0)
      rspec-expectations (~> 3.6.0)
      rspec-mocks (~> 3.6.0)
    rspec-core (3.6.0)
      rspec-support (~> 3.6.0)
    rspec-expectations (3.6.0)
      diff-lcs (>= 1.2.0, < 2.0)
      rspec-support (~> 3.6.0)
    rspec-html-matchers (0.9.1)
      nokogiri (~> 1)
      rspec (>= 3.0.0.a, < 4)
    rspec-mocks (3.6.0)
      diff-lcs (>= 1.2.0, < 2.0)
      rspec-support (~> 3.6.0)
    rspec-rails (3.6.1)
      actionpack (>= 3.0)
      activesupport (>= 3.0)
      railties (>= 3.0)
      rspec-core (~> 3.6.0)
      rspec-expectations (~> 3.6.0)
      rspec-mocks (~> 3.6.0)
      rspec-support (~> 3.6.0)
    rspec-support (3.6.0)
    rtlit (0.0.5)
    rubocop (0.51.0)
      parallel (~> 1.10)
      parser (>= 2.3.3.1, < 3.0)
      powerpack (~> 0.1)
      rainbow (>= 2.2.2, < 3.0)
      ruby-progressbar (~> 1.7)
      unicode-display_width (~> 1.0, >= 1.0.1)
    ruby-ll (2.1.2)
      ansi
      ast
    ruby-openid (2.7.0)
    ruby-prof (0.16.2)
    ruby-progressbar (1.9.0)
    ruby-readability (0.7.0)
      guess_html_encoding (>= 0.0.4)
      nokogiri (>= 1.6.0)
    ruby_dep (1.5.0)
    safe_yaml (1.0.4)
    sanitize (4.5.0)
      crass (~> 1.0.2)
      nokogiri (>= 1.4.4)
      nokogumbo (~> 1.4.1)
    sass (3.4.24)
    sassc (1.11.2)
      bundler
      ffi (~> 1.9.6)
      sass (>= 3.3.0)
    seed-fu (2.3.7)
      activerecord (>= 3.1)
      activesupport (>= 3.1)
    shoulda (3.5.0)
      shoulda-context (~> 1.0, >= 1.0.1)
      shoulda-matchers (>= 1.4.1, < 3.0)
    shoulda-context (1.2.2)
    shoulda-matchers (2.8.0)
      activesupport (>= 3.0.0)
    sidekiq (5.0.5)
      concurrent-ruby (~> 1.0)
      connection_pool (~> 2.2, >= 2.2.0)
      rack-protection (>= 1.5.0)
      redis (>= 3.3.4, < 5)
    slop (3.6.0)
    sprockets (3.7.1)
      concurrent-ruby (~> 1.0)
      rack (> 1, < 3)
    sprockets-rails (3.2.0)
      actionpack (>= 4.0)
      activesupport (>= 4.0)
      sprockets (>= 3.0.0)
    stackprof (0.2.10)
    thor (0.19.4)
    thread_safe (0.3.6)
    tilt (2.0.7)
    trollop (2.1.2)
    tzinfo (1.2.3)
      thread_safe (~> 0.1)
    uglifier (3.2.0)
      execjs (>= 0.3.0, < 3)
    unf (0.1.4)
      unf_ext
    unf_ext (0.0.7.4)
    unicode-display_width (1.3.0)
    unicorn (5.3.1)
      kgio (~> 2.6)
      raindrops (~> 0.7)
    uniform_notifier (1.10.0)
    webmock (3.0.1)
      addressable (>= 2.3.6)
      crack (>= 0.3.2)
      hashdiff

PLATFORMS
  ruby

DEPENDENCIES
  actionmailer (~> 5.1)
  actionpack (~> 5.1)
  actionview (~> 5.1)
  active_model_serializers (~> 0.8.3)
  activemodel (~> 5.1)
  activerecord (~> 5.1)
  activesupport (~> 5.1)
  annotate
  aws-sdk-s3
  barber
  better_errors
  binding_of_caller
  bootsnap
  bullet
  byebug
  certified
  cppjieba_rb
  discourse-qunit-rails
  discourse_fastimage
  discourse_image_optim
  email_reply_trimmer (= 0.1.8)
  ember-handlebars-template (= 0.7.5)
  ember-rails (= 0.18.5)
  ember-source
  excon
  execjs
  fabrication (= 2.9.8)
  fakeweb (~> 1.3.0)
  fast_blank
  fast_xor
  fast_xs
  flamegraph
  foreman
  gc_tracer
  highline
  hiredis
  htmlentities
  http_accept_language (~> 2.0.5)
  listen
  lograge
  logstash-event
  logstash-logger
  logster
  lru_redux
  mail
  memory_profiler
  message_bus
  mime-types
  mini_mime
  mini_racer
  mini_suffix
  minitest
  mocha
  mock_redis
  multi_json
  mustache
  nokogiri
  oga
  oj
  omniauth
  omniauth-facebook
  omniauth-github
  omniauth-google-oauth2
  omniauth-instagram
  omniauth-oauth2
  omniauth-openid
  omniauth-twitter
  onebox (= 1.8.33)
  openid-redis-store
  pg
  pry-nav
  pry-rails
  puma
  r2 (~> 0.2.5)
  rack-mini-profiler
  rack-protection
  rails_multisite
  railties (~> 5.1)
  rake
  rb-fsevent
  rb-inotify (~> 0.9)
  rbtrace
  redis
  redis-namespace
  rinku
  rspec
  rspec-html-matchers
  rspec-rails
  rtlit
  rubocop
  ruby-prof
  ruby-readability
  sanitize
  sassc
  seed-fu
  shoulda
  sidekiq
  sprockets-rails
  stackprof
  thor
  tilt
  uglifier
  unf
  unicorn
  webmock

BUNDLED WITH
<<<<<<< HEAD
   1.15.4
=======
   1.16.0
>>>>>>> df163cbf
<|MERGE_RESOLUTION|>--- conflicted
+++ resolved
@@ -163,25 +163,13 @@
       crass (~> 1.0.2)
       nokogiri (>= 1.5.9)
     lru_redux (1.1.0)
-<<<<<<< HEAD
-    mail (2.6.6.rc1)
-=======
     mail (2.6.6)
->>>>>>> df163cbf
       mime-types (>= 1.16, < 4)
     memory_profiler (0.9.8)
     message_bus (2.1.1)
       rack (>= 1.1.3)
     metaclass (0.0.4)
     method_source (0.8.2)
-<<<<<<< HEAD
-    mime-types (2.99.3)
-    mini_portile2 (2.3.0)
-    mini_racer (0.1.9)
-      libv8 (~> 5.3)
-    minitest (5.10.1)
-    mocha (1.1.0)
-=======
     mime-types (3.1)
       mime-types-data (~> 3.2015)
     mime-types-data (3.2016.0521)
@@ -193,7 +181,6 @@
       ffi (~> 1.9)
     minitest (5.10.3)
     mocha (1.2.1)
->>>>>>> df163cbf
       metaclass (~> 0.0.1)
     mock_redis (0.17.3)
     moneta (1.0.0)
@@ -202,16 +189,9 @@
     multi_xml (0.6.0)
     multipart-post (2.0.0)
     mustache (1.0.5)
-<<<<<<< HEAD
-    netrc (0.11.0)
-    nokogiri (1.8.1)
-      mini_portile2 (~> 2.3.0)
-    nokogumbo (1.4.10)
-=======
     nokogiri (1.8.1)
       mini_portile2 (~> 2.3.0)
     nokogumbo (1.4.13)
->>>>>>> df163cbf
       nokogiri
     oauth (0.5.1)
     oauth2 (1.3.1)
@@ -252,11 +232,7 @@
     omniauth-twitter (1.3.0)
       omniauth-oauth (~> 1.1)
       rack
-<<<<<<< HEAD
-    onebox (1.8.12)
-=======
     onebox (1.8.33)
->>>>>>> df163cbf
       fast_blank (>= 1.0.0)
       htmlentities (~> 4.3)
       moneta (~> 1.0)
@@ -533,8 +509,4 @@
   webmock
 
 BUNDLED WITH
-<<<<<<< HEAD
-   1.15.4
-=======
-   1.16.0
->>>>>>> df163cbf
+   1.16.0