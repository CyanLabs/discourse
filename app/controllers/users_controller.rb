--- conflicted
+++ resolved
@@ -620,17 +620,10 @@
 
     User.transaction do
       primary_email = @user.primary_email
-<<<<<<< HEAD
 
       primary_email.email = params[:email]
       primary_email.should_validate_email = true
 
-=======
-
-      primary_email.email = params[:email]
-      primary_email.should_validate_email = true
-
->>>>>>> f698de0b
       if primary_email.save
         @user.email_tokens.create(email: @user.email)
         enqueue_activation_email
