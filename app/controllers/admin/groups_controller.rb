--- conflicted
+++ resolved
@@ -102,11 +102,8 @@
       group.group_users.where(user_id: user.id).update_all(owner: true)
     end
 
-<<<<<<< HEAD
-=======
     Group.reset_counters(group.id, :group_users)
 
->>>>>>> a5d8dfb0
     render json: success_json
   end
 
@@ -117,11 +114,8 @@
     user = User.find(params[:user_id].to_i)
     group.group_users.where(user_id: user.id).update_all(owner: false)
 
-<<<<<<< HEAD
-=======
     Group.reset_counters(group.id, :group_users)
 
->>>>>>> a5d8dfb0
     render json: success_json
   end
 
