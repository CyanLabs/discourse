--- conflicted
+++ resolved
@@ -83,11 +83,7 @@
     # 2. in topic
     if @topic_id
       in_topic = filtered_by_term_users
-<<<<<<< HEAD
-        .where('users.id IN (SELECT user_id FROM posts WHERE topic_id = ? AND post_type = ?)', @topic_id, Post.types[:regular])
-=======
         .where('users.id IN (SELECT user_id FROM posts WHERE topic_id = ? AND post_type = ? AND deleted_at IS NULL)', @topic_id, Post.types[:regular])
->>>>>>> 332266cb
 
       if @searching_user.present?
         in_topic = in_topic.where('users.id <> ?', @searching_user.id)
