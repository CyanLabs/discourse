--- conflicted
+++ resolved
@@ -16,12 +16,8 @@
     @limit = opts[:limit] || 20
     @groups = opts[:groups]
     @guardian = Guardian.new(@searching_user)
-<<<<<<< HEAD
-    @guardian.ensure_can_see_groups!(@groups) if @groups
-=======
     @guardian.ensure_can_see_groups_members! @groups if @groups
     @guardian.ensure_can_see_category! Category.find(@category_id) if @category_id
->>>>>>> baba1cc0
     @guardian.ensure_can_see_topic! Topic.find(@topic_id) if @topic_id
   end
 
