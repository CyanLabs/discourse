require_dependency 'email'
require_dependency 'email_token'
require_dependency 'trust_level'
require_dependency 'pbkdf2'
require_dependency 'discourse'
require_dependency 'post_destroyer'
require_dependency 'user_name_suggester'
require_dependency 'pretty_text'
require_dependency 'url_helper'
require_dependency 'letter_avatar'
require_dependency 'promotion'

class User < ActiveRecord::Base
  include Roleable
  include HasCustomFields

  has_many :posts
  has_many :notifications, dependent: :destroy
  has_many :topic_users, dependent: :destroy
  has_many :category_users, dependent: :destroy
  has_many :topics
  has_many :user_open_ids, dependent: :destroy
  has_many :user_actions, dependent: :destroy
  has_many :post_actions, dependent: :destroy
  has_many :user_badges, -> { where('user_badges.badge_id IN (SELECT id FROM badges WHERE enabled)') }, dependent: :destroy
  has_many :badges, through: :user_badges
  has_many :email_logs, dependent: :delete_all
  has_many :post_timings
  has_many :topic_allowed_users, dependent: :destroy
  has_many :topics_allowed, through: :topic_allowed_users, source: :topic
  has_many :email_tokens, dependent: :destroy
  has_many :views
  has_many :user_visits, dependent: :destroy
  has_many :invites, dependent: :destroy
  has_many :topic_links, dependent: :destroy
  has_many :uploads
  has_many :warnings

  has_one :user_avatar, dependent: :destroy
  has_one :facebook_user_info, dependent: :destroy
  has_one :twitter_user_info, dependent: :destroy
  has_one :github_user_info, dependent: :destroy
  has_one :google_user_info, dependent: :destroy
  has_one :oauth2_user_info, dependent: :destroy
  has_one :user_stat, dependent: :destroy
  has_one :user_profile, dependent: :destroy, inverse_of: :user
  has_one :single_sign_on_record, dependent: :destroy
  belongs_to :approved_by, class_name: 'User'
  belongs_to :primary_group, class_name: 'Group'

  has_many :group_users, dependent: :destroy
  has_many :groups, through: :group_users
  has_many :secure_categories, through: :groups, source: :categories

  has_many :group_managers, dependent: :destroy
  has_many :managed_groups, through: :group_managers, source: :group

  has_many :muted_user_records, class_name: 'MutedUser'
  has_many :muted_users, through: :muted_user_records

  has_one :user_search_data, dependent: :destroy
  has_one :api_key, dependent: :destroy

  belongs_to :uploaded_avatar, class_name: 'Upload'

  delegate :last_sent_email_address, :to => :email_logs

  before_validation :strip_downcase_email

  validates_presence_of :username
  validate :username_validator
  validates :email, presence: true, uniqueness: true
  validates :email, email: true, if: :email_changed?
  validate :password_validator
  validates :name, user_full_name: true, if: :name_changed?
  validates :ip_address, allowed_ip_address: {on: :create, message: :signup_not_allowed}

  after_initialize :add_trust_level

  before_create :set_default_user_preferences

  after_create :create_email_token
  after_create :create_user_stat
  after_create :create_user_profile
  after_create :ensure_in_trust_level_group
  after_create :automatic_group_membership
  after_create :set_default_categories_preferences

  before_save :update_username_lower
  before_save :ensure_password_is_hashed

  after_save :update_tracked_topics
  after_save :clear_global_notice_if_needed
  after_save :refresh_avatar
  after_save :badge_grant
  after_save :expire_old_email_tokens

  before_destroy do
    # These tables don't have primary keys, so destroying them with activerecord is tricky:
    PostTiming.delete_all(user_id: self.id)
    TopicViewItem.delete_all(user_id: self.id)
  end

  # Whether we need to be sending a system message after creation
  attr_accessor :send_welcome_message

  # This is just used to pass some information into the serializer
  attr_accessor :notification_channel_position

  # set to true to optimize creation and save for imports
  attr_accessor :import_mode

  # excluding fake users like the system user or anonymous users
  scope :real, -> { where('id > 0').where('NOT EXISTS(
                     SELECT 1
                     FROM user_custom_fields ucf
                     WHERE
                       ucf.user_id = users.id AND
                       ucf.name = ? AND
                       ucf.value::int > 0
                  )', 'master_id') }

  scope :staff, -> { where("admin OR moderator") }

  # TODO-PERF: There is no indexes on any of these
  # and NotifyMailingListSubscribers does a select-all-and-loop
  # may want to create an index on (active, blocked, suspended_till, mailing_list_mode)?
  scope :blocked, -> { where(blocked: true) }
  scope :not_blocked, -> { where(blocked: false) }
  scope :suspended, -> { where('suspended_till IS NOT NULL AND suspended_till > ?', Time.zone.now) }
  scope :not_suspended, -> { where('suspended_till IS NULL OR suspended_till <= ?', Time.zone.now) }
  scope :activated, -> { where(active: true) }

  module NewTopicDuration
    ALWAYS = -1
    LAST_VISIT = -2
  end

  def self.max_password_length
    200
  end

  def self.username_length
    SiteSetting.min_username_length.to_i..SiteSetting.max_username_length.to_i
  end

  def custom_groups
    groups.where(automatic: false, visible: true)
  end

  def self.username_available?(username)
    lower = username.downcase
    User.where(username_lower: lower).blank? && !SiteSetting.reserved_usernames.split("|").include?(username)
  end

  def effective_locale
    if SiteSetting.allow_user_locale && self.locale.present?
      self.locale
    else
      SiteSetting.default_locale
    end
  end

  EMAIL = %r{([^@]+)@([^\.]+)}

  def self.new_from_params(params)
    user = User.new
    user.name = params[:name]
    user.email = params[:email]
    user.password = params[:password]
    user.username = params[:username]
    user
  end

  def self.suggest_name(email)
    return "" if email.blank?
    name = email.split(/[@\+]/)[0].gsub(".", " ")
    name.titleize
  end

  def self.find_by_username_or_email(username_or_email)
    if username_or_email.include?('@')
      find_by_email(username_or_email)
    else
      find_by_username(username_or_email)
    end
  end

  def self.find_by_email(email)
    find_by(email: Email.downcase(email))
  end

  def self.find_by_username(username)
    find_by(username_lower: username.downcase)
  end


  def enqueue_welcome_message(message_type)
    return unless SiteSetting.send_welcome_message?
    Jobs.enqueue(:send_system_message, user_id: id, message_type: message_type)
  end

  def change_username(new_username, actor=nil)
    UsernameChanger.change(self, new_username, actor)
  end

  def created_topic_count
    stat = user_stat || create_user_stat
    stat.topic_count
  end

  alias_method :topic_count, :created_topic_count

  # tricky, we need our bus to be subscribed from the right spot
  def sync_notification_channel_position
    @unread_notifications_by_type = nil
    self.notification_channel_position = MessageBus.last_id("/notification/#{id}")
  end

  def invited_by
    used_invite = invites.where("redeemed_at is not null").includes(:invited_by).first
    used_invite.try(:invited_by)
  end

  # Approve this user
  def approve(approved_by, send_mail=true)
    self.approved = true

    if approved_by.is_a?(Fixnum)
      self.approved_by_id = approved_by
    else
      self.approved_by = approved_by
    end

    self.approved_at = Time.now

    send_approval_email if save and send_mail
  end

  def self.email_hash(email)
    Digest::MD5.hexdigest(email.strip.downcase)
  end

  def email_hash
    User.email_hash(email)
  end

  def reload
    @unread_notifications = nil
    @unread_total_notifications = nil
    @unread_pms = nil
    super
  end

  def unread_private_messages
    @unread_pms ||=
      begin
        # perf critical, much more efficient than AR
        sql = "
           SELECT COUNT(*) FROM notifications n
           LEFT JOIN topics t ON n.topic_id = t.id
           WHERE
            t.deleted_at IS NULL AND
            n.notification_type = :type AND
            n.user_id = :user_id AND
            NOT read"

        User.exec_sql(sql, user_id: id,
                           type:  Notification.types[:private_message])
            .getvalue(0,0).to_i
      end
  end

  def unread_notifications
    @unread_notifications ||=
      begin
        # perf critical, much more efficient than AR
        sql = "
           SELECT COUNT(*) FROM notifications n
           LEFT JOIN topics t ON n.topic_id = t.id
           WHERE
            t.deleted_at IS NULL AND
            n.notification_type <> :pm AND
            n.user_id = :user_id AND
            NOT read AND
            n.id > :seen_notification_id"

        User.exec_sql(sql, user_id: id,
                           seen_notification_id: seen_notification_id,
                           pm:  Notification.types[:private_message])
            .getvalue(0,0).to_i
      end
  end

  def total_unread_notifications
    @unread_total_notifications ||= notifications.where("read = false").count
  end

  def saw_notification_id(notification_id)
    User.where("id = ? and seen_notification_id < ?", id, notification_id)
        .update_all ["seen_notification_id = ?", notification_id]

    # mark all "badge granted" and "invite accepted" notifications read
    Notification.where('user_id = ? AND NOT read AND notification_type IN (?)', id, [Notification.types[:granted_badge], Notification.types[:invitee_accepted]])
        .update_all ["read = ?", true]
  end

  def publish_notifications_state
    # publish last notification json with the message so we
    # can apply an update
    notification = notifications.visible.order('notifications.id desc').first
    json = NotificationSerializer.new(notification).as_json if notification

    MessageBus.publish("/notification/#{id}",
                       {unread_notifications: unread_notifications,
                        unread_private_messages: unread_private_messages,
                        total_unread_notifications: total_unread_notifications,
                        last_notification: json
                       },
                       user_ids: [id] # only publish the notification to this user
    )
  end

  # A selection of people to autocomplete on @mention
  def self.mentionable_usernames
    User.select(:username).order('last_posted_at desc').limit(20)
  end

  def password=(password)
    # special case for passwordless accounts
    unless password.blank?
      @raw_password = password
      self.auth_token = nil
    end
  end

  def password
    '' # so that validator doesn't complain that a password attribute doesn't exist
  end

  # Indicate that this is NOT a passwordless account for the purposes of validation
  def password_required!
    @password_required = true
  end

  def password_required?
    !!@password_required
  end

  def has_password?
    password_hash.present?
  end

  def password_validator
    PasswordValidator.new(attributes: :password).validate_each(self, :password, @raw_password)
  end

  def confirm_password?(password)
    return false unless password_hash && salt
    self.password_hash == hash_password(password, salt)
  end

  def first_day_user?
    !staff? &&
    trust_level < TrustLevel[2] &&
    created_at >= 24.hours.ago
  end

  def new_user?
    (created_at >= 24.hours.ago || trust_level == TrustLevel[0]) &&
      trust_level < TrustLevel[2] &&
      !staff?
  end

  def seen_before?
    last_seen_at.present?
  end

  def create_visit_record!(date, opts={})
    user_stat.update_column(:days_visited, user_stat.days_visited + 1)
    user_visits.create!(visited_at: date, posts_read: opts[:posts_read] || 0, mobile: opts[:mobile] || false)
  end

  def visit_record_for(date)
    user_visits.find_by(visited_at: date)
  end

  def update_visit_record!(date)
    create_visit_record!(date) unless visit_record_for(date)
  end

  def update_posts_read!(num_posts, opts={})
    now = opts[:at] || Time.zone.now
    _retry = opts[:retry] || false

    if user_visit = visit_record_for(now.to_date)
      user_visit.posts_read += num_posts
      user_visit.mobile = true if opts[:mobile]
      user_visit.save
      user_visit
    else
      begin
        create_visit_record!(now.to_date, posts_read: num_posts, mobile: opts.fetch(:mobile, false))
      rescue ActiveRecord::RecordNotUnique
        if !_retry
          update_posts_read!(num_posts, opts.merge( retry: true ))
        else
          raise
        end
      end
    end
  end

  def update_ip_address!(new_ip_address)
    unless ip_address == new_ip_address || new_ip_address.blank?
      update_column(:ip_address, new_ip_address)
    end
  end

  def update_last_seen!(now=Time.zone.now)
    now_date = now.to_date
    # Only update last seen once every minute
    redis_key = "user:#{id}:#{now_date}"
    return unless $redis.setnx(redis_key, "1")

    $redis.expire(redis_key, SiteSetting.active_user_rate_limit_secs)
    update_previous_visit(now)
    # using update_column to avoid the AR transaction
    update_column(:last_seen_at, now)
  end

  def self.gravatar_template(email)
    email_hash = self.email_hash(email)
    "//www.gravatar.com/avatar/#{email_hash}.png?s={size}&r=pg&d=identicon"
  end

  # Don't pass this up to the client - it's meant for server side use
  # This is used in
  #   - self oneboxes in open graph data
  #   - emails
  def small_avatar_url
    avatar_template_url.gsub("{size}", "45")
  end

  def avatar_template_url
    UrlHelper.schemaless UrlHelper.absolute avatar_template
  end

  def self.default_template(username)
    if SiteSetting.default_avatars.present?
      split_avatars = SiteSetting.default_avatars.split("\n")
      if split_avatars.present?
        hash = username.each_char.reduce(0) do |result, char|
          [((result << 5) - result) + char.ord].pack('L').unpack('l').first
        end

        avatar_template = split_avatars[hash.abs % split_avatars.size]
      end
    else
      "#{Discourse.base_uri}/letter_avatar/#{username.downcase}/{size}/#{LetterAvatar.version}.png"
    end
  end

  def self.avatar_template(username,uploaded_avatar_id)
    return default_template(username) if !uploaded_avatar_id
    username ||= ""
    hostname = RailsMultisite::ConnectionManagement.current_hostname
    UserAvatar.local_avatar_template(hostname, username.downcase, uploaded_avatar_id)
  end

  def self.letter_avatar_template(username)
    "#{Discourse.base_uri}/letter_avatar/#{username.downcase}/{size}/#{LetterAvatar.version}.png"
  end

  def avatar_template
    self.class.avatar_template(username,uploaded_avatar_id)
  end

  # The following count methods are somewhat slow - definitely don't use them in a loop.
  # They might need to be denormalized
  def like_count
    UserAction.where(user_id: id, action_type: UserAction::WAS_LIKED).count
  end

  def like_given_count
    UserAction.where(user_id: id, action_type: UserAction::LIKE).count
  end

  def post_count
    stat = user_stat || create_user_stat
    stat.post_count
  end

  def flags_given_count
    PostAction.where(user_id: id, post_action_type_id: PostActionType.flag_types.values).count
  end

  def warnings_received_count
    warnings.count
  end

  def flags_received_count
    posts.includes(:post_actions).where('post_actions.post_action_type_id' => PostActionType.flag_types.values).count
  end

  def private_topics_count
    topics_allowed.where(archetype: Archetype.private_message).count
  end

  def posted_too_much_in_topic?(topic_id)

    # Does not apply to staff, non-new members or your own topics
    return false if staff? ||
                    (trust_level != TrustLevel[0]) ||
                    Topic.where(id: topic_id, user_id: id).exists?

    last_action_in_topic = UserAction.last_action_in_topic(id, topic_id)
    since_reply = Post.where(user_id: id, topic_id: topic_id)
    since_reply = since_reply.where('id > ?', last_action_in_topic) if last_action_in_topic

    (since_reply.count >= SiteSetting.newuser_max_replies_per_topic)
  end

  def delete_all_posts!(guardian)
    raise Discourse::InvalidAccess unless guardian.can_delete_all_posts? self

    QueuedPost.where(user_id: id).delete_all

    posts.order("post_number desc").each do |p|
      PostDestroyer.new(guardian.user, p).destroy
    end
  end

  def suspended?
    suspended_till && suspended_till > DateTime.now
  end

  def suspend_record
    UserHistory.for(self, :suspend_user).order('id DESC').first
  end

  def suspend_reason
    suspend_record.try(:details) if suspended?
  end

  # Use this helper to determine if the user has a particular trust level.
  # Takes into account admin, etc.
  def has_trust_level?(level)
    raise "Invalid trust level #{level}" unless TrustLevel.valid?(level)
    admin? || moderator? || TrustLevel.compare(trust_level, level)
  end

  # a touch faster than automatic
  def admin?
    admin
  end

  def guardian
    Guardian.new(self)
  end

  def username_format_validator
    UsernameValidator.perform_validation(self, 'username')
  end

  def email_confirmed?
    email_tokens.where(email: email, confirmed: true).present? || email_tokens.empty?
  end

  def activate
    email_token = self.email_tokens.active.first
    if email_token
      EmailToken.confirm(email_token.token)
    else
      self.active = true
      save
    end
  end

  def deactivate
    self.active = false
    save
  end

  def change_trust_level!(level, opts=nil)
    Promotion.new(self).change_trust_level!(level, opts)
  end

  def treat_as_new_topic_start_date
    duration = new_topic_duration_minutes || SiteSetting.default_other_new_topic_duration_minutes.to_i
<<<<<<< HEAD
    [case duration
=======
    times = [case duration
>>>>>>> 53435cf0
      when User::NewTopicDuration::ALWAYS
        created_at
      when User::NewTopicDuration::LAST_VISIT
        previous_visit_at || user_stat.new_since
      else
        duration.minutes.ago
    end, user_stat.new_since, Time.at(SiteSetting.min_new_topics_time).to_datetime]

    times.max
  end

  def readable_name
    return "#{name} (#{username})" if name.present? && name != username
    username
  end

  def badge_count
    user_badges.select('distinct badge_id').count
  end

  def featured_user_badges
    user_badges
        .joins(:badge)
        .order("CASE WHEN badges.id = (SELECT MAX(ub2.badge_id) FROM user_badges ub2
                              WHERE ub2.badge_id IN (#{Badge.trust_level_badge_ids.join(",")}) AND
                                    ub2.user_id = #{self.id}) THEN 1 ELSE 0 END DESC")
        .order('badges.badge_type_id ASC, badges.grant_count ASC')
        .includes(:user, :granted_by, badge: :badge_type)
        .where("user_badges.id in (select min(u2.id)
                  from user_badges u2 where u2.user_id = ? group by u2.badge_id)", id)
        .limit(3)
  end

  def self.count_by_signup_date(start_date, end_date)
    where('created_at >= ? and created_at <= ?', start_date, end_date).group('date(created_at)').order('date(created_at)').count
  end


  def secure_category_ids
    cats = self.admin? ? Category.where(read_restricted: true) : secure_categories.references(:categories)
    cats.pluck('categories.id').sort
  end

  def topic_create_allowed_category_ids
    Category.topic_create_allowed(self.id).select(:id)
  end


  # Flag all posts from a user as spam
  def flag_linked_posts_as_spam
    admin = Discourse.system_user
    topic_links.includes(:post).each do |tl|
      begin
        PostAction.act(admin, tl.post, PostActionType.types[:spam], message: I18n.t('flag_reason.spam_hosts'))
      rescue PostAction::AlreadyActed
        # If the user has already acted, just ignore it
      end
    end
  end

  def has_uploaded_avatar
    uploaded_avatar.present?
  end

  def generate_api_key(created_by)
    if api_key.present?
      api_key.regenerate!(created_by)
      api_key
    else
      ApiKey.create(user: self, key: SecureRandom.hex(32), created_by: created_by)
    end
  end

  def revoke_api_key
    ApiKey.where(user_id: self.id).delete_all
  end

  def find_email
    last_sent_email_address || email
  end

  def tl3_requirements
    @lq ||= TrustLevel3Requirements.new(self)
  end

  def on_tl3_grace_period?
    UserHistory.for(self, :auto_trust_level_change)
      .where('created_at >= ?', SiteSetting.tl3_promotion_min_duration.to_i.days.ago)
      .where(previous_value: TrustLevel[2].to_s)
      .where(new_value: TrustLevel[3].to_s)
      .exists?
  end

  def should_be_redirected_to_top
    redirected_to_top_reason.present?
  end

  def redirected_to_top_reason
    # redirect is enabled
    return unless SiteSetting.redirect_users_to_top_page
    # top must be in the top_menu
    return unless SiteSetting.top_menu =~ /top/i
    # there should be enough topics
    return unless SiteSetting.has_enough_topics_to_redirect_to_top

    if !seen_before? || (trust_level == 0 && !redirected_to_top_yet?)
      update_last_redirected_to_top!
      return I18n.t('redirected_to_top_reasons.new_user')
    elsif last_seen_at < 1.month.ago
      update_last_redirected_to_top!
      return I18n.t('redirected_to_top_reasons.not_seen_in_a_month')
    end

    # no reason
    nil
  end

  def redirected_to_top_yet?
    last_redirected_to_top_at.present?
  end

  def update_last_redirected_to_top!
    key = "user:#{id}:update_last_redirected_to_top"
    delay = SiteSetting.active_user_rate_limit_secs

    # only update last_redirected_to_top_at once every minute
    return unless $redis.setnx(key, "1")
    $redis.expire(key, delay)

    # delay the update
    Jobs.enqueue_in(delay / 2, :update_top_redirection, user_id: self.id, redirected_at: Time.zone.now)
  end

  def refresh_avatar
    return if @import_mode

    avatar = user_avatar || create_user_avatar

    if SiteSetting.automatically_download_gravatars? && !avatar.last_gravatar_download_attempt
      Jobs.enqueue(:update_gravatar, user_id: self.id, avatar_id: avatar.id)
    end

    # mark all the user's quoted posts as "needing a rebake"
    Post.rebake_all_quoted_posts(self.id) if self.uploaded_avatar_id_changed?
  end

  def first_post_created_at
    user_stat.try(:first_post_created_at)
  end

  def associated_accounts
    result = []

    result << "Twitter(#{twitter_user_info.screen_name})" if twitter_user_info
    result << "Facebook(#{facebook_user_info.username})"  if facebook_user_info
    result << "Google(#{google_user_info.email})"         if google_user_info
    result << "Github(#{github_user_info.screen_name})"   if github_user_info

    user_open_ids.each do |oid|
      result << "OpenID #{oid.url[0..20]}...(#{oid.email})"
    end

    result.empty? ? I18n.t("user.no_accounts_associated") : result.join(", ")
  end

  def user_fields
    return @user_fields if @user_fields
    user_field_ids = UserField.pluck(:id)
    if user_field_ids.present?
      @user_fields = {}
      user_field_ids.each do |fid|
        @user_fields[fid.to_s] = custom_fields["user_field_#{fid}"]
      end
    end
    @user_fields
  end

  def title=(val)
    write_attribute(:title, val)
    if !new_record? && user_profile
      user_profile.update_column(:badge_granted_title, false)
    end
  end

  def number_of_deleted_posts
    Post.with_deleted
        .where(user_id: self.id)
        .where.not(deleted_at: nil)
        .count
  end

  def number_of_flagged_posts
    Post.with_deleted
        .where(user_id: self.id)
        .where(id: PostAction.where(post_action_type_id: PostActionType.notify_flag_type_ids)
                             .where(disagreed_at: nil)
                             .select(:post_id))
        .count
  end

  def number_of_flags_given
    PostAction.where(user_id: self.id)
              .where(disagreed_at: nil)
              .where(post_action_type_id: PostActionType.notify_flag_type_ids)
              .count
  end

  def number_of_warnings
    self.warnings.count
  end

  def number_of_suspensions
    UserHistory.for(self, :suspend_user).count
  end

  def create_user_profile
    UserProfile.create(user_id: id)
  end

  def anonymous?
    SiteSetting.allow_anonymous_posting &&
      trust_level >= 1 &&
      custom_fields["master_id"].to_i > 0
  end

  protected

  def badge_grant
    BadgeGranter.queue_badge_grant(Badge::Trigger::UserChange, user: self)
  end

  def expire_old_email_tokens
    if password_hash_changed? && !id_changed?
      email_tokens.where('not expired').update_all(expired: true)
    end
  end

  def update_tracked_topics
    return unless auto_track_topics_after_msecs_changed?
    TrackedTopicsUpdater.new(id, auto_track_topics_after_msecs).call
  end

  def clear_global_notice_if_needed
    if admin && SiteSetting.has_login_hint
      SiteSetting.has_login_hint = false
      SiteSetting.global_notice = ""
    end
  end

  def ensure_in_trust_level_group
    Group.user_trust_level_change!(id, trust_level)
  end

  def automatic_group_membership
    Group.where(automatic: false)
         .where("LENGTH(COALESCE(automatic_membership_email_domains, '')) > 0")
         .each do |group|
      domains = group.automatic_membership_email_domains.gsub('.', '\.')
      if self.email =~ Regexp.new("@(#{domains})$", true)
        group.add(self) rescue ActiveRecord::RecordNotUnique
      end
    end
  end

  def create_user_stat
    stat = UserStat.new(new_since: Time.now)
    stat.user_id = id
    stat.save!
  end

  def create_email_token
    email_tokens.create(email: email)
  end

  def ensure_password_is_hashed
    if @raw_password
      self.salt = SecureRandom.hex(16)
      self.password_hash = hash_password(@raw_password, salt)
    end
  end

  def hash_password(password, salt)
    raise "password is too long" if password.size > User.max_password_length
    Pbkdf2.hash_password(password, salt, Rails.configuration.pbkdf2_iterations, Rails.configuration.pbkdf2_algorithm)
  end

  def add_trust_level
    # there is a possibility we did not load trust level column, skip it
    return unless has_attribute? :trust_level
    self.trust_level ||= SiteSetting.default_trust_level
  end

  def update_username_lower
    self.username_lower = username.downcase
  end

  def strip_downcase_email
    if self.email
      self.email = self.email.strip
      self.email = self.email.downcase
    end
  end

  def username_validator
    username_format_validator || begin
      lower = username.downcase
      existing = User.find_by(username_lower: lower)
      if username_changed? && existing && existing.id != self.id
        errors.add(:username, I18n.t(:'user.username.unique'))
      end
    end
  end

  def send_approval_email
    if SiteSetting.must_approve_users
      Jobs.enqueue(:user_email,
        type: :signup_after_approval,
        user_id: id,
        email_token: email_tokens.first.token
      )
    end
  end

  def set_default_user_preferences
    set_default_email_digest_frequency
    set_default_email_private_messages
    set_default_email_direct
    set_default_email_mailing_list_mode
    set_default_email_always

    set_default_other_new_topic_duration_minutes
    set_default_other_auto_track_topics_after_msecs
    set_default_other_external_links_in_new_tab
    set_default_other_enable_quoting
    set_default_other_dynamic_favicon
    set_default_other_disable_jump_reply
    set_default_other_edit_history_public

    # needed, otherwise the callback chain is broken...
    true
  end

  def set_default_categories_preferences
    values = []

    %w{watching tracking muted}.each do |s|
      category_ids = SiteSetting.send("default_categories_#{s}").split("|")
      category_ids.each do |category_id|
        values << "(#{self.id}, #{category_id}, #{CategoryUser.notification_levels[s.to_sym]})"
      end
    end

    if values.present?
      exec_sql("INSERT INTO category_users (user_id, category_id, notification_level) VALUES #{values.join(",")}")
    end
  end

  # Delete unactivated accounts (without verified email) that are over a week old
  def self.purge_unactivated
    to_destroy = User.where(active: false)
                     .joins('INNER JOIN user_stats AS us ON us.user_id = users.id')
                     .where("created_at < ?", SiteSetting.purge_unactivated_users_grace_period_days.days.ago)
                     .where('NOT admin AND NOT moderator')
                     .limit(100)

    destroyer = UserDestroyer.new(Discourse.system_user)
    to_destroy.each do |u|
      begin
        destroyer.destroy(u, context: I18n.t(:purge_reason))
      rescue Discourse::InvalidAccess, UserDestroyer::PostsExistError
        # if for some reason the user can't be deleted, continue on to the next one
      end
    end
  end

  private

  def previous_visit_at_update_required?(timestamp)
    seen_before? && (last_seen_at < (timestamp - SiteSetting.previous_visit_timeout_hours.hours))
  end

  def update_previous_visit(timestamp)
    update_visit_record!(timestamp.to_date)
    if previous_visit_at_update_required?(timestamp)
      update_column(:previous_visit_at, last_seen_at)
    end
  end

  def set_default_email_digest_frequency
    if has_attribute?(:email_digests)
      if SiteSetting.default_email_digest_frequency.blank?
        self.email_digests = false
      else
        self.email_digests = true
        self.digest_after_days ||= SiteSetting.default_email_digest_frequency.to_i if has_attribute?(:digest_after_days)
      end
    end
  end

  def set_default_email_mailing_list_mode
    self.mailing_list_mode = SiteSetting.default_email_mailing_list_mode if has_attribute?(:mailing_list_mode)
  end

  %w{private_messages direct always}.each do |s|
    define_method("set_default_email_#{s}") do
      self.send("email_#{s}=", SiteSetting.send("default_email_#{s}")) if has_attribute?("email_#{s}")
    end
  end

  %w{new_topic_duration_minutes auto_track_topics_after_msecs}.each do |s|
    define_method("set_default_other_#{s}") do
      self.send("#{s}=", SiteSetting.send("default_other_#{s}").to_i) if has_attribute?(s)
    end
  end

  %w{external_links_in_new_tab enable_quoting dynamic_favicon disable_jump_reply edit_history_public}.each do |s|
    define_method("set_default_other_#{s}") do
      self.send("#{s}=", SiteSetting.send("default_other_#{s}")) if has_attribute?(s)
    end
  end

end

# == Schema Information
#
# Table name: users
#
#  id                            :integer          not null, primary key
#  username                      :string(60)       not null
#  created_at                    :datetime         not null
#  updated_at                    :datetime         not null
#  name                          :string(255)
#  seen_notification_id          :integer          default(0), not null
#  last_posted_at                :datetime
#  email                         :string(256)      not null
#  password_hash                 :string(64)
#  salt                          :string(32)
#  active                        :boolean          default(FALSE), not null
#  username_lower                :string(60)       not null
#  auth_token                    :string(32)
#  last_seen_at                  :datetime
#  admin                         :boolean          default(FALSE), not null
#  last_emailed_at               :datetime
#  email_digests                 :boolean          not null
#  trust_level                   :integer          not null
#  email_private_messages        :boolean          default(TRUE)
#  email_direct                  :boolean          default(TRUE), not null
#  approved                      :boolean          default(FALSE), not null
#  approved_by_id                :integer
#  approved_at                   :datetime
#  digest_after_days             :integer
#  previous_visit_at             :datetime
#  suspended_at                  :datetime
#  suspended_till                :datetime
#  date_of_birth                 :date
#  auto_track_topics_after_msecs :integer
#  views                         :integer          default(0), not null
#  flag_level                    :integer          default(0), not null
#  ip_address                    :inet
#  new_topic_duration_minutes    :integer
#  external_links_in_new_tab     :boolean          not null
#  enable_quoting                :boolean          default(TRUE), not null
#  moderator                     :boolean          default(FALSE)
#  blocked                       :boolean          default(FALSE)
#  dynamic_favicon               :boolean          default(FALSE), not null
#  title                         :string(255)
#  uploaded_avatar_id            :integer
#  email_always                  :boolean          default(FALSE), not null
#  mailing_list_mode             :boolean          default(FALSE), not null
#  locale                        :string(10)
#  primary_group_id              :integer
#  registration_ip_address       :inet
#  last_redirected_to_top_at     :datetime
#  disable_jump_reply            :boolean          default(FALSE), not null
#  edit_history_public           :boolean          default(FALSE), not null
#  trust_level_locked            :boolean          default(FALSE), not null
#
# Indexes
#
#  index_users_on_auth_token      (auth_token)
#  index_users_on_last_posted_at  (last_posted_at)
#  index_users_on_last_seen_at    (last_seen_at)
#  index_users_on_username        (username) UNIQUE
#  index_users_on_username_lower  (username_lower) UNIQUE
#<|MERGE_RESOLUTION|>--- conflicted
+++ resolved
@@ -588,11 +588,8 @@
 
   def treat_as_new_topic_start_date
     duration = new_topic_duration_minutes || SiteSetting.default_other_new_topic_duration_minutes.to_i
-<<<<<<< HEAD
-    [case duration
-=======
+
     times = [case duration
->>>>>>> 53435cf0
       when User::NewTopicDuration::ALWAYS
         created_at
       when User::NewTopicDuration::LAST_VISIT
