--- conflicted
+++ resolved
@@ -98,8 +98,6 @@
     result = Post.includes(:user, :topic, topic: :category)
                  .references(:posts, :topics, :category)
                  .where(user_id: user_ids)
-<<<<<<< HEAD
-=======
                  .where('topics.archetype <> ?', Archetype.private_message)
                  .where(post_type: Post.types[:regular])
 
@@ -124,7 +122,6 @@
     result = Post.joins(:group_mentions)
                  .includes(:user, :topic, topic: :category)
                  .references(:posts, :topics, :category)
->>>>>>> a5d8dfb0
                  .where('topics.archetype <> ?', Archetype.private_message)
                  .where(post_type: Post.types[:regular])
                  .where('group_mentions.group_id = ?', self.id)
