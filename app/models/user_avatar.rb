require_dependency 'letter_avatar'
require_dependency 'upload_creator'

class UserAvatar < ActiveRecord::Base
  belongs_to :user
  belongs_to :gravatar_upload, class_name: 'Upload'
  belongs_to :custom_upload, class_name: 'Upload'

  def contains_upload?(id)
    gravatar_upload_id == id || custom_upload_id == id
  end

  def update_gravatar!
    DistributedMutex.synchronize("update_gravatar_#{user_id}") do
      begin
        self.update!(last_gravatar_download_attempt: Time.now)

        max = Discourse.avatar_sizes.max
        email_hash = user_id == Discourse::SYSTEM_USER_ID ? User.email_hash("info@discourse.org") : user.email_hash
        gravatar_url = "https://www.gravatar.com/avatar/#{email_hash}.png?s=#{max}&d=404"

        # follow redirects in case gravatar change rules on us
        tempfile = FileHelper.download(
          gravatar_url,
          max_file_size: SiteSetting.max_image_size_kb.kilobytes,
          tmp_file_name: "gravatar",
          skip_rate_limit: true,
          verbose: false,
          follow_redirect: true
        )

        if tempfile
          ext = File.extname(tempfile)
          ext = '.png' if ext.blank?

          upload = UploadCreator.new(
            tempfile,
            "gravatar#{ext}",
            origin: gravatar_url,
            type: "avatar"
          ).create_for(user_id)

          if gravatar_upload_id != upload.id
            User.transaction do
              if gravatar_upload_id && user.uploaded_avatar_id == gravatar_upload_id
                user.update!(uploaded_avatar_id: upload.id)
              end

<<<<<<< HEAD
              self.gravatar_upload = upload
              save!
=======
              self.update!(gravatar_upload: upload)
>>>>>>> 6bfd2b6e
            end
          end
        end
      rescue OpenURI::HTTPError => e
        if e.io&.status[0].to_i != 404
          raise e
        end
      ensure
        tempfile&.close!
      end
    end
  end

  def self.local_avatar_url(hostname, username, upload_id, size)
    self.local_avatar_template(hostname, username, upload_id).gsub("{size}", size.to_s)
  end

  def self.local_avatar_template(hostname, username, upload_id)
    version = self.version(upload_id)
    "#{Discourse.base_uri}/user_avatar/#{hostname}/#{username}/{size}/#{version}.png"
  end

  def self.external_avatar_url(user_id, upload_id, size)
    self.external_avatar_template(user_id, upload_id).gsub("{size}", size.to_s)
  end

  def self.external_avatar_template(user_id, upload_id)
    version = self.version(upload_id)
    "#{Discourse.store.absolute_base_url}/avatars/#{user_id}/{size}/#{version}.png"
  end

  def self.version(upload_id)
    "#{upload_id}_#{OptimizedImage::VERSION}"
  end

  def self.import_url_for_user(avatar_url, user, options = nil)
    tempfile = FileHelper.download(
      avatar_url,
      max_file_size: SiteSetting.max_image_size_kb.kilobytes,
      tmp_file_name: "sso-avatar",
      follow_redirect: true
    )

    return unless tempfile

    ext = FastImage.type(tempfile).to_s
    tempfile.rewind

    upload = UploadCreator.new(tempfile, "external-avatar." + ext, origin: avatar_url, type: "avatar").create_for(user.id)

    user.create_user_avatar! unless user.user_avatar

    if !user.user_avatar.contains_upload?(upload.id)
      user.user_avatar.update!(custom_upload_id: upload.id)
      override_gravatar = !options || options[:override_gravatar]

      if user.uploaded_avatar_id.nil? ||
          !user.user_avatar.contains_upload?(user.uploaded_avatar_id) ||
          override_gravatar

        user.update!(uploaded_avatar_id: upload.id)
      end
    end

  rescue Net::ReadTimeout, OpenURI::HTTPError
    # skip saving, we are not connected to the net
  ensure
    tempfile.close! if tempfile && tempfile.respond_to?(:close!)
  end

  def self.ensure_consistency!
    DB.exec <<~SQL
      UPDATE user_avatars
      SET gravatar_upload_id = NULL
      WHERE gravatar_upload_id IN (
        SELECT u1.gravatar_upload_id FROM user_avatars u1
        LEFT JOIN uploads up
          ON u1.gravatar_upload_id = up.id
        WHERE u1.gravatar_upload_id IS NOT NULL AND
          up.id IS NULL
      )
    SQL

    DB.exec <<~SQL
      UPDATE user_avatars
      SET custom_upload_id = NULL
      WHERE custom_upload_id IN (
        SELECT u1.custom_upload_id FROM user_avatars u1
        LEFT JOIN uploads up
          ON u1.custom_upload_id = up.id
        WHERE u1.custom_upload_id IS NOT NULL AND
          up.id IS NULL
      )
    SQL
  end
end

# == Schema Information
#
# Table name: user_avatars
#
#  id                             :integer          not null, primary key
#  user_id                        :integer          not null
#  custom_upload_id               :integer
#  gravatar_upload_id             :integer
#  last_gravatar_download_attempt :datetime
#  created_at                     :datetime         not null
#  updated_at                     :datetime         not null
#
# Indexes
#
#  index_user_avatars_on_custom_upload_id    (custom_upload_id)
#  index_user_avatars_on_gravatar_upload_id  (gravatar_upload_id)
#  index_user_avatars_on_user_id             (user_id)
#<|MERGE_RESOLUTION|>--- conflicted
+++ resolved
@@ -46,12 +46,7 @@
                 user.update!(uploaded_avatar_id: upload.id)
               end
 
-<<<<<<< HEAD
-              self.gravatar_upload = upload
-              save!
-=======
               self.update!(gravatar_upload: upload)
->>>>>>> 6bfd2b6e
             end
           end
         end
