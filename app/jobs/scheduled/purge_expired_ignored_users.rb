--- conflicted
+++ resolved
@@ -6,10 +6,6 @@
 
     def execute(args)
       IgnoredUser.where("expiring_at <= ?", Time.zone.now).delete_all
-<<<<<<< HEAD
-      IgnoredUser.where("created_at <= ? AND expiring_at IS NULL", 4.months.ago).delete_all
-=======
->>>>>>> bd3b1cb9
     end
   end
 end