/* eslint-disable */

// Any IE only polyfill should be moved in discourse-internet-explorer plugin

// https://developer.mozilla.org/en-US/docs/Web/JavaScript/Reference/Global_Objects/RegExp/flags#Polyfill
// IE and EDGE
if (RegExp.prototype.flags === undefined) {
  Object.defineProperty(RegExp.prototype, "flags", {
    configurable: true,
    get: function() {
      return this.toString().match(/[gimsuy]*$/)[0];
    }
  });
}

<<<<<<< HEAD
// https://developer.mozilla.org/en-US/docs/Web/JavaScript/Reference/Global_Objects/Array/from
// Production steps of ECMA-262, Edition 6, 22.1.2.1
if (!Array.from) {
  Array.from = (function() {
    var toStr = Object.prototype.toString;
    var isCallable = function(fn) {
      return typeof fn === "function" || toStr.call(fn) === "[object Function]";
    };
    var toInteger = function(value) {
      var number = Number(value);
      if (isNaN(number)) {
        return 0;
      }
      if (number === 0 || !isFinite(number)) {
        return number;
      }
      return (number > 0 ? 1 : -1) * Math.floor(Math.abs(number));
    };
    var maxSafeInteger = Math.pow(2, 53) - 1;
    var toLength = function(value) {
      var len = toInteger(value);
      return Math.min(Math.max(len, 0), maxSafeInteger);
    };

    // The length property of the from method is 1.
    return function from(arrayLike /*, mapFn, thisArg */) {
      // 1. Let C be the this value.
      var C = this;

      // 2. Let items be ToObject(arrayLike).
      var items = Object(arrayLike);

      // 3. ReturnIfAbrupt(items).
      if (arrayLike == null) {
        throw new TypeError(
          "Array.from requires an array-like object - not null or undefined"
        );
      }

      // 4. If mapfn is undefined, then let mapping be false.
      var mapFn = arguments.length > 1 ? arguments[1] : void undefined;
      var T;
      if (typeof mapFn !== "undefined") {
        // 5. else
        // 5. a If IsCallable(mapfn) is false, throw a TypeError exception.
        if (!isCallable(mapFn)) {
          throw new TypeError(
            "Array.from: when provided, the second argument must be a function"
          );
        }

        // 5. b. If thisArg was supplied, let T be thisArg; else let T be undefined.
        if (arguments.length > 2) {
          T = arguments[2];
        }
      }

      // 10. Let lenValue be Get(items, "length").
      // 11. Let len be ToLength(lenValue).
      var len = toLength(items.length);

      // 13. If IsConstructor(C) is true, then
      // 13. a. Let A be the result of calling the [[Construct]] internal method
      // of C with an argument list containing the single item len.
      // 14. a. Else, Let A be ArrayCreate(len).
      var A = isCallable(C) ? Object(new C(len)) : new Array(len);

      // 16. Let k be 0.
      var k = 0;
      // 17. Repeat, while k < len… (also steps a - h)
      var kValue;
      while (k < len) {
        kValue = items[k];
        if (mapFn) {
          A[k] =
            typeof T === "undefined"
              ? mapFn(kValue, k)
              : mapFn.call(T, kValue, k);
        } else {
          A[k] = kValue;
        }
        k += 1;
      }
      // 18. Let putStatus be Put(A, "length", len, true).
      A.length = len;
      // 20. Return A.
      return A;
    };
  })();
=======
// https://github.com/uxitten/polyfill/blob/master/string.polyfill.js
// https://developer.mozilla.org/en-US/docs/Web/JavaScript/Reference/Global_Objects/String/padStart
if (!String.prototype.padStart) {
  String.prototype.padStart = function padStart(targetLength, padString) {
    targetLength = targetLength >> 0; //truncate if number, or convert non-number to 0;
    padString = String(typeof padString !== "undefined" ? padString : " ");
    if (this.length >= targetLength) {
      return String(this);
    } else {
      targetLength = targetLength - this.length;
      if (targetLength > padString.length) {
        padString += padString.repeat(targetLength / padString.length); //append to original to ensure we are longer than needed
      }
      return padString.slice(0, targetLength) + String(this);
    }
  };
}

// https://github.com/uxitten/polyfill/blob/master/string.polyfill.js
// https://developer.mozilla.org/en-US/docs/Web/JavaScript/Reference/Global_Objects/String/padEnd
if (!String.prototype.padEnd) {
  String.prototype.padEnd = function padEnd(targetLength, padString) {
    targetLength = targetLength >> 0; //floor if number or convert non-number to 0;
    padString = String(typeof padString !== "undefined" ? padString : " ");
    if (this.length > targetLength) {
      return String(this);
    } else {
      targetLength = targetLength - this.length;
      if (targetLength > padString.length) {
        padString += padString.repeat(targetLength / padString.length); //append to original to ensure we are longer than needed
      }
      return String(this) + padString.slice(0, targetLength);
    }
  };
>>>>>>> baba1cc0
}

/* eslint-enable */<|MERGE_RESOLUTION|>--- conflicted
+++ resolved
@@ -13,97 +13,6 @@
   });
 }
 
-<<<<<<< HEAD
-// https://developer.mozilla.org/en-US/docs/Web/JavaScript/Reference/Global_Objects/Array/from
-// Production steps of ECMA-262, Edition 6, 22.1.2.1
-if (!Array.from) {
-  Array.from = (function() {
-    var toStr = Object.prototype.toString;
-    var isCallable = function(fn) {
-      return typeof fn === "function" || toStr.call(fn) === "[object Function]";
-    };
-    var toInteger = function(value) {
-      var number = Number(value);
-      if (isNaN(number)) {
-        return 0;
-      }
-      if (number === 0 || !isFinite(number)) {
-        return number;
-      }
-      return (number > 0 ? 1 : -1) * Math.floor(Math.abs(number));
-    };
-    var maxSafeInteger = Math.pow(2, 53) - 1;
-    var toLength = function(value) {
-      var len = toInteger(value);
-      return Math.min(Math.max(len, 0), maxSafeInteger);
-    };
-
-    // The length property of the from method is 1.
-    return function from(arrayLike /*, mapFn, thisArg */) {
-      // 1. Let C be the this value.
-      var C = this;
-
-      // 2. Let items be ToObject(arrayLike).
-      var items = Object(arrayLike);
-
-      // 3. ReturnIfAbrupt(items).
-      if (arrayLike == null) {
-        throw new TypeError(
-          "Array.from requires an array-like object - not null or undefined"
-        );
-      }
-
-      // 4. If mapfn is undefined, then let mapping be false.
-      var mapFn = arguments.length > 1 ? arguments[1] : void undefined;
-      var T;
-      if (typeof mapFn !== "undefined") {
-        // 5. else
-        // 5. a If IsCallable(mapfn) is false, throw a TypeError exception.
-        if (!isCallable(mapFn)) {
-          throw new TypeError(
-            "Array.from: when provided, the second argument must be a function"
-          );
-        }
-
-        // 5. b. If thisArg was supplied, let T be thisArg; else let T be undefined.
-        if (arguments.length > 2) {
-          T = arguments[2];
-        }
-      }
-
-      // 10. Let lenValue be Get(items, "length").
-      // 11. Let len be ToLength(lenValue).
-      var len = toLength(items.length);
-
-      // 13. If IsConstructor(C) is true, then
-      // 13. a. Let A be the result of calling the [[Construct]] internal method
-      // of C with an argument list containing the single item len.
-      // 14. a. Else, Let A be ArrayCreate(len).
-      var A = isCallable(C) ? Object(new C(len)) : new Array(len);
-
-      // 16. Let k be 0.
-      var k = 0;
-      // 17. Repeat, while k < len… (also steps a - h)
-      var kValue;
-      while (k < len) {
-        kValue = items[k];
-        if (mapFn) {
-          A[k] =
-            typeof T === "undefined"
-              ? mapFn(kValue, k)
-              : mapFn.call(T, kValue, k);
-        } else {
-          A[k] = kValue;
-        }
-        k += 1;
-      }
-      // 18. Let putStatus be Put(A, "length", len, true).
-      A.length = len;
-      // 20. Return A.
-      return A;
-    };
-  })();
-=======
 // https://github.com/uxitten/polyfill/blob/master/string.polyfill.js
 // https://developer.mozilla.org/en-US/docs/Web/JavaScript/Reference/Global_Objects/String/padStart
 if (!String.prototype.padStart) {
@@ -138,7 +47,6 @@
       return String(this) + padString.slice(0, targetLength);
     }
   };
->>>>>>> baba1cc0
 }
 
 /* eslint-enable */