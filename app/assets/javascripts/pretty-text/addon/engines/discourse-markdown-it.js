--- conflicted
+++ resolved
@@ -111,7 +111,6 @@
 // block bb code ruler for parsing of quotes / code / polls
 function _setupBlockBBCode(md) {
   md.block.bbcode = { ruler: new Ruler() };
-  md.block.bbcodedatchatboi = { ruler: new Ruler() };
 }
 
 // inline bbcode ruler for parsing of spoiler tags, discourse-chart etc
@@ -554,29 +553,7 @@
   opts.pluginCallbacks = pluginCallbacks;
   opts.allowListed = allowListed;
 
-<<<<<<< HEAD
-  pluginCallbacks.forEach(([feature, callback]) => {
-    if (opts.discourse.features[feature]) {
-      if (feature === "discourse-chat-transcript") {
-        // debugger
-      }
-      opts.engine.use(callback);
-    }
-  });
-
-  // top level markdown it notifier
-  opts.markdownIt = true;
-  opts.setup = true;
-
-  if (!opts.discourse.sanitizer || !opts.sanitizer) {
-    const allowLister = new AllowLister(opts.discourse);
-
-    allowListed.forEach(([feature, info]) => {
-      allowLister.allowListFeature(feature, info);
-    });
-=======
   _setupMarkdownEngine(opts, opts.discourse.features);
->>>>>>> 543279ea
 
   customMarkdownEngineCallbacks.forEach(([, callback]) => {
     callback(opts, (engineOpts, afterBuild) =>
