import {
  acceptance,
  queryAll,
  visible,
} from "discourse/tests/helpers/qunit-helpers";
import { click, currentURL, fillIn, visit } from "@ember/test-helpers";
import DiscourseURL from "discourse/lib/url";
import selectKit from "discourse/tests/helpers/select-kit-helper";
import sinon from "sinon";
import { test } from "qunit";

acceptance("Category Edit", function (needs) {
  needs.user();
  needs.settings({ email_in: true });

  test("Editing the category", async function (assert) {
    await visit("/c/bug");

    await click("button.edit-category");
    assert.strictEqual(
      currentURL(),
      "/c/bug/edit/general",
      "it jumps to the correct screen"
    );

    assert.strictEqual(
      queryAll(".category-breadcrumb .badge-category").text(),
      "bug"
    );
    assert.strictEqual(
      queryAll(".category-color-editor .badge-category").text(),
      "bug"
    );
    await fillIn("input.category-name", "testing");
    assert.strictEqual(
      queryAll(".category-color-editor .badge-category").text(),
      "testing"
    );

    await fillIn(".edit-text-color input", "ff0000");

    await click(".edit-category-topic-template");
    await fillIn(".d-editor-input", "this is the new topic template");

    await click("#save-category");
    assert.strictEqual(
      currentURL(),
      "/c/bug/edit/general",
      "it stays on the edit screen"
    );

    await visit("/c/bug/edit/settings");
    const searchPriorityChooser = selectKit("#category-search-priority");
    await searchPriorityChooser.expand();
    await searchPriorityChooser.selectRowByValue(1);

    await click("#save-category");
    assert.strictEqual(
      currentURL(),
      "/c/bug/edit/settings",
      "it stays on the edit screen"
    );

    sinon.stub(DiscourseURL, "routeTo");

    await click(".edit-category-security a");
    assert.ok(
      DiscourseURL.routeTo.calledWith("/c/bug/edit/security"),
      "tab routing works"
    );
  });

  test("Index Route", async function (assert) {
    await visit("/c/bug/edit");
    assert.strictEqual(
      currentURL(),
      "/c/bug/edit/general",
      "it redirects to the general tab"
    );
  });

  test("Slugless Route", async function (assert) {
    await visit("/c/1-category/edit");
    assert.strictEqual(
      currentURL(),
      "/c/1-category/edit/general",
      "it goes to the general tab"
    );
    assert.strictEqual(queryAll("input.category-name").val(), "bug");
  });

  test("Error Saving", async function (assert) {
    await visit("/c/bug/edit/settings");
    await fillIn(".email-in", "duplicate@example.com");
    await click("#save-category");

    assert.ok(visible(".bootbox"));
    assert.strictEqual(
      queryAll(".bootbox .modal-body").html(),
      "duplicate email"
    );

    await click(".bootbox .btn-primary");
    assert.ok(!visible(".bootbox"));
  });

  test("Subcategory list settings", async function (assert) {
    await visit("/c/bug/edit/settings");

    assert.ok(
      !visible(".subcategory-list-style-field"),
      "subcategory list style isn't visible by default"
    );

    await click(".show-subcategory-list-field input[type=checkbox]");

    assert.ok(
      visible(".subcategory-list-style-field"),
      "subcategory list style is shown if show subcategory list is checked"
    );

    await visit("/c/bug/edit/general");

    const categoryChooser = selectKit(
      ".edit-category-tab-general .category-chooser"
    );
    await categoryChooser.expand();
    await categoryChooser.selectRowByValue(3);

    await visit("/c/bug/edit/settings");

    assert.ok(
      !visible(".show-subcategory-list-field"),
      "show subcategory list isn't visible for child categories"
    );
    assert.ok(
      !visible(".subcategory-list-style-field"),
      "subcategory list style isn't visible for child categories"
    );
  });
});

acceptance("Category Edit - no permission to edit", function (needs) {
  needs.user();
  needs.pretender((server, helper) => {
    server.get("/c/bug/find_by_slug.json", () => {
      return helper.response(200, {
        category: {
          id: 1,
          name: "bug",
          color: "e9dd00",
          text_color: "000000",
          slug: "bug",
          can_edit: false,
        },
      });
    });
  });

  test("returns 404", async function (assert) {
    await visit("/c/bug/edit");
<<<<<<< HEAD
    assert.equal(currentURL(), "/404");
=======
    assert.strictEqual(currentURL(), "/404");
>>>>>>> 332266cb
  });
});<|MERGE_RESOLUTION|>--- conflicted
+++ resolved
@@ -159,10 +159,6 @@
 
   test("returns 404", async function (assert) {
     await visit("/c/bug/edit");
-<<<<<<< HEAD
-    assert.equal(currentURL(), "/404");
-=======
     assert.strictEqual(currentURL(), "/404");
->>>>>>> 332266cb
   });
 });