--- conflicted
+++ resolved
@@ -1122,13 +1122,10 @@
     });
   });
 
-<<<<<<< HEAD
-=======
   pretender.get("/tag_groups/filter/search", () =>
     response(fixturesByUrl["/tag_groups/filter/search"])
   );
 
->>>>>>> 7c27c839
   pretender.get("/c/:id/visible_groups.json", () => response({ groups: [] }));
 }
 
