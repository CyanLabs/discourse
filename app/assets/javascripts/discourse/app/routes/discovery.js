--- conflicted
+++ resolved
@@ -7,11 +7,7 @@
 import User from "discourse/models/user";
 import { scrollTop } from "discourse/mixins/scroll-top";
 import { setTopicList } from "discourse/lib/topic-list-tracker";
-<<<<<<< HEAD
-=======
-import Site from "discourse/models/site";
 import { action } from "@ember/object";
->>>>>>> e245839c
 
 export default DiscourseRoute.extend(OpenComposer, {
   queryParams: {
