<div class="control-group pref-username">
  <label class="control-label">{{i18n 'user.username.title'}}</label>
  <div class="controls">
    <span class='static'>{{model.username}}</span>
    {{#if model.can_edit_username}}
      {{#link-to "preferences.username" class="btn btn-default btn-small btn-icon pad-left no-text"}}
      {{d-icon "pencil-alt"}} {{/link-to}}
    {{/if}}
  </div>
  {{#if siteSettings.enable_mentions}}
    <div class='instructions'>
      {{{i18n 'user.username.short_instructions' username=model.username}}}
    </div>
  {{/if}}
</div>

{{#unless siteSettings.sso_overrides_avatar}}
  <div class="control-group pref-avatar">
    <label class="control-label" id="profile-picture">{{i18n 'user.avatar.title'}}</label>
    <div class="controls">
      {{! we want the "huge" version even though we're downsizing it in CSS }}
      {{bound-avatar model "huge"}}
      {{d-button action=(route-action "showAvatarSelector") actionParam=model class="btn-default pad-left" icon="pencil-alt"}}
    </div>
  </div>
{{/unless}}

{{#if canEditName}}
  <div class="control-group pref-name">
    <label class="control-label">{{i18n 'user.name.title'}}</label>
    <div class="controls">
      {{#if model.can_edit_name}}
        {{text-field value=newNameInput classNames="input-xxlarge" maxlength="255"}}
      {{else}}
        <span class='static'>{{model.name}}</span>
      {{/if}}
    </div>
    <div class='instructions'>
      {{nameInstructions}}
    </div>
  </div>
{{/if}}

{{#if canCheckEmails}}
  <div class="control-group pref-email">
    <label class="control-label">{{i18n 'user.email.title'}}</label>
    {{#if model.email}}
      <div class="controls">
        <span class='static'>{{model.email}}</span>
        {{#if model.can_edit_email}}
          {{#link-to "preferences.email" class="btn btn-default btn-small btn-icon pad-left no-text"}}{{d-icon "pencil-alt"}}{{/link-to}}
        {{/if}}
      </div>
      <div class='instructions'>
        {{#if siteSettings.sso_overrides_email}}
          {{i18n 'user.email.sso_override_instructions'}}
        {{/if}}
        {{i18n 'user.email.instructions'}}
      </div>
    {{else}}
      <div class="controls">
        {{d-button action=(route-action "checkEmail") class="btn-default" actionParam=model title="admin.users.check_email.title" icon="far-envelope" label="admin.users.check_email.text"}}
      </div>
    {{/if}}
  </div>
{{/if}}

{{#if canChangePassword}}
<div class="control-group pref-password">
  <label class="control-label">{{i18n 'user.password.title'}}</label>
  <div class="controls">
    <a href {{action "changePassword"}} class='btn btn-default'>
      {{d-icon "envelope"}}
      {{#if model.no_password}}
        {{i18n 'user.change_password.set_password'}}
      {{else}}
        {{i18n 'user.change_password.action'}}
      {{/if}}
    </a>

    {{passwordProgress}}
  </div>
</div>

<div class="control-group pref-second-factor">
  <label class="control-label">{{i18n 'user.second_factor.title'}}</label>
  {{#unless model.second_factor_enabled}}
    <label>
        {{i18n 'user.second_factor.short_description'}}
    </label>
  {{/unless}}
  <div class="controls pref-second-factor">
    {{#if isCurrentUser}}
      {{#link-to "preferences.second-factor" class="btn btn-default"}}
        {{d-icon "lock"}} <span>{{i18n 'user.second_factor.enable'}}</span>
      {{/link-to}}
    {{/if}}
  </div>
</div>
{{/if}}

{{#if canUpdateAssociatedAccounts}}
  <div class="control-group pref-associated-accounts">
    <label class="control-label">{{i18n 'user.associated_accounts.title'}}</label>
    {{#if associatedAccountsLoaded}}
      <table>
<<<<<<< HEAD
      {{#each authProviders as |authProvider|}}
        <tr>
          <td>{{authProvider.method.prettyName}}</td>

          {{#if authProvider.account}}
            <td>{{authProvider.account.description}}</td>
            <td>
              {{#if authProvider.method.can_revoke}}
                {{d-button action=(action "revokeAccount") actionParam=authProvider.account title="user.associated_accounts.revoke" class="btn-danger no-text" icon="trash-alt" disabled=(get revoking authProvider.method.name) }}
              {{/if}}
            </td>
          {{else}}
            <td colspan=2>
              {{#if authProvider.method.can_connect}}
                {{d-button action=(action "connectAccount") actionParam=authProvider.method label="user.associated_accounts.connect" class="btn-default" icon="plug" disabled=disableConnectButtons}}
              {{else}}
                {{i18n 'user.associated_accounts.not_connected'}}
              {{/if}}
              </td>
          {{/if}}

        </tr>
      {{/each}}
=======
        <tbody>
          {{#each authProviders as |authProvider|}}
            {{#if authProvider.account}}
              <tr class="{{dasherize authProvider.method.name}} account-connected">
                <td>{{authProvider.method.prettyName}}</td>
                  <td>{{authProvider.account.description}}</td>
                  <td>
                    {{#if authProvider.method.can_revoke}}
                      {{d-button action=(action "revokeAccount") actionParam=authProvider.account title="user.associated_accounts.revoke" class="btn-danger no-text" icon="trash-alt" disabled=(get revoking authProvider.method.name) }}
                    {{/if}}
                  </td>
              </tr>
            {{else}}
              <tr class="{{dasherize authProvider.method.name}}">
                <td>{{authProvider.method.prettyName}}</td>
                  <td colspan=2>
                    {{#if authProvider.method.can_connect}}
                      {{d-button action=(action "connectAccount") actionParam=authProvider.method label="user.associated_accounts.connect" class="btn-default" icon="plug" disabled=disableConnectButtons}}
                    {{else}}
                      {{i18n 'user.associated_accounts.not_connected'}}
                    {{/if}}
                  </td>
              </tr>
            {{/if}}
          {{/each}}
        </tbody>
>>>>>>> baba1cc0
      </table>
    {{else}}
      <div class="controls">
        {{d-button action=(route-action "checkEmail") actionParam=model title="admin.users.check_email.title" icon="far-envelope" label="admin.users.check_email.text"}}
      </div>
    {{/if}}
  </div>
{{/if}}

{{#if canSelectTitle}}
  <div class="control-group pref-title">
    <label class="control-label">{{i18n 'user.title.title'}}</label>
    <div class="controls">
      {{combo-box
        value=newTitleInput
        content=model.availableTitles
        none="user.title.none"
        onChange=(action (mut newTitleInput))
      }}
    </div>
  </div>
{{/if}}

{{#if canSelectPrimaryGroup}}
  <div class="control-group pref-primary-group">
    <label class="control-label">{{i18n 'user.primary_group.title'}}</label>
    <div class="controls">
      {{combo-box
        value=newPrimaryGroupInput
        content=model.filteredGroups
        none="user.primary_group.none"}}
    </div>
  </div>
{{/if}}


{{#if canCheckEmails}}
  <div class="control-group pref-auth-tokens">
    <label class="control-label">{{i18n 'user.auth_tokens.title'}}</label>

    <div class="auth-tokens">
      {{#each authTokens as |token|}}
        <div class="row auth-token">
          <div class="auth-token-icon">{{d-icon token.icon}}</div>
          {{#unless token.is_active}}
            {{auth-token-dropdown token=token
                                  revokeAuthToken=(action "revokeAuthToken")
                                  showToken=(action "showToken")}}
          {{/unless}}
          <div class="auth-token-first">
            <span class="auth-token-device">{{token.device}}</span> &ndash; <span title="{{i18n "user.auth_tokens.ip"}}: {{token.client_ip}}">{{token.location}}</span>
          </div>
          <div class="auth-token-second">
            {{token.browser}} |
            {{#if token.is_active}}
              <span class="active">{{i18n 'user.auth_tokens.active'}}</span>
            {{else}}
              {{format-date token.seen_at}}
            {{/if}}
          </div>
        </div>
      {{/each}}
    </div>

    {{#if canShowAllAuthTokens}}
      <a href {{action "toggleShowAllAuthTokens"}}>
        {{#if showAllAuthTokens}}
          {{d-icon "caret-up"}} {{i18n 'user.auth_tokens.show_few'}}
        {{else}}
          {{d-icon "caret-down"}} {{i18n 'user.auth_tokens.show_all' count=model.user_auth_tokens.length}}
        {{/if}}
      </a>
    {{/if}}

    <a href {{action "revokeAuthToken"}} class="pull-right text-danger">{{d-icon "sign-out-alt"}} {{i18n 'user.auth_tokens.log_out_all'}}</a>
  </div>
{{/if}}

{{plugin-outlet name="user-preferences-account" args=(hash model=model save=(action "save"))}}

<br>

{{plugin-outlet name="user-custom-controls" args=(hash model=model)}}

{{#if canSaveUser}}
  <div class="control-group save-button">
    <div class="controls">
      {{partial 'user/preferences/save-button'}}
    </div>
  </div>
{{/if}}


{{#if model.canDeleteAccount}}
  <div class="control-group delete-account">
    <br>
    <div class="controls">
      {{d-button action=(action "delete") disabled=deleteDisabled class="btn-danger" icon="far-trash-alt" label="user.delete_account"}}
    </div>
  </div>
{{/if}}<|MERGE_RESOLUTION|>--- conflicted
+++ resolved
@@ -104,31 +104,6 @@
     <label class="control-label">{{i18n 'user.associated_accounts.title'}}</label>
     {{#if associatedAccountsLoaded}}
       <table>
-<<<<<<< HEAD
-      {{#each authProviders as |authProvider|}}
-        <tr>
-          <td>{{authProvider.method.prettyName}}</td>
-
-          {{#if authProvider.account}}
-            <td>{{authProvider.account.description}}</td>
-            <td>
-              {{#if authProvider.method.can_revoke}}
-                {{d-button action=(action "revokeAccount") actionParam=authProvider.account title="user.associated_accounts.revoke" class="btn-danger no-text" icon="trash-alt" disabled=(get revoking authProvider.method.name) }}
-              {{/if}}
-            </td>
-          {{else}}
-            <td colspan=2>
-              {{#if authProvider.method.can_connect}}
-                {{d-button action=(action "connectAccount") actionParam=authProvider.method label="user.associated_accounts.connect" class="btn-default" icon="plug" disabled=disableConnectButtons}}
-              {{else}}
-                {{i18n 'user.associated_accounts.not_connected'}}
-              {{/if}}
-              </td>
-          {{/if}}
-
-        </tr>
-      {{/each}}
-=======
         <tbody>
           {{#each authProviders as |authProvider|}}
             {{#if authProvider.account}}
@@ -155,7 +130,6 @@
             {{/if}}
           {{/each}}
         </tbody>
->>>>>>> baba1cc0
       </table>
     {{else}}
       <div class="controls">
