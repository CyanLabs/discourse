// styles that apply to the reply pane that slides up to compose replies

@import "foundation/variables";
@import "foundation/mixins";

// hack, this needs to be done cleaner
.private-message input.span8 {
  width: 47%;
}

.composer-popup-container {
  max-width: 1500px;
  margin-left: auto;
  margin-right: auto;
}

.composer-popup {

  @include box-shadow(3px 3px 3px rgba($black, 0.14));

  p {
    margin: 0 0 10px 0;
  }

  a.close {
    float: right;
    color: $black;
    opacity: 0.5;
    font-size: 15px;
  }

  a.close:hover {
    opacity: 1.0;
  }

  background-color: lighten($yellow, 40%);
  border: 1px solid darken($yellow, 10%);
  padding: 10px;
  width: 600px;
  position: absolute;

  ul.topics {
    list-style: none;
    margin: 0;
    padding: 0;

    li {
      font-weight: normal;
      margin-top: 3px;
    }
  }
}

#similar-topics {
  background-color: #b5e8fd;
  border: 1px solid darken(#b5e8fd, 10%);

  a[href] {
    color: #000;
  }

  .posts-count {
    color: darken(#b5e8fd, 50%);
    font-size: 12px;
  }
}

.composer-popup:nth-of-type(2) {
  margin-left: 10px;
}


.autocomplete {
  z-index: 999999;
  position: absolute;
  width: 240px;
  background-color: $white;
  border: 1px solid $gray;
  ul {
    list-style: none;
    padding: 0;
    margin: 0;
    li {
      border-bottom: 1px solid $light_gray;
      a[href] {
        padding: 5px;
        display: block;
        span.username {
          color: lighten($black, 20);
        }
        span.name {
          font-size: 11px;
        }
        &.selected {
          background-color: $light_gray;
        }
        @include hover {
          background-color: $light_gray;
          text-decoration: none;
        }
      }
    }
  }
}

#reply-control {
  .toggle-preview, #draft-status, #file-uploading {
    position: absolute;
    bottom: -31px;
    margin-top: 0px;
  }
  .toggle-preview {
    right: 5px;
    text-decoration: underline;
  }
  #file-uploading {
    left: 51%;
    font-size: 12px;
    color: darken($gray, 40);
  }
  #draft-status {
    right: 51%;
    color: lighten($black, 60);
    &.flash {
      color: lighten($red, 20);
    }
  }
  @include transition(height 0.4s ease);
  width: 100%;
  z-index: 1039;
  height: 0px;
  background-color: rgba($composer_background, 0.96);
  bottom: 0px;
  font-size: 14px;
  position: fixed;
  .toggler {
    display: block;
    width: 13px;
    height: 13px;
    right: 13px;
    position: absolute;
    font-size: 15px;
    color: $darkish_gray;
    text-decoration: none;
    &:before {
      font-family: "FontAwesome";
      content: "\f078";
    }
  }
  a.cancel {
    text-decoration: underline;
    padding-left: 7px;
  }
  .control-row {
    margin: 0 0 0 5px;
  }
  .saving-text {
    display: none;
  }
  .draft-text {
    display: none;
  }
  .grippie {
    display: none;
  }
  // The various states
  &.open {
    height: 300px;
    .grippie {
      display: block;
    }
  }
  &.closed {
    height: 0px !important;
  }
  &.draft {
    height: 40px !important;
    cursor: pointer;
    border-top: 1px solid $gray;
    .draft-text {
      display: block;
    }
    .toggler {
      &:before {
        font-family: "FontAwesome";
        content: "\f077";
      }
    }
  }
  &.saving {
    height: 40px !important;
    border-top: 1px solid $gray;
    .saving-text {
      display: block;
    }
    .toggler {
      &:before {
        font-family: "FontAwesome";
        content: "\f00d";
      }
    }
  }
  .spinner {
    position: absolute;
    @include fades-in(0.25s);
    @include border-radius-all(10px);
    left: 250px;
    top: 95px;
    height: 100px;
    width: 70px;
    height: 70px;
    text-indent: -9999em;
    background: {
      color: $black;
      image: image-url("spinner_96_w.gif");
      repeat: no-repeat;
      size: 35px;
      position: 17px 17px;
    };
  }
  &.loading {
    .spinner {
      z-index: 1000;
      @include visible;
    }
  }
  .reply-area {
    max-width: 1500px;
    margin-left: auto;
    margin-right: auto;
    float: none;
  }

  // When the post is new (new topic) the sizings are different
  &.edit-title {
    &.open {
      height: 400px;
    }
    .contents {
      input#reply-title {
        padding: 7px 10px;
        margin: 6px 10px 3px 0;
      }
      .wmd-controls {
        @include transition(top 0.3s ease);
        top: 100px;
      }
    }
  }
  .contents {
    padding: 10px;
    min-width: 1280px;
    .form-element {
      .chzn-container {
        width: 400px;
        margin-top: 6px;
        a {
          padding-top: 4px;
          height: 28px;
        }
        b {
          margin-top: 4px;
        }
      }
      .category-combobox {
        width: 430px;
        @include medium-width { width: 285px; }
        @include small-width { width: 220px; }

        .chzn-drop {
          left: -9000px;
          width: 428px;
          @include medium-width { width: 283px; }
          @include small-width { width: 218px; }
        }
        .chzn-search input {
          width: 378px;
          @include medium-width { width: 233px; }
          @include small-width { width: 168px; }
        }
      }
    }
    #reply-title {
      margin-right: 10px;
      float: left;
      &:disabled {
        background-color: $light_gray;
      }
    }
    #wmd-input:disabled {
      background-color: $light_gray;
    }
    #wmd-input, #wmd-preview {
      color: $black;
      img {
        max-width: 100%;
        border-radius: 4px;
        moz-border-radius: 4px;
        webkit-border-radius: 4px;
        ms-border-radius: 4px;
      }
<<<<<<< HEAD
      video {
        max-width: 100%;
        height: auto;
=======
      audio {
        max-width: 100%;
>>>>>>> d7d3be11
      }
    }
    #wmd-preview {
      border: 1px dashed $gray;
      overflow: auto;
      visibility: visible;
      p {
        margin-top: 0;
      }
      &.hidden {
        width: 0;
        visibility: hidden;
      }
    }
    #wmd-input {
      bottom: 35px;
    }
    .submit-panel {
      position: absolute;
      display: block;
      bottom: 8px;
    }
  }
  .title-input, .category-input {
    position: relative;
    display: inline;
  }
  .title-input .popup-tip {
    width: 300px;
    left: -8px;
    margin-top: 8px;
  }
  .category-input .popup-tip {
    width: 240px;
    left: 432px;
    top: -7px;
  }
}

.reply-to {
  margin-bottom: 10px;
}

div.ac-wrap.disabled {
  input {
    display:none;
  }
  .item a {
    display:none;
  }
}

div.ac-wrap {
  background-color: $white;
  border: 1px solid #cccccc;
  padding: 5px 10px;
  @include border-radius-all(3px);
  div.item {
    float: left;
    margin-right: 10px;
    margin-bottom: 5px;
    span {
      padding-left: 5px;
      height: 22px;
      display: inline-block;
      line-height: 22px;
      vertical-align: bottom;
    }
    a {
      margin-left: 4px;
      font-size: 10px;
      line-height: 10px;
      padding: 2px 1px 1px 3px;
      border-radius: 10px;
      width: 10px;
      display: inline-block;
      border: 1px solid rgba(255, 255, 255, 0);
      &:hover {
        background-color: lighten($red, 45);
        border: 1px solid lighten($red, 20);
        text-decoration: none;
        color: $white;
      }
    }
  }
  input[type="text"] {
    float: left;
    margin-top: 5px;
    border: 0;
    padding: 0;
    margin: 4px 0 0;
    box-shadow: none;
  }
}


#reply-control.edit-title.private-message {
  .wmd-controls {
    @include transition(top 0.3s ease);
    top: 140px;
  }
}

#reply-control {
  &.hide-preview {
    .wmd-controls {
      #wmd-input {
        width: 100%;
      }
      .preview-wrapper {
        display: none;
      }
      .textarea-wrapper {
        width: 100%;
      }
    }
  }
  .wmd-controls {
    left: 30px;
    right: 30px;
    position: absolute;
    top: 50px;
    bottom: 48px;

    // this removes the topmost margin;
    // if we don't have this, all posts would have extra space at the top
    #wmd-preview > *:first-child {
      margin-top: 0px !important;
    }

    #wmd-input, #wmd-preview {
      box-sizing: border-box;
      -moz-box-sizing: border-box;
      width: 100%;
      height: 100%;
      min-height: 100%;
      padding: 7px;
      margin: 0;
      background-color: $white;
      word-wrap: break-word;

      // set up proper header margins in post preview
      h1, h2, h3, h4, h5, h6 {
        margin: 20px 0 10px;
      }
    }
    #wmd-input {
      position: absolute;
      left: 0;
      top: 0;
      height: 100%;
      min-height: 100%;
      box-sizing: border-box;
      border: 0;
      border-top: 36px solid transparent;
      @include border-radius-all(0);
      transition: none;
    }
    .textarea-wrapper, .preview-wrapper {
      position: relative;
      box-sizing: border-box;
      -moz-box-sizing: border-box;
      height: 100%;
      min-height: 100%;
      margin: 0;
      padding: 0;
      width: 50%;
    }
    .textarea-wrapper {
      padding-right: 5px;
      float: left;
      .popup-tip {
        margin-top: 3px;
        right: 4px;
      }
    }
    .preview-wrapper {
      padding-left: 5px;
      float: right;
    }
  }
  #wmd-button-bar {
    top: 0;
    position: absolute;
    border-bottom: 1px solid $inner_line;
    background-color: $white;
    z-index: 100;
  }
}

.control-row.reply-area {
  padding-left: 20px;
  padding-right: 20px;
}

@media screen and (min-width: 1550px) {
  #reply-control {
    .wmd-controls {
      width: 1450px;
      left: auto;
      right: auto;
    }
  }
}

.admin-options-form {
  margin-top: 8px;
  display: none;
}

.auto-close-fields {
  input {
    width: 50px;
  }
}

.edit-auto-close-modal {
  form {
    margin: 0;
  }
  .auto-close-fields {
    i.icon-time {
      font-size: 16px;
      line-height: 8px;
    }
    input {
      margin: 0;
    }
  }
}<|MERGE_RESOLUTION|>--- conflicted
+++ resolved
@@ -299,14 +299,14 @@
         webkit-border-radius: 4px;
         ms-border-radius: 4px;
       }
-<<<<<<< HEAD
+
       video {
         max-width: 100%;
         height: auto;
-=======
+      }
+
       audio {
         max-width: 100%;
->>>>>>> d7d3be11
       }
     }
     #wmd-preview {
