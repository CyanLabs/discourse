--- conflicted
+++ resolved
@@ -451,10 +451,6 @@
       suspended_reason: "Razón:"
       github_profile: "Github"
       watched_categories: "Visto"
-<<<<<<< HEAD
-      watched_categories_instructions: "Verás automaticamente todos os temas novos nestas categorías. Notificaránseche todas as novas publicacións e temas, e o número de novas publicacións aparecerá tamén preto do tema."
-=======
->>>>>>> f1bfc74e
       tracked_categories: "Seguido"
       muted_categories: "Silenciado"
       muted_categories_instructions: "Non se che notificará nada sobre os temas novos nestas categorías e non aparecerán na lista de últimos."
