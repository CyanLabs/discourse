--- conflicted
+++ resolved
@@ -1346,18 +1346,7 @@
         Spiacenti, ma il tuo messaggio email a %{destination} (intitolato %{former_title}) non è stato inviato.
 
         Non è stato riconosciuto alcuno degli indirizzi email di destinazione. Assicurati di inviare a indirizzi email validi.
-<<<<<<< HEAD
-    email_reject_topic_not_found:
-      subject_template: "[%{site_name}] Problema relativo all'email -- Argomento Non Trovato"
-    email_reject_topic_closed:
-      subject_template: "[%{site_name}] Problema relativo all'email -- Argomento Chiuso"
-    email_reject_auto_generated:
-      subject_template: "[%{site_name}] Problema relativo all'email -- Risposta Autogenerata"
-    email_error_notification:
-      subject_template: "[%{site_name}] Problema relativo all'email -- Errore di autenticazione POP"
-=======
-
->>>>>>> e66fa82f
+
     too_many_spam_flags:
       subject_template: "Nuovo account sospeso"
       text_body_template: |
