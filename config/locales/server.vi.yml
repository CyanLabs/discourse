# encoding: utf-8
#
# Never edit this file. It will be overwritten when translations are pulled from Transifex.
#
# To work with us on translations, join this project:
# https://www.transifex.com/projects/p/discourse-org/

vi:
  dates:
    short_date_no_year: "D MMM"
    short_date: "D MMM, YYYY"
    long_date: "MMMM D, YYYY h:mma"
  datetime_formats: &datetime_formats
    formats:
      short: "%m-%d-%Y"
      short_no_year: "%B %-d"
      date_only: "%B %-d, %Y"
  date:
    month_names: [~, Tháng Một, Tháng Hai, Tháng Ba, Tháng Tư, Tháng Năm, Tháng Sáu, Tháng Bảy, Tháng Tám, Tháng Chín, Tháng Mười, Tháng Mười Một, Tháng Mười Hai]
    <<: *datetime_formats
  time:
    <<: *datetime_formats
    am: "sa"
    pm: "ch"
  title: "Discourse"
  topics: "Chủ đề"
  posts: "bài viết"
  loading: "Đang tải"
  sign_up: "Đăng ký"
  log_in: "Đăng nhập"
  submit: "Gửi đi"
  disable_remote_images_download_reason: "Không thể tải ảnh về máy chủ vì không dung lượng lưu trữ."
  anonymous: "Ẩn danh"
  themes:
    import_error:
      git: "Lỗi nhân bản kho git, truy cập bị từ chối hoặc không tìm thấy kho lưu trữ"
  emails:
    incoming:
      show_trimmed_content: "Hiện nội dung đã ẩn"
      maximum_staged_user_per_email_reached: "Đạt số lượng thành viên theo giai đoạn tối đa được tạo trên mỗi email."
      errors:
        empty_email_error: "Xảy ra khi hệ thống nhận được một thư rỗng."
        no_message_id_error: "Xảy ra khi thư không có phần 'Message-Id'."
        auto_generated_email_error: "Xảy ra khi tiêu đề 'ưu tiên' được đặt là: danh sách, rác, theo lô hoặc tự động trả lời, hoặc khi có tiêu đề khác bao gồm: tự động gửi, tự động trả lời hoặc tự động tạo."
        inactive_user_error: "Xảy ra khi người gửi không hoạt động."
        strangers_not_allowed_error: "Xảy ra khi người dùng cố tạo chủ đề mới trong một danh mục mà họ không phải là thành viên."
        insufficient_trust_level_error: "Xảy ra khi người dùng cố tạo chủ đề mới trong một danh mục mà họ chưa đủ cấp độ tin cậy."
        reply_user_not_matching_error: "Xảy ra khi trả lời đến từ một địa chỉ email khác với thông báo được gửi đến."
        topic_not_found_error: "Xảy ra khi trả lời đến từ chủ đề liên quan đã bị xóa."
        topic_closed_error: "Xảy ra khi trả lời đến từ chủ đề liên quan đã được đóng lại."
  errors: &errors
    format: "%{attribute} %{message}"
    messages:
      too_long_validation: "cho phép tối đa %{max} ký tự; bạn đã nhập %{length}."
      invalid_boolean: "Giá trị logic không hợp lệ"
      taken: "đã được lấy trước"
      accepted: phải được chấp nhận
      blank: không được để trống
      present: phải để trống
      confirmation: "%{attribute} không khớp"
      empty: không thể để trống
      equal_to: "phải bằng %{count}"
      even: phải là số chẵn
      exclusion: được dành riêng
      greater_than: "phải lớn hơn %{count}"
      greater_than_or_equal_to: "phải lớn hơn hoặc bằng %{count}"
      has_already_been_used: "đã được sử dụng"
      inclusion: không được bao gồm trong danh sách
      invalid: là không hợp lệ
      less_than: "phải nhỏ hơn %{count}"
      less_than_or_equal_to: "phải nhỏ hơn hoặc bằng %{count}"
      not_a_number: không phải là số
      not_an_integer: phải là một số nguyên
      odd: phải là số lẻ
      record_invalid: "Xác nhận thất bại: %{errors}"
      restrict_dependent_destroy:
        one: "Không thể xóa bản ghi bởi vì một bản ghi %{record} phụ thuộc đang tồn tại"
        many: "Không thể xóa bản ghi bởi vì %{record} phụ thuộc tồn tại"
      too_long:
        other: quá dài (tối đa %{count} ký tự)
      too_short:
        other: quá ngắn (tối thiểu %{count} ký tự)
      wrong_length:
        other: độ dài không hợp lệ (nên đặt %{count} ký tự)
      other_than: "phải khác %{count}"
    template:
      body: "Đã có vấn đề với những trường sau:"
      header:
        other: "%{count} lỗi đã ngăn cản không thể lưu %{model} này"
    embed:
      load_from_remote: "Đã xảy ra lỗi khi tải bài viết."
    site_settings:
      default_categories_already_selected: "Bạn không thể chọn một danh mục được sử dụng trong danh sách khác."
      s3_upload_bucket_is_required: "Bạn không thể tải lên S3 mà chưa thiết lập 's3_upload_bucket'."
  activemodel:
    errors:
      <<: *errors
  topic_invite:
    user_exists: "Xin lỗi, thành viên này đã được mời. Bạn chỉ có thể mời một người dùng đến một chủ đề một lần."
  backup:
    operation_already_running: "Một tiến trình đang được thực hiện. Không thể bắt đầu một tiến trình mới ngay bây giờ."
    backup_file_should_be_tar_gz: "Tập tin sao lưu nên nên ở dạng .tar.gz."
    not_enough_space_on_disk: "Không đủ không gian trên đĩa để tải lên bản sao lưu này."
  not_logged_in: "Bạn cần phải đăng nhập để thực hiện việc đó."
  not_found: "Không thể tìm thấy đường dẫn hoặc tài nguyên yêu cầu."
  invalid_access: "Bạn không được phép xem tài nguyên đã yêu cầu."
  read_only_mode_enabled: "Trang web đang ở chế độ chỉ đọc. Tất cả các tương tác đã bị tắt."
  not_in_group:
    join_group: "Tham gia nhóm"
  reading_time: "Thời gian đọc"
  likes: "Lượt Thích"
  too_many_replies:
    other: "Xin lỗi bạn, người dùng mới tạm thời bị giới hạn với %{count} câu trả lời trong một chủ đề."
  embed:
    start_discussion: "Bắt đầu cuộc thảo luận"
    continue: "Tiếp tục cuộc thảo luận"
    more_replies:
      other: "còn %{count} câu trả lời"
    loading: "Đang tải cuộc thảo luận"
    permalink: "Liên kết cố định"
    imported_from: "Đây là cuộc thảo luận đi kèm chủ đề gốc tại %{link}"
    in_reply_to: "▶ %{username}"
    created: "Tạo bởi"
  no_mentions_allowed: "Xin lỗi, bạn không thể nhắc tới thành viên khác."
  too_many_mentions:
    other: "Xin lỗi, bạn chỉ có thể nhắc tới %{count} thành viên trong một bài viết."
  no_mentions_allowed_newuser: "Xin lỗi, thành viên mới không thể nhắc tới thành viên khác."
  too_many_mentions_newuser:
    other: "Xin lỗi, thành viên mới chỉ có thể nhắc tới %{count} thành viên khác trong một bài viết."
  no_images_allowed: "Xin lỗi, thành viên mới chưa được chèn hình ảnh vào bài viết."
  too_many_images:
    other: "Xin lỗi, thành viên mới chỉ có thể chèn %{count} hình ảnh trong một bài viết."
  no_attachments_allowed: "Xin lỗi, thành viên mới chưa được chèn tập tin trong bài viết."
  too_many_attachments:
    other: "Xin lỗi, thành viên mới chỉ được chèn %{count} file đính kèm trong một bài viết."
  no_links_allowed: "Xin lỗi, thành viên mới chưa được chèn liên kết trong bài viết."
  too_many_links:
    other: "Xin lỗi, thành viên mới chỉ được chèn %{count} liên kết trong một bài viết."
  spamming_host: "Xin lỗi bạn không thể chèn liên kết tới trang đó."
  user_is_suspended: "Người dùng đang bị treo không được phép đăng bài."
  topic_not_found: "Có gì đó đã sai. Có lẽ chủ đề này đã bị đóng hoặc bị xóa trong khi bạn đang xem?"
  just_posted_that: "rất giống với những gì bạn đã viết gần đây"
  invalid_characters: "chứa các kí tự không hợp lệ"
  next_page: "trang sau →"
  prev_page: "← trang trước"
  page_num: "Trang %{num}"
  home_title: "Trang chủ"
  topics_in_category: "Các chủ đề ở chuyên '%{category}'"
  rss_posts_in_topic: "Nguồn cấp dữ liệu RSS của '%{topic}'"
  rss_topics_in_category: "Nguồn cấp dữ liệu RSS của các chủ đề trong chuyên mục '%{category}'"
  author_wrote: "%{author} đã viết:"
  num_posts: "Bài đã đăng:"
  num_participants: "Người tham gia:"
  read_full_topic: "Đọc toàn bộ chủ đề"
  private_message_abbrev: "Tin nhắn"
  rss_description:
    latest: "Chủ đề mới nhất"
    top: "Top chủ đề"
    posts: "Bài viết mới nhất"
    group_posts: "Bài viết mới từ %{group_name}"
    group_mentions: "Đề cập mới từ %{group_name}"
    user_posts: "Bài viết mới của @%{username}"
    user_topics: "Chủ đề mới của @%{username}"
    tag: "Những chủ đề được gắn thẻ"
  too_late_to_edit: "Bài đăng đã được tạo từ rất lâu. Nó không thể được chỉnh sửa hoặc xóa nữa."
  revert_version_same: "Phiên bản hiện tại giống với phiên bản mà bạn muốn hoàn nguyên."
  excerpt_image: "hình ảnh"
  bookmarks:
    reminders:
      at_desktop: "Lần sau tôi ở máy tính để bàn của tôi"
      later_today: "Sau ngày hôm nay <br/> {{date}}"
      next_business_day: "Ngày làm việc tiếp theo <br/> {{date}}"
      tomorrow: "Ngày mai <br/> {{date}}"
      next_week: "Tuần tới <br/> {{date}}"
      next_month: "Tháng tiếp theo <br/> {{date}}"
      custom: "Ngày giờ tùy chỉnh"
  groups:
    errors:
      can_not_modify_automatic: "Bạn không thể sửa một nhóm tự động"
      invalid_domain: "'%{domain}' không phải là tên miền hợp lệ."
      invalid_incoming_email: "'%{email}' không phải là email hợp lệ."
      email_already_used_in_group: "'%{email}' đã được sử dụng trong nhóm '%{group_name}'."
      email_already_used_in_category: "'%{email}' đã được sử dụng trong danh mục '%{category_name}'."
    default_names:
      everyone: "Mọi người"
      admins: "quản trị"
      moderators: "điều hành"
      staff: "nhân viên"
      trust_level_0: "trust_level_0"
      trust_level_1: "trust_level_1"
      trust_level_2: "trust_level_2"
      trust_level_3: "trust_level_3"
      trust_level_4: "trust_level_4"
  education:
    until_posts:
      other: "%{count} bài đăng"
    "new-topic": |2

      Chào mừng bạn đến với %{site_name} &mdash; **cảm ơn vì đã đăng cuộc thảo luận mới!**

      - Bạn có cảm thấy tiêu đề có thú vị không khi bạn đọc to nó? Đó có phải là một đoạn tóm tắt tốt không?

      - Những ai sẽ hứng thú với cuộc thảo luận này? Tại sao đó lại trở thành vấn đề? Bạn muốn những loại phản hồi thế nào?

      - Sử dụng những từ khóa phổ biến để người khác có thể tìm thấy chủ đề của bạn dễ hơn. Để nhóm chủ đề của bạn với các chủ đề liên quan khác, hãy chọn chuyên mục cho chủ đề của mình.

      Xem thêm, [hướng dẫn cộng đồng của chúng tôi](%{base_path}/guidelines). Bảng điều khiển này sẽ chỉ xuất hiện vào lần đầu %{education_posts_text}.
    "new-reply": |2

      Chào mừng bạn đến với %{site_name} &mdash; **cám ơn vì đã đóng góp!**

      - Câu trả lời của bạn có làm cuộc thảo luận tốt hơn về mặt nào đó?

      - Hãy đối xử tốt với các thành viên khác trong cộng đồng của bạn.

      - Lời phê bình mang tính đóng góp cũng được chào đón, nhưng bạn nên phê bình *ý tưởng* chứ không phải con người.

      [Đọc hướng dẫn cộng đồng](%{base_path}/guidelines) để có thêm thông tin. Bảng này chỉ xuất hiện cho bài viết đầu tiên của bạn %{education_posts_text}.
  activerecord:
    attributes:
      category:
        name: "Tên chuyên mục"
      topic:
        title: "Tiêu đề"
        category_id: "Danh mục"
      post:
        raw: "Thân"
      user_profile:
        bio_raw: "GIới thiệu bản thân"
    errors:
      <<: *errors
      models:
        topic:
          attributes:
            base:
              too_many_users: "Bạn chỉ có thể gửi một cảnh báo tới một người dùng mỗi lần."
              no_user_selected: "Bạn phải chọn một thành viên phù hợp."
        user:
          attributes:
            password:
              common: "là một trong 10000 mật khẩu được sử dụng nhiều nhất. Vui lòng sử dụng một mật khẩu an toàn hơn."
              same_as_username: "giống với tên đăng nhập của bạn. Vui lòng sử dụng mật khẩu bảo mật hơn."
              same_as_email: "giống với email của bạn. Vui lòng sử dụng mật khẩu bảo mật hơn"
            ip_address:
              signup_not_allowed: "Đăng ký không cho phép tài khoản này"
        color_scheme_color:
          attributes:
            hex:
              invalid: "không phải là một màu không hợp lệ"
  vip_category_name: "Phòng khách"
  vip_category_description: "Một chuyên mục chỉ dành cho thành viên có mức tin tưởng 3 hoặc cao hơn"
  meta_category_name: "Phản hồi"
  meta_category_description: "Thảo luận về site này, tổ chức của nó, làm sao nó hoạt động, và làm sao chúng tôi có thể cải tiến nó tốt hơn."
  staff_category_name: "Nhân viên"
  staff_category_description: "Chuyên mục riêng dành cho nhân viên. Các chủ đề chỉ hiển thị với quản trị viên và điều hành viên."
  lounge_welcome:
    title: "Chào mừng bạn đến với Phòng khách"
  category:
    topic_prefix: "Giới thiệu chuyên mục %{category}"
    post_template: "%{replace_paragraph}\n\nSử dụng những đoạn sau để viết mô tả dài, hướng dẫn sử dụng hoặc điều luật sử dụng:\n\n- Mục đích sử dụng của category này là gì?\n\n- Category này khác với những cái khác như thế nào?\n\n- Những topic trong category này thường có nội dung gì?\n\n- Chúng ta có thể ghép với category khác không?\n"
    errors:
      uncategorized_parent: "Mục \"Chưa được phân loại\" không thể có một chuyên mục chính"
      self_parent: "Cha của chủ đề phụ không thể nào là chính nó"
      depth: "Bạn không thể để một chuyên mục con trong một chuyên mục con khác."
      invalid_email_in: "'%{email}' không phải là email hợp lệ."
      email_already_used_in_group: "'%{email}' đã được sử dụng trong nhóm '%{group_name}'."
      email_already_used_in_category: "'%{email}' đã được sử dụng trong danh mục '%{category_name}'."
    cannot_delete:
      has_subcategories: "Không thể xoá chuyên mục này được vì nó có chuyên mục con."
      topic_exists_no_oldest: "Không thể xoá chuyên mục này vì nó có %{count} chủ để."
    uncategorized_description: "Chủ đề không cần chuyên mục, hoặc không phù hợp với bất kỳ chuyên mục nào hiện có."
  trust_levels:
    newuser:
      title: "thành viên mới"
    basic:
      title: "thành viên cơ bản"
    member:
      title: "thành viên"
    regular:
      title: "thường xuyên"
    leader:
      title: "người khởi xướng"
    change_failed_explanation: "Bạn đã cố gắng để giảm hạng %{user_name} xuống '%{new_trust_level}'. Tuy nhiên cấp độ tin cậy hiện tại của họ đã là '%{current_trust_level}'. %{user_name} sẽ được giữ lại ở cấp độ '%{current_trust_level}' - nếu bạn muốn giảm hạng thành viên, trước tiên hãy khóa cấp độ tin cậy"
  rate_limiter:
    hours:
      other: "%{count} giờ"
    minutes:
      other: "%{count} phút"
    seconds:
      other: "%{count} giây"
  datetime:
    distance_in_words:
      half_a_minute: "< 1 phút"
      less_than_x_seconds:
        other: "< %{count} giây"
      x_seconds:
        other: "%{count} giây"
      less_than_x_minutes:
        other: "< %{count} phút"
      x_minutes:
        other: "%{count} phút"
      about_x_hours:
        other: "%{count} giờ"
      x_days:
        other: "%{count} ngày"
      about_x_months:
        other: "%{count} tháng"
      x_months:
        other: "%{count} tháng"
      about_x_years:
        other: "%{count} năm"
      over_x_years:
        other: "> %{count} năm"
      almost_x_years:
        other: "%{count} năm"
    distance_in_words_verbose:
      half_a_minute: "ngay bây giờ"
      less_than_x_seconds: "ngay bây giờ"
      x_seconds:
        other: "%{count} giây trước"
      less_than_x_minutes:
        other: "ít hơn %{count} phút trước"
      x_minutes:
        other: "%{count} phút trước"
      about_x_hours:
        other: "%{count} giờ trước"
      x_days:
        other: "%{count} ngày trước"
      about_x_months:
        other: "khoảng %{count} tháng trước"
      x_months:
        other: " %{count} tháng trước"
      about_x_years:
        other: "khoảng %{count} năm trước"
      over_x_years:
        other: "hơn %{count} năm trước"
      almost_x_years:
        other: "gần %{count} năm trước"
  password_reset:
    no_token: "Xin lỗi, liên kết đổi mật khẩu đã cũ. Chọn \"Đăng nhập\" và sử dụng chức năng \"Quên mật khẩu\" để lấy liên kết mới."
    choose_new: "Chọn một mật khẩu mới"
    choose: "Chọn một mật khẩu"
    update: "Cập nhật mật khẩu"
    save: "Nhập mật khẩu"
    title: "Thiết lập lại mật khẩu"
    success: "Bạn đã thay đổi mật khẩu thành công và đã được đăng nhập."
    success_unapproved: "Bạn đã thay đổi mật khẩu thành công."
  change_email:
    confirmed: "Email của bạn đã được cập nhật."
    please_continue: "Tiếp tục đến %{site_name}"
    error: "Có một lỗi khi thay đổi địa chỉ email của bạn. Có lẽ email này đã được sử dụng rồi?"
    error_staged: "Có lỗi khi thay đổi địa chỉ email của bạn, email đã được người khác sử dụng."
    already_done: "Xin lỗi, liên kết xác nhận này không còn giá trị. Có lẽ email của bạn đã được thay đổi?"
  activation:
    action: "Nhấn vào đây để kích hoạt tài khoản của bạn"
    already_done: "Xin lỗi, liên kết để xác nhận tài khoản này không còn hợp lệ. Có thể tài khoản của bạn được kích hoạt?"
    please_continue: "Tài khoản của bạn đã được xác nhận; bạn sẽ được chuyển đến trang chủ."
    continue_button: "Tiếp tục tới %{site_name}"
    welcome_to: "Chào mừng bạn đến với %{site_name}!"
    approval_required: "Một điều hành viên phải duyệt tài khoản của bạn trước khi bạn có thể đăng nhập diễn đàn này. Bạn sẽ nhận được email khi tài khoản của bạn được duyệt!"
  reviewable_score_types:
    needs_approval:
      title: "Cần phê duyệt"
  post_action_types:
    off_topic:
      title: "Không-đúng-chủ-đề"
      description: "Bài này không liên quan đến các cuộc thảo luận hiện nay theo quy định của các tiêu đề và bài đầu tiên, và có lẽ nó nên được di chuyển đến những nơi khác."
      long_form: "đánh dấu không-đúng-chủ-đề"
    spam:
      title: "Spam"
      long_form: "đánh dấu là spam"
      email_title: '"%{title}" đã bị gắn cờ spam'
      email_body: "%{link}\n\n%{message}"
    inappropriate:
      title: "Không thích hợp"
      long_form: "đánh dấu cái này không thích hợp"
    notify_user:
      title: "Gửi tin nhắn cho @{{username}}."
      long_form: "đã nhắn tin cho thành viên"
      email_title: 'Bài đăng của bạn trong "%{title}"'
      email_body: "%{link}\n\n%{message}"
    notify_moderators:
      title: "Một thứ khác"
      description: "Bài viết này cần được Ban quản trị chú ý. Lý do chưa được liệt kê trong danh sách."
      long_form: "đã đánh dấu thông báo cho Ban quản trị"
      email_title: 'Một bài viết trong "%{title}" cần Ban quản trị lưu ý'
      email_body: "%{link}\n\n %{message}"
    bookmark:
      title: "Đánh dấu chỉ mục \x1C"
      description: "Đánh dấu chỉ mục bài viết này"
      short_description: "Đánh dấu chỉ mục bài viết này"
      long_form: "đã đánh dấu chỉ mục bài viết này"
    like:
      title: "Thích"
      description: "Thích bài viết này"
      short_description: "Thích bài viết này"
      long_form: "đã thích cái này"
  topic_flag_types:
    spam:
      title: "Rác"
      description: "Chủ đề này mang bản chất quảng cáo, không có ích và không thích hợp với nơi này."
      long_form: "đã đánh dấu bài này dạng bài viết rác"
    inappropriate:
      title: "Không phù hợp"
      long_form: "đã đánh dấu bài này không phù hợp"
    notify_moderators:
      title: "Một cái khác"
      long_form: "đã đánh dấu cho điều hành viên xem xét"
      email_title: 'Chủ đề "%{title}" cần được ban điều hành quan tâm'
      email_body: "%{link}\n\n%{message}"
  flagging:
    user_must_edit: "<p>Bài viết này đã bị đánh dấu bởi cộng đồng và đang được ẩn tạm thời.</p>"
  archetypes:
    regular:
      title: "Chủ đề thường"
    banner:
      title: "Banner chủ đề"
      message:
        make: "Chủ đề này trở thành một banner. Nó sẽ hiện ở đầu mọi trang tới khi nó được tắt bởi thành viên."
        remove: "Chủ đề này không còn là một banner. Nó sẽ không hiện ở đầu mọi trang nữa."
  unsubscribe:
    title: "Hủy đăng ký"
    log_out: "Đăng Xuất"
    digest_frequency:
      never: "không bao giờ"
      every_30_minutes: "mỗi 30 phút"
      every_hour: "hàng giờ"
      daily: "hàng ngày"
      weekly: "hàng tuần"
<<<<<<< HEAD
  user_api_key:
    otp_confirmation:
      confirm_title: "Tiếp tục tới %{site_name}"
=======
      every_month: "mỗi tháng"
      every_six_months: "mỗi sáu tháng"
  user_api_key:
    otp_confirmation:
      confirm_title: "Tiếp tục tới %{site_name}"
      confirm_button: Kết thúc đăng nhập
    scopes:
      one_time_password: "Tạo mã token đăng nhập một lần"
>>>>>>> baba1cc0
  reports:
    default:
      labels:
        count: Đếm
        day: Ngày
    post_edits:
      title: "Sửa Bài Viết"
      labels:
        edited_at: ày
        post: Bài viết
        editor: Biên tập
        edit_reason: Lý do
      description: "Số bài viết mới chỉnh sửa."
    user_flagging_ratio:
      title: "Tỷ lệ gắn cờ người dùng"
      labels:
        user: Người dùng
        score: Điểm số
    moderators_activity:
      title: "Hoạt động của người điều hành"
      labels:
        moderator: Điều hành
      description: "Danh sách hoạt động của người điều hành bao gồm các cờ được xem xét, thời gian đọc, chủ đề được tạo, bài đăng được tạo, tin nhắn cá nhân được tạo và sửa đổi."
    flags_status:
      title: "Tình trạng cờ"
      labels:
        flag: Loại
      description: "Danh sách các trạng thái của cờ bao gồm loại cờ, người đăng, người gắn cờ và thời gian giải quyết."
    visits:
      title: "Các thành viên truy cập"
      xaxis: "Ngày"
      yaxis: "Số lần truy cập"
      description: "Số lượt truy cập của người dùng."
    signups:
      xaxis: "Ngày"
    new_contributors:
      xaxis: "Ngày"
      description: "Số thành viên thực hiện bài đăng đầu tiên của họ trong giai đoạn này."
    trust_level_growth:
      yaxis: "Ngày"
    consolidated_page_views:
      title: "Số lượt xem hợp nhất"
      yaxis: "Ngày"
      labels:
        post: Bài viết
        editor: Biên tập
        edit_reason: Lý do
    dau_by_mau:
      xaxis: "Ngày"
    daily_engaged_users:
      xaxis: "Ngày"
      description: "Số Thành viên đã thích hoặc đăng trong ngày cuối cùng"
    profile_views:
      title: "Xem hồ sơ người dùng"
      xaxis: "Ngày"
      yaxis: "Số người đã xem hồ sơ người dùng"
    topics:
      title: "Các chủ đề"
      xaxis: "Ngày"
      yaxis: "Số lượng chủ đề mới"
    posts:
      title: "Bài viết"
      xaxis: "Ngày"
      yaxis: "Số lượng bài viết mới"
    likes:
      title: "Lượt thích"
      xaxis: "Ngày"
      yaxis: "Số lượt thích mới"
    flags:
      title: "Dấu cờ - Flags"
      xaxis: "Ngày"
      yaxis: "Số dấu cờ - flag"
    bookmarks:
      title: "Các đánh dấu"
      xaxis: "Ngày"
      yaxis: "Số đánh dấu mới"
    users_by_trust_level:
      title: "Người dùng trên mỗi cấp độ tin cậy"
      xaxis: "Bậc tin tưởng"
      yaxis: "Số thành viên"
      description: "Số lượng thành viên được nhóm theo mức độ tin cậy."
    users_by_type:
      title: "Người dùng mỗi loại"
      xaxis: "Loại"
      yaxis: "Số thành viên"
      labels:
        type: Loại
      xaxis_labels:
        admin: Quản trị
        moderator: Điều hành
        suspended: Đã tạm khóa
      description: "Số thành viên được nhóm bởi quản trị viên, điều hành viên, đã tạm ngưng và im lặng."
    trending_search:
      title: Xu hướng tìm kiếm
      labels:
        term: Thuật ngữ
        searches: Số lần tìm kiếm
      description: "Các thuật ngữ tìm kiếm phổ biến nhất với tỷ lệ nhấp chuột của họ."
    emails:
      title: "Email đã gửi"
      xaxis: "Ngày"
      yaxis: "Số lượng emails"
    user_to_user_private_messages:
      xaxis: "Ngày"
      yaxis: "Số lượng tin nhắn"
    user_to_user_private_messages_with_replies:
      xaxis: "Ngày"
      yaxis: "Số lượng tin nhắn"
    system_private_messages:
      title: "Hệ thống"
      xaxis: "Ngày"
      yaxis: "Số lượng tin nhắn"
    moderator_warning_private_messages:
      title: "Cảnh báo của điều hành viên"
      xaxis: "Ngày"
      yaxis: "Số lượng tin nhắn"
    notify_moderators_private_messages:
      title: "Thông báo ban quản trị"
      xaxis: "Ngày"
      yaxis: "Số lượng tin nhắn"
    notify_user_private_messages:
      title: "Thông báo người dùng"
      xaxis: "Ngày"
      yaxis: "Số lượng tin nhắn"
      description: "Số lần Thành viên đã được thông báo riêng bởi một lá cờ."
    top_referrers:
      title: "Giới thiệu hàng đầu"
      xaxis: "Người dùng"
      num_clicks: "Clicks"
      num_topics: "Chủ đề"
      labels:
        user: "Người dùng"
        num_clicks: "Clicks"
        num_topics: "Chủ đề"
      description: "Danh sách thành viên theo số lần nhấp vào liên kết họ đã chia sẻ."
    top_traffic_sources:
      title: "Nguồn truy cập"
      xaxis: "Tên miền"
      num_clicks: "Clicks"
      num_topics: "Chủ đề"
      num_users: "Người dùng"
      labels:
        domain: Tên miền
        num_clicks: Clicks
        num_topics: Chủ đề
    top_referred_topics:
      title: "Top chủ đề giới thiệu"
      labels:
        num_clicks: "Clicks"
        topic: "Chủ đề"
    page_view_anon_reqs:
      title: "Ẩn danh"
      xaxis: "Ngày"
    page_view_logged_in_reqs:
      title: "Đã đăng nhập"
      xaxis: "Ngày"
      description: "Số lượt xem trang mới từ Thành viên đã đăng nhập."
    page_view_crawler_reqs:
      xaxis: "Ngày"
    page_view_total_reqs:
      title: "Số lượt xem"
      xaxis: "Ngày"
      yaxis: "Tổng lượt xem trang"
    page_view_logged_in_mobile_reqs:
      xaxis: "Ngày"
      description: "Số lượt xem trang mới từ thành viên trên thiết bị di động và đăng nhập vào tài khoản."
    page_view_anon_mobile_reqs:
      xaxis: "Ngày"
    http_background_reqs:
      title: "Hình nền"
      xaxis: "Ngày"
      yaxis: "Yêu cầu đã sử dụng cho cập nhật thời gian thực và thống kê"
    http_2xx_reqs:
      title: "Trạng thái 2xx (OK)"
      xaxis: "Ngày"
      yaxis: "Yêu cầu thành công (Trạng thái 2xx)"
    http_3xx_reqs:
      title: "HTTP 3xx (Chuyển hướng)"
      xaxis: "Ngày"
      yaxis: "Chuyển hướng yêu cầu (Trạng thái 3xx)"
    http_4xx_reqs:
      title: "HTTP 4xx (Trình khách lỗi)"
      xaxis: "Ngày"
      yaxis: "Trình khách lỗi (Trạng thái 4xx)"
    http_5xx_reqs:
      title: "HTTP 5xx (Máy chủ lỗi)"
      xaxis: "Ngày"
      yaxis: "Máy chủ lỗi (Trạng thái 5xx)"
    http_total_reqs:
      title: "Tổng số"
      xaxis: "Ngày"
      yaxis: "Tổng số yêu cầu"
    time_to_first_response:
      title: "Thời gian để phản hồi lần đầu"
      xaxis: "Ngày"
      yaxis: "Thời gian trung bình (giờ)"
      description: "Thời gian trung bình (tính bằng giờ) của phản hồi đầu tiên cho các chủ đề mới."
    topics_with_no_response:
      title: "Chủ đề không có phản hồi"
      xaxis: "Ngày"
      yaxis: "Tổng số"
    mobile_visits:
      title: "Lượt truy cập của người dùng (di động)"
      xaxis: "Ngày"
      yaxis: "Số lần truy cập"
      description: "Số Thành viên duy nhất đã truy cập bằng thiết bị di động."
    web_crawlers:
      labels:
        page_views: "Số lượt xem"
    suspicious_logins:
      title: "Đăng nhập đáng ngờ"
      labels:
        user: Người dùng
        location: Vị trí
      description: "Chi tiết về thông tin đăng nhập mới khác biệt đáng ngờ với thông tin đăng nhập trước đó."
    staff_logins:
      title: "Đăng nhập quản trị viên"
      labels:
        user: Người dùng
        location: Vị trí
        login_at: Đăng nhập lúc
      description: "Danh sách thời gian đăng nhập của quản trị viên với các địa điểm."
    top_uploads:
      labels:
        filename: Tên tập tin
  dashboard:
    rails_env_warning: "Máy chủ của bạn đang chạy trong chế độ %{env}."
    host_names_warning: "Cài đặt của bạn config/database.yml đang sử dụng hostname mặc định. Cập nhật lại để sử dụng hostname của bạn"
    sidekiq_warning: ' Sidekiq đang không hoạt động. Rất nhiều tác vụ, như gửi email, là được thực thi không đồng bộ bởi sidekiq. Hãy chắc chắn rằng ít nhất một tiến trình sidekiq phải đang hoạt động. <a href="https://github.com/mperham/sidekiq" target="_blank">Đọc thêm về Sidekiq tại đây</a>.'
    queue_size_warning: "Có %{queue_size} công việc đang chờ xử lý trong hàng đợi. Điều này chứng tỏ có vấn đề đã xảy ra với tiến trình Sidekiq, hoặc bạn cần tăng số lượng Sidekiq workers ()."
    memory_warning: "Máy chủ của bạn có bộ nhớ ít hơn 1 GB. Khuyến cáo sử dụng bộ nhớ tối thiểu 1 GB ."
    subfolder_ends_in_slash: "Thư mục con của bạn được thiết lập không đúng, DISCOURSE_RELATIVE_URL_ROOT phải được kết thúc bằng dấu gạch chéo."
    email_polling_errored_recently:
      other: "Email đã tạo %{count} lỗi trong 24 giờ qua, xem <a href='%{base_path}/logs' target='_blank'>nhật ký</a> để biết thêm chi tiết."
    poll_pop3_timeout: "Không thể kết nối với POP3 server, sẽ không nhận được email gửi đến. Bạn hãy kiểm tra <a href='%{base_path}/admin/site_settings/category/email'>thiết lập POP3</a> và nhà cung cấp dịch vụ."
    poll_pop3_auth_error: "Không thể kết nối với POP3 server do lỗi chứng thực. Bạn hãy kiểm tra <a href='%{base_path}/admin/site_settings/category/email'>thiết lập POP3</a>."
    unreachable_themes: "Chúng tôi không thể kiểm tra cập nhật về các chủ đề sau:"
  site_settings:
    censored_words: "Từ sẽ tự động thay thế bằng &#9632;&#9632;&#9632;&#9632;"
    delete_old_hidden_posts: "Tự động ẩn bất kỳ bài viết ở ẩn hơn 30 ngày."
    allow_user_locale: "Cho phép thành viên chọn ngôn ngữ của riêng trong thiết lập giao diện."
    set_locale_from_accept_language_header: "đặt ngôn ngữ giao diện cho người dùng ẩn danh từ tiêu đề ngôn ngữ trình duyệt web của họ. (KINH NGHIỆM, không hoạt động với bộ nhớ cache ẩn danh)"
    min_post_length: "Số kí tự tối thiểu trong bài đăng."
    min_first_post_length: "Chiều dài tối thiểu cho bài viết đầu tiên (nội dung chủ đề) tính theo ký tự."
    min_personal_message_post_length: "Số kí tự tối thiểu trong tin nhắn."
    max_post_length: "Số kí tự tối đa trong bài đăng."
    min_topic_title_length: "Số kí tự tối thiểu trong tiêu đề chủ đề."
    max_topic_title_length: "Số kí tự tối đa trong tiêu đề chủ đề."
    min_personal_message_title_length: "Chiều dài tối thiểu cho phép theo số kí tự của một thông điệp"
    min_search_term_length: "Số kí tự tối thiểu trong từ khóa tìm kiếm."
    search_tokenize_chinese_japanese_korean: "Bắt buộc tìm kiếm tách từ Chinese/Japanese/Korean ngay cả trên các site không phải là CJK"
    allow_uncategorized_topics: "Cho phép các chủ đề được tạo ra mà không gán chuyên mục. LƯU Ý: Nếu có bất kỳ chủ đề nào chưa gán chuyên mục, bạn phải phân loại chúng trước khi thay đổi."
    allow_duplicate_topic_titles: "Cho phép các chủ đề trùng tiêu đề."
    unique_posts_mins: "Trong bao nhiêu phút người sử dụng có thể viết bài khác với nội dung giống nhau"
    educate_until_posts: "Khi người dùng bắt đầu đăng (n) bài viết đầu tiên, hiện pop-up để hướng dẫn họ khi soạn thảo."
    title: "Tên của trang này, sử dụng trong thẻ tiêu đề"
    site_description: "Mô tả trang này trong một câu, nó sẽ được sử dụng trong thẻ meta description"
    crawl_images: "Lấy hình ảnh tử URL bên ngoài để thêm vào đúng chiều dài và chiều cao."
    download_remote_images_to_local: "Tải ảnh về lưu trữ để tránh ảnh bị hư."
    download_remote_images_threshold: "Dung lượng tối thiểu cần để tải ảnh từ xa về lưu trữ (tính bằng phần trăm)"
    disabled_image_download_domains: "Tải ảnh từ xa sẽ không áp dụng với các tên miền sau. Phân cách bằng dấu |"
    editing_grace_period: "Trong khoảng (n) giây sau khi gửi bài, chỉnh sửa sẽ không tạo ra một phiên bản mới trong bài lịch sử bài viết."
    edit_history_visible_to_public: "Cho phép mọi người nhìn thấy phiên bản trước khi chỉnh sửa bài viết. Khi không cho phép, chỉ nhân viên có thể xem."
    delete_removed_posts_after: "Bài viết đã được xóa bởi tác giả sẽ được tự động xóa sau (n) giờ. Nếu cài là 0, bài viết sẽ được xóa ngay lập tức."
    max_image_width: "Chiều rộng tối đa của ảnh thu nhỏ trong bài viết."
    max_image_height: "Chiều cao tối đa của ảnh thu nhỏ trong bài viết."
    fixed_category_positions: "Nếu được bật, bạn sẽ có thể sắp xếp chuyên mục theo một thứ tự cố định. Nếu không bật, chuyên mục sẽ được sắp xếp theo thứ tử hoạt động."
    fixed_category_positions_on_create: "Nếu chọn, sắp xếp danh mục sẽ được thực hiện trong cửa sổ tạo chủ đề (yêu cầu fixed_category_positions)."
    add_rel_nofollow_to_user_content: 'Thêm rel=''nofollow'' cho tất cả các nội dung mà người dùng gửi, ngoại trừ các liên kết nội bộ (của tên miền chính). Nếu thay đổi, bạn phải thực hiện lại cho tất cả các bài viết với: "rake posts:rebake"'
    post_excerpt_maxlength: "Chiều dài tối đa của đoạn trích / tóm tắt chủ đề."
    post_onebox_maxlength: "Số ký tự tối đa của một bài onebox Discourse."
    notification_email: "Địa chỉ email 'Từ:' được dùng để gửi các email thiết yếu của hệ thống. Các tên miền quy định ở đây phải có SPF, DKIM và bản ghi PTR phải được thiết lập chính xác cho email đến."
    email_custom_headers: "Danh sách xác định email header tùy chỉnh"
    force_https: "Buộc trang web của bạn chỉ sử dụng HTTPS. CẢNH BÁO: KHÔNG kích hoạt tính năng này cho đến khi bạn xác minh HTTPS được thiết lập đầy đủ và hoạt động hoàn toàn ở mọi nơi! Bạn đã kiểm tra CDN của mình, tất cả thông tin đăng nhập xã hội và bất kỳ biểu trưng / phụ thuộc bên ngoài nào để đảm bảo tất cả chúng đều tương thích với HTTPS?"
    summary_score_threshold: "Số điểm tối thiểu yêu cầu cho một bài viết bao gồm 'Tóm tắt chủ đề này'"
    summary_posts_required: "Số bài viết tối thiểu trong một chủ đề trước khi 'Tóm tắt chủ đề này' được kích hoạt"
    summary_likes_required: "Số lượt thích trong một chủ đề trước khi 'Tóm tắt chủ đề này' được kích hoạt"
    summary_percent_filter: "Khi người dùng nhấn 'Tóm tắt chủ đề này', hiển thị phí trên % của bài viết"
    enable_long_polling: "Message Bus sử dụng để thông báo có thể sử dụng vòng gọi dài"
    long_polling_base_url: "URL chính sử dụng cho vòng gọi dài (khi một CDN phục vụ nội dung động, hãy chắc chắn để thiết lập này là vòng gọi gốc), vd: http://origin.site.com"
    long_polling_interval: "Thời gian server phải đợi trước khi gửi trả lời khi không có dữ liệu để gửi (chỉ với tài khoản đăng nhập)"
    polling_interval: "When not long polling, how often should logged on clients poll in milliseconds"
    anon_polling_interval: "How often should anonymous clients poll in milliseconds"
    background_polling_interval: "How often should the clients poll in milliseconds (when the window is in the background)"
    cooldown_minutes_after_hiding_posts: "Số phút một người dùng phải chờ trước khi họ có thể sửa một bài viết ẩn bởi gắn cờ cộng đồng"
    tl2_additional_likes_per_day_multiplier: "Tăng giới hạn thích mỗi ngày cho mức độ tin tưởng 2 (thành viên) bằng cách nhân với số này"
    tl3_additional_likes_per_day_multiplier: "Tăng giới hạn thích mỗi ngày cho mức độ tin tưởng 3 (bình thường) bằng cách nhân với số này"
    tl4_additional_likes_per_day_multiplier: "Tăng giới hạn thích mỗi ngày cho mức độ tin tưởng 4 (dẫn đầu) bằng cách nhân với số này"
    traditional_markdown_linebreaks: "Sử dụng ngắt dòng truyền thống trong Markdown, đòi hỏi hai khoảng trống kế tiếp cho một ngắt dòng."
    post_undo_action_window_mins: "Số phút thành viên được phép làm lại các hành động gần đây với bài viết (like, đánh dấu...)."
    pending_users_reminder_delay: "Thông báo cho quản trị viên nếu thành viên mới đã chờ duyệt lâu hơn số giờ được thiết lập ở đây, đặt là -1 để tắt thông báo."
    moderators_create_categories: "Cho phép điều hành viên tạo danh mục mới"
    cors_origins: "Cho phép CORS (Cross-Origin Requests). Mỗi nguyên gốc phải kèm theo http:// hoặc https://. Biến env DISCOURSE_ENABLE_CORS phải được đặt là 'true' để bật CORS."
    use_admin_ip_whitelist: "Admin chỉ có thể đăng nhập nếu có địa chỉ IP được định nghĩa trước trong danh sách Screened IPs (Admin > Logs > Screened Ips)."
    top_menu: "Xác định các mục nào hiển thị trong thanh điều hướng trang chủ, và theo thứ tự nào. Ví dụ latest|new|unread|categories|top|read|posted|bookmarks"
    post_menu: "Xác định các mục nào hiển thị trên menu bài viết, và theo thứ tự nào. Ví dụ like|edit|flag|delete|share|bookmark|reply"
    post_menu_hidden_items: "Các mục được để ẩn theo mặc định trong menu bài viết trừ khi click vào dấu '...' để mở rộng."
    share_links: "Xác định các mục nào hiển thị trên hộp thoại chia sẻ, và theo thứ tự nào."
    site_contact_username: "Tên tài khoản quản trị viên hợp lệ để gửi tất cả các thông báo tự động. Nếu để trống, tài khoản mặc định của hệ thống sẽ được sử dụng."
    send_welcome_message: "Gửi tất cả các thành viên mới một thông điệp chào mừng kèm theo hướng dẫn nhanh."
    suppress_reply_directly_below: "Không hiện bộ đếm trả lời mở rộng cho bài viết chỉ có duy nhất một trả lời trực tiếp bên dưới bài viết này."
    suppress_reply_directly_above: "Không hiện trả lời mở rộng cho bài viết chỉ có duy nhất một trả lời trực tiếp bên trên bài viết này."
    suppress_reply_when_quoting: "Không hiện trả lời mở rộng cho bài viết chỉ trích dẫn trả lời."
    max_reply_history: "Số tối đa trả lời được mở rộng khi trả lời mở rộng"
    topics_per_period_in_top_summary: "Số lượng chủ đề top hiển thị trong tóm tắt các chủ đề top theo mặc định."
    topics_per_period_in_top_page: "Số lượng chủ đề top hiển thị khi click 'Xem thêm'."
    redirect_users_to_top_page: "Tự động chuyển thành viên mới và vắng mặt lâu ngày lên trên cùng trang."
    top_page_default_timeframe: "Khung thời gian mặc định cho trang xem trên cùng."
    email_token_valid_hours: "Token quyên mật khẩu / kích hoạt tài khoản có giá trị trong (n) giờ."
    enable_badges: "Kích hoạt hệ thống huy hiệu"
    email_domains_blacklist: "Một danh sách đuôi email mà người dùng không được phép dùng để đăng ký tài khoản. Ví dụ: maillinator.com|trashmail.net. Lưu ý mỗi tên miền cách nhau bởi dấu \"|\"."
    email_domains_whitelist: "Danh sách tên miền người dùng ĐƯỢC PHÉP đăng ký tài khoản. CẢNH BÁO: người dùng với tên miền email khác trong danh sách sẽ không được phép đăng ký!"
    log_out_strict: "Khi đăng xuất, đăng xuất TẤT CẢ session cho tất cả thiế bị"
    new_version_emails: "Gửi email đến địa chỉ contact_email khi có phiên bản Discourse mới."
    invite_expiry_days: "Key mời người dùng có giới hạn bao lâu? tính theo ngày"
    login_required: "Yêu cầu chứng thực để đọc nội dung trên trang web, không cho phép người dùng nặc danh truy cập."
    min_password_length: "Chiều dài mật khẩu tối thiểu."
    min_admin_password_length: "Chiều dài mật khẩu tối thiểu đối với Admin."
    block_common_passwords: "Không cho phép mật khẩu trong danh sách 10.000 mật khẩu phổ biến."
    enable_sso: "Cho phép dùng single sign on bằng trang ngoài (CẢNH BÁO: ĐỊA CHỈ EMAIL CỦA NGƯỜI DÙNG PHẢI ĐƯỢC CHỨNG THỰC BỞI TRANG NGOÀI!)"
    sso_url: "URL đầu cuối của Single Sign On (phải kèm theo http:// hoặc https://)"
    sso_secret: "Chuỗi bảo mật đã được sử dụng để chứng thực thông tin SSO, chắc chắn nó có ít nhất 10 ký tự."
    sso_overrides_email: "Ghi đè email cục bộ với email trang ngoài từ SSO cho tất cả các lần đăng nhập, và ngăn chặn những thay đổi cục bộ. (LƯU Ý: sự khác biệt có thể xảy ra do sự bình thường hóa các email cục bộ)"
    sso_overrides_username: "Ghi đè tên tài khoản cục bộ với tài khoản trang ngoài từ SSO cho tất cả các lần đăng nhập, và ngăn chặn những thay đổi cục bộ. (LƯU Ý: sự khác biệt có thể xảy ra do yêu cầu độ dài tên tài khoản khác nhau)"
    sso_overrides_name: "Ghi đè tên thành viên cục bộ với tên thành viên trang ngoài từ SSO cho tất cả các lần đăng nhập, và ngăn chặn những thay đổi cục bộ."
    sso_not_approved_url: "Chuyển những tài khoản SSO chưa duyệt tới URL này"
    allow_new_registrations: "Cho phép đăng ký người dùng mới. Bỏ chọn để bất cứ ai cũng có thể tạo tài khoản mới."
    enable_signup_cta: "Hiện thông báo với thành viên ẩn danh khi họ quay lại để yêu cầu họ đăng ký tài khoản."
    google_oauth2_client_id: "Client ID ứng dụng Google của bạn."
    google_oauth2_client_secret: "Client secret ứng dụng Google của bạn."
    enable_instagram_logins: "Bật chứng thực Instagram, yêu cầu instagram_consumer_key và instagram_consumer_secret"
    instagram_consumer_key: "Khóa người dùng để chứng thực Instagram"
    instagram_consumer_secret: "Khóa bảo mật để chứng thực Instagram"
    allow_restore: "Cho phép phục hồi, nó có thể thay thế TẤT CẢ dữ liệu trang web! Bỏ chọn, trừ khi bạn có kế hoạch phục hồi một bản sao lưu"
    maximum_backups: "Số bản sao lưu tối đa lưu trong đĩa cứng. Những bản sao lưu cũ sẽ được xóa tự động"
    automatic_backups_enabled: "Chạy sao lưu tự động như cấu hình trong tần số sao lưu"
    s3_backup_bucket: "Địa chỉ tách biệt lưu trữ backup. LƯU Ý: đây phải là địa chỉ được giành riêng."
    s3_disable_cleanup: "Vô hiệu hóa việc loại bỏ các bản sao lưu từ S3 khi lấy ra tại địa phương."
    backup_time_of_day: "Thời gian theo ngày UTC khi backup."
    backup_with_uploads: "Kèm theo cả thư mục uploads theo lịch trình backup. Tắt tính năng này sẽ chỉ backup csdl."
    active_user_rate_limit_secs: "Tần số cập nhật trường 'last_seen_at, tính theo giây"
    verbose_localization: "Hiển thị các mẹo trong giao diện người dùng"
    previous_visit_timeout_hours: "Bao lâu lần ghé thăm cuối cùng được coi như lần ghé thăm 'trước', theo giờ"
    top_topics_formula_log_views_multiplier: "giá trị nhật ký lượt xem nhân với (n) trong công thức chủ đề top: `log(views_count) * (n) + op_likes_count * 0.5 + LEAST(likes_count / posts_count, 3) + 10 + log(posts_count)`"
    top_topics_formula_first_post_likes_multiplier: "giá trị của lượt like bài viết đầu tiên nhân với (n) trong công thức chủ đề top: `log(views_count) * 2 + op_likes_count * (n) + LEAST(likes_count / posts_count, 3) + 10 + log(posts_count)`"
    top_topics_formula_least_likes_per_post_multiplier: "giá trị số lượt like tối thiểu của mỗi bài viết nhân với (n) trong công thức chủ đề top: `log(views_count) * 2 + op_likes_count * 0.5 + LEAST(likes_count / posts_count, (n)) + 10 + log(posts_count)`"
    rate_limit_create_topic: "Sau khi tạo một chủ đề, người dùng phải chờ (n) giây trước khi tạo một chủ đề khác."
    rate_limit_create_post: "Sau khi đăn bài, người dùng phải chờ (n) giây trước khi đăng bài khác."
    rate_limit_new_user_create_topic: "Sau khi tạo một chủ đề, người dùng mới phải chờ (n) giây trước khi tạo chủ đề khác."
    rate_limit_new_user_create_post: "Sau khi đăng bài, người dùng mới phải chờ (n) giây trước khi đăng bài khác."
    max_likes_per_day: "Số tối đa người dùng có thể like mỗi ngày."
    max_flags_per_day: "Số tối đa mà người dùng có thể gắn cờ mỗi ngày."
    max_bookmarks_per_day: "Số tối đa người dùng có thể đánh dấu mỗi ngày."
    max_edits_per_day: "Số tối đa người dùng có thể chỉnh sửa mỗi ngày."
    max_topics_per_day: "Số chủ đề tối đa người dùng có thể tạo mỗi ngày."
    max_personal_messages_per_day: "Số tin nhắn tối đa người dùng có thể tạo mỗi ngày."
    max_invites_per_day: "Số tối đa người dùng có thể gửi lời mời mỗi ngày."
    max_topic_invitations_per_day: "Số tối đa lời mời chủ đề thành viên có thể gửi mỗi ngày."
    alert_admins_if_errors_per_minute: "Số lỗi trong một phút để kích hoạt cảnh báo admin, điền 0 để tắt tính năng này. LƯU Ý: yêu cầu khởi động lại."
    alert_admins_if_errors_per_hour: "Số lỗi trong một giờ để kích hoạt cảnh báo admin, điền 0 để tắt tính năng này. LƯU Ý: yêu cầu khởi động lại."
    suggested_topics: "Số chủ đề gợi ý hiện ở cuối một chủ đề"
    limit_suggested_to_category: "Chỉ hiện thị những chủ đề từ danh mục hiện tại trong chủ đề gợi ý."
    clean_up_uploads: "Loại bỏ không triệt các dòng mồ côi khi upload để ngăn chặn hosting bất hợp pháp. LƯU Ý: bạn cần phải backup thư mục /uploads trước khi bật thiết lập này."
    clean_orphan_uploads_grace_period_hours: "Thời gian gia hạn (theo giờ) trước khi dòng mồ côi upload được loại bỏ."
    purge_deleted_uploads_grace_period_days: "Thời gian gia hạn (theo ngày) trước khi upload cần xóa được xóa."
    enable_s3_uploads: "Đặt thư mục upload trên Amazon S3. QUAN TRỌNG: yêu cầu chứng thực S3 (cả ID khóa truy cập & khóa bảo mật)."
    s3_upload_bucket: "Tên Amazon S3 để lưu trữ các file sẽ được upload. CHÚ Ý: phải là chữ thường, không cách và không gạch dưới."
    s3_cdn_url: "CDN URL được sử dụng cho tất cả các tài nguyên S3 (vd: https://cdn.somewhere.com). CHÚ Ý: sau khi thay đổi thiết lập này bạn phải tạo lại các bài viết cũ."
    avatar_sizes: "Danh sách những kích thước hình đại diện tự động khởi tạo."
    external_system_avatars_enabled: "Sử dụng dịch vụ ảnh đại diện bên ngoài."
    allow_all_attachments_for_group_messages: "Cho phép các email có đính kèm trong tin nhắn nhóm."
    enable_flash_video_onebox: "Cho phép nhúng liên kết swf và flv (Adobe Flash). CHÚ Ý: có thể chứa đựng các rủi ro bảo mật."
    default_invitee_trust_level: "Bậc tin tưởng mặc định (0-4) cho thành viên được mời."
    default_trust_level: "Cấp độ tin cậy mặc định (0-4) cho tất cả các thành viên mới. CHÚ Ý! Thay đổi thiết lập này sẽ đặt bạn vào nguy cơ spam cao."
    tl1_requires_topics_entered: "Số chủ đề một thành viên mới phải truy cập trước khi được lên bậc tin tưởng 1"
    tl1_requires_read_posts: "Số chủ đề một thành viên mới phải đọc trước khi được lên bậc tin tưởng 1"
    tl1_requires_time_spent_mins: "Số phút một thành viên mới phải đọc trước khi được lên bậc tin tưởng 1"
    tl2_requires_topics_entered: "Số chủ đề một thành viên mới phải truy cập trước khi được lên bậc tin tưởng 2"
    tl2_requires_read_posts: "Số chủ đề một thành viên mới phải đọc trước khi được lên bậc tin tưởng 2"
    tl2_requires_time_spent_mins: "Số phút một thành viên mới phải đọc trước khi được lên bậc tin tưởng 2"
    tl2_requires_days_visited: "Số ngày một thành viên phải ghé thăm site trước khi được thăng lên bậc tin cậy cấp 2."
    tl2_requires_likes_received: "Số like một thành viên phải nhận được trước khi được thăng lên bậc tin cậy cấp 2."
    tl2_requires_likes_given: "Số like một thành viên phải thực hiện trước khi được thăng lên bậc tin cậy cấp 2."
    tl2_requires_topic_reply_count: "Số chủ đề thành viên phải trả lời trước khi được thăng lên bậc tin cậy cấp 2."
    tl3_time_period: "Độ tin cậy mức 3 yêu cầu khoảng thời gian (theo ngày)"
    tl3_requires_days_visited: "Số ngày tối thiểu mà thành viên cần phải truy cập website trong (tl3) ngày để được thăng lên độ tin cậy mức 3. Đặt cao hơn khoảng thời gian tl3 để tắt thăng hạng cho tl3. (0 hoặc cao hơn)"
    tl3_requires_topics_replied_to: "Số lượng chủ đề tối thiểu mà thành viên cần phải trả lời trong (tl3) ngày để được thăng lên độ tin cậy mức 3. (0 hoặc cao hơn)"
    tl3_requires_topics_viewed: "Phần trăm số chủ đề được tạo trong (tl3) ngày để thành viên được thăng lên độ tin cậy mức 3. (0 tới 100)"
    tl3_requires_posts_read: "Phần trăm số bài viết được tạo trong (tl3) ngày để thành viên được thăng lên độ tin cậy mức 3. (0 tới 100)"
    tl3_requires_topics_viewed_all_time: "Số lượng chủ đề tối thiểu mà thành viên phải xem trước khi được thăng lên độ tin cậy cấp 3."
    tl3_requires_posts_read_all_time: "Tổng số bài viết tối thiểu mà thành viên phải đọc trước khi được thăng lên độ tin cậy cấp 3."
    tl3_requires_max_flagged: "Thành viên phải không có nhiều hơn X bài viết được đánh dấu bởi X thành viên khác trong (tl3) ngày để được thăng lên độ tin cậy mức 3, khi X là giá trị thiết lập. (0 hoặc cao hơn)"
    tl3_promotion_min_duration: "Số ngày tối thiểu chương trình thăng hạng cấp 3 kéo dài trước khi thành viên có thể bị giáng cấp xuống độ tin cậy cấp 2."
    tl3_requires_likes_given: "Số like tối thiểu phải thực hiện trong (tl3) ngày để được thăng lên độ tin cậy mức 3."
    tl3_requires_likes_received: "Số like tối thiểu nhận được trong (tl3) ngày để được thăng lên độ tin cậy mức 3."
    tl3_links_no_follow: "Không loại bỏ rel=nofollow khỏi các liên kết trong bài viết của thành viên có độ tin cậy cấp 3."
    min_trust_to_create_topic: "Bậc tin tưởng tối thiểu để tạo một chủ đề mới."
    min_trust_to_edit_wiki_post: "Bậc tin cậy tối thiểu cần thiết để có thể sửa bài viết được đánh dấu là wiki."
    min_trust_to_allow_self_wiki: "Bậc tin cậy tối thiểu cần thiết để người dùng có thể đánh dấu bài viết của họ là wiki."
    newuser_max_links: "Bao nhiêu liên kết tài khoản mới có thể thêm vào bài viết."
    newuser_max_images: "Bao nhiêu hình tài khoản mới có thể thêm vào bài viết."
    newuser_max_attachments: "Bao nhiêu đính kèm tài khoản mới có thể thêm vào bài viết"
    newuser_max_mentions_per_post: "Số tối đa thông báo @name mà thành viên mới có thể sử dụng trong bài viết."
    newuser_max_replies_per_topic: "Số lượng tối đa trả lời mà thành viên có thể thực hiện trong một chủ đề cho đến khi có ai đó gửi trả lời."
    max_mentions_per_post: "Số tối đa thông báo @name mà tất cả mọi người có thể sử dụng trong bài viết."
    max_users_notified_per_group_mention: "Số thành viên tối đa có thể nhận được thông báo nếu một nhóm được đề cập (nếu đáp ứng ngưỡng sẽ không có thông báo nào được nêu ra)"
    create_thumbnails: "Tạo ảnh nhỏ và ảnh lightbox nếu quá lớn để vừa trong một bài đăng."
    email_time_window_mins: "Chờ (n) phút trước khi gửi bất kỳ một email thông báo nào, để cung cấp cho người dùng cơ hội để chỉnh sửa và hoàn tất bài viết của họ."
    email_posts_context: "Có bao nhiêu trả lời trước được kèm theo như là bối cảnh trong email thông báo."
    flush_timings_secs: "Tần suất tuôn dữ liệu thời gian tới server, theo giây."
    title_max_word_length: "Chiều dài tối đa chữ cho phép, tính theo ký tự, trong một tiêu đề chủ đề."
    title_min_entropy: "Entropy tối thiểu (ký tự độc đáo, số từ phi tiếng Anh) cần thiết cho tên chủ đề."
    body_min_entropy: "Entropy tối thiểu (ký tự độc đáo, số từ phi tiếng Anh) cần thiết cho nội dung bài viết."
    allow_uppercase_posts: "Cho phép viết hoa tất cả các chữ trong tên chủ đề hoặc nội dung bài viết."
    min_title_similar_length: "Chiều dài tối thiểu của tiêu đề trước khi kiểm tra trùng chủ đề."
    category_colors: "Danh sách mã màu hexa cho phép cho danh mục."
    category_style: "Style trực quan cho phù hiệu danh mục."
    max_image_size_kb: "Kích cỡ ảnh upload tối đa theo Kb. Thiết lập này phải được cấu hình cả trong nginx (client_max_body_size) / apache hoặc trong proxy."
    max_attachment_size_kb: "Kích thước file tải lên tối đa tính theo kB. đã cấu hình trong nginx (client_max_body_size) / apache hoặc proxy."
    authorized_extensions: "Danh sách định dạng file cho phép tải lên (sử dụng '*' để cho phép tất cả loại tập tin)"
    max_similar_results: "Số lượng chủ đề tương tự hiển thị phía trên bộ soạn thảo khi soạn chủ đề mới, so sánh dựa trên tiêu đề và nội dung."
    title_prettify: "Ngăn chặn lỗi chính tả và sai sót phổ biến trong tiêu đề, bao gồm tất cả là chữ hoa, ký tự đầu tiên là chữ thường, sử dụng quá nhiều ! và ?, thêm . ở cuối..."
    topic_views_heat_low: "Sau bao nhiêu lượt xem thì số lượt xem sẽ nổi bật một chút."
    topic_views_heat_medium: "Sau bao nhiêu lượt xem thì số lượt xem sẽ nổi bật vừa phải."
    topic_views_heat_high: "Sau bao nhiêu lượt xem thì số lượt xem sẽ rất nổi bật."
    cold_age_days_low: "Sau bao nhiêu ngày thảo luận thì ngày cuối cùng hoạt động sẽ mờ một chút."
    cold_age_days_medium: "Sau bao nhiêu ngày thảo luận thì ngày cuối cùng hoạt động sẽ mờ vừa phải."
    cold_age_days_high: "Sau bao nhiêu ngày thảo luận thì ngày cuối cùng hoạt động sẽ rất mờ."
    history_hours_low: "Một bài viết được sửa trong bao nhiêu giờ thì thông báo sửa sẽ nổi bật một chút."
    history_hours_medium: "Một bài viết được sửa trong bao nhiêu giờ thì thông báo sửa sẽ nổi bật vừa phải."
    history_hours_high: "Một bài viết được sửa trong bao nhiêu giờ thì thông báo sửa sẽ rất nổi bật."
    topic_post_like_heat_low: "Nếu tỷ lệ likes:post vượt quá tỷ lệ này thì bộ đếm bài viết sẽ nổi bật một chút."
    topic_post_like_heat_medium: "Nếu tỷ lệ likes:post vượt quá tỷ lệ này thì bộ đếm bài viết sẽ nổi bật vừa phải."
    topic_post_like_heat_high: "Nếu tỷ lệ likes:post vượt quá tỷ lệ này thì bộ đếm bài viết sẽ rất nổi bật."
    faq_url: "Nếu bạn có một địa chỉ FAQ muốn sử dụng, điền URL đầy đủ ở đây."
    tos_url: "Nếu bạn có một địa chỉ Quy Định Sử Dụng muốn sử dụng, điền URL đầy đủ ở đây."
    privacy_policy_url: "Nếu bạn có một địa chỉ Quyền Riêng Tư muốn sử dụng, điền URL đầy đủ ở đây."
    white_listed_spam_host_domains: "Danh sách tên miền sẽ được miễn trừ khỏi kiểm tra spam. Thành viên mới sẽ không bị giới hạn khi tạo bài viết có chứa liên kết từ các tên miền này."
    staff_like_weight: "Trọng số cộng thêm khi BQT like là bao nhiêu."
    topic_view_duration_hours: "Đếm lượt xem chủ đề mới một lần cho mỗi IP/User trong N giờ"
    user_profile_view_duration_hours: "Đếm lượt xem hồ sơ mới một lần cho mỗi IP/User trong N giờ"
    levenshtein_distance_spammer_emails: "Khi phù hợp với thư rác, số ký tự khác biệt vẫn sẽ cho phép khả năng chính xác mờ."
    max_new_accounts_per_registration_ip: "Nếu đã có (n) tài khoản với độ tin cậy mức 0 từ IP này (không phải là BQT, mức TL2 hoặc cao hơn), ngừng chấp nhận đăng ký mới từ IP này."
    min_ban_entries_for_roll_up: "Khi click vào nút cuộn lên, sẽ tạo ra một entry subnet cấm mới nếu có ít nhất (N) entry."
    max_age_unmatched_emails: "Xóa các email hiển thị không khớp sau (N) ngày."
    max_age_unmatched_ips: "Xóa các IP hiển thị không khớp sau (N) ngày."
    num_flaggers_to_close_topic: "Số lượng tối thiểu đánh dấu độc nhất để tự động tạm dừng một chủ đề để can thiệp."
    auto_respond_to_flag_actions: "Kích hoạt tính năng trả lời tự động khi xử lý một đánh dấu."
    min_first_post_typing_time: "Số lượng thời gian tối thiểu theo phần ngàn giây mà thành viên phải nhập trong bài viết đầu tiên, nếu ngưỡng không được đáp ứng sẽ tự động nhập vào hàng chờ duyệt. Đặt là 0 để tắt (không khuyến nghị)"
    reply_by_email_enabled: "Cho phép trả lời chủ đề qua email."
    reply_by_email_address: "Mẫu để trả lời cho các địa chỉ email đến, ví dụ: %%{reply_key}@reply.example.com hoặc replies+%%{reply_key}@example.com"
    strip_images_from_short_emails: "Tất cả các ảnh từ email phải có kích cỡ nhỏ hơn 2800 Bytes"
    short_email_length: "Độ dài email ngắn theo Bytes"
    display_name_on_email_from: "Hiển thị tên đầy đủ trên email từ trường"
    unsubscribe_via_email: "Cho phép thành viên có thể hủy nhận email bằng cách gửi một email kèm theo liên kết 'unsubscribe' trong tiêu đề hoặc nội dung."
    delete_email_logs_after_days: "Xóa nhật ký email sau (N) ngày. 0 để giữ lại vĩnh viễn"
    max_emails_per_day_per_user: "Số lượng tối đa email thành viên được gửi mỗi ngày. 0 để không giới hạn"
    enable_staged_users: "Tự động tạo các giai đoạn người dùng khi xử lý các email gửi đến."
    maximum_staged_users_per_email: "Số lượng tối đa thành viên theo giai đoạn được tạo khi xử lý email đến."
    manual_polling_enabled: "Push email bằng cách sử dụng API để trả lời email."
    pop3_polling_enabled: "Poll thông qua POP3 các email trả lời."
    pop3_polling_ssl: "Sử dụng SSL khi kết nối tới POP3 server. (Đề nghị sử dụng)"
    pop3_polling_period_mins: "Thời gian kiểm tra tài khoản POP3 email tính theo phút. LƯU Ý: yêu cầu khởi động lại. "
    pop3_polling_port: "Cổng để poll của tài khoản POP3."
    pop3_polling_host: "Máy chủ để poll email thông qua POP3."
    pop3_polling_username: "Tên truy cập của tài khoản POP3 để poll email."
    pop3_polling_password: "Mật khẩu của tài khoản POP3 để poll email."
    email_in_min_trust: "Bậc tin tưởng tối thiểu cho phép một thành viên gửi chủ đề mới qua email."
    email_prefix: "Nhãn [label] sử dụng trong tiêu đề email, mặc định được đặt là 'title'."
    email_site_title: "Tên website được sử dụng là tên người gửi email, mặc định là 'title' nếu không thiết lập. Nếu 'title' có chứa ký tự không được phép trong chuỗi người gửi email, sử dụng thiết lập này."
    minimum_topics_similar: "Có bao nhiêu chủ đề cần phải có trước các chủ đề tương tự được giới thiệu khi soạn thảo chủ đề mới."
    relative_date_duration: "Số ngày sau khi đăng bài nơi ngày của bài viết sẽ được hiển thị tương đối (7d) thay vì tuyệt đối (20 Feb)."
    delete_user_max_post_age: "Không cho phép xóa thành viên khi bài viết đầu tiên của họ cũ hơn (x) ngày."
    delete_all_posts_max: "Số lượng tối đa bài viết có thể được xóa cùng một lúc khi sử dụng nút Xóa Tất Cả Bài Viết. Nếu thành viên có nhiều hơn số lượng bài viết này, các bài viết có thể không bị xóa cùng một lúc và cũng không thể xóa được thành viên đó."
    email_editable: "Cho phép thành viên thay đổi địa chỉ email sau khi đăng kí"
    allow_uploaded_avatars: "Cho phép người dùng tải lên hình hồ sơ."
    allow_animated_avatars: "Cho phép người dùng sử dụng ảnh gif động trong trang hồ sơ. CẢNH BÁO: cần chạy tác vụ avatars:refresh sau khi thay đổi thiết lập này."
    allow_animated_thumbnails: "Tạo ảnh động thu nhỏ cho ảnh .gif"
    default_avatars: "URL avatar mặc định được sử dụng cho các thành viên mới cho đến khi họ tự sửa đổi."
    automatically_download_gravatars: "Download Gravatar cho thành viên khi họ tạo tài khoản hoặc thay đổi email."
    detect_custom_avatars: "Có kiểm tra hay không việc thành viên đã upload ảnh hồ sơ của họ."
    max_daily_gravatar_crawls: "Giới hạn số lần Discourse sẽ kiểm tra Gravatar mới trong một ngày"
    enable_user_directory: "Cung cấp một danh mục thành viên để duyệt xem"
    allow_anonymous_posting: "Cho phép thành viên chuyển sang chế độ ẩn danh"
    anonymous_posting_min_trust_level: "Độ tin cậy tối thiểu bắt buộc để có thể gửi bài ở chế độ ẩn danh"
    anonymous_account_duration_minutes: "Để bảo vệ danh tính tạo ra một tài khoản ẩn danh mới mỗi N phút cho mỗi người dùng. Ví dụ: nếu đặt là 600, ngay sau khi 600 phút trôi qua kể từ bài viết cuối cùng VÀ lập tức tạo ra một tài khoản ẩn danh mới cho thành viên."
    hide_user_profiles_from_public: "Vô hiệu hóa thẻ thành viên, hồ sơ và thư mục người dùng với các thành viên ẩn danh."
    allow_profile_backgrounds: "Cho phép người dùng tải lên ảnh nền"
    sequential_replies_threshold: "Số bài viết một thành viên có thể gửi liên tiếp trong một chủ đề trước khi được nhắc nhở về hành vi trả lời liên tục quá nhiều."
    enable_mobile_theme: "Thiết bị di động có thể sử dụng giao diện riêng, với khả năng chuyển sang chế độ xem đầy đủ. Tắt thiết lập này nếu bạn muốn sử dụng một style tùy biến hỗ trợ responsive."
    dominating_topic_minimum_percent: "Số phần trăm bài viết mà một thành viên có thể gửi trong một chủ đề trước khi được nhắc nhở về hành vi muốn tạo ưu thế trong chủ đề."
    disable_avatar_education_message: "Tắt thông điệp hướng dẫn khi đổi avatar."
    suppress_uncategorized_badge: "Không hiển thị huy hiệu cho các chủ đề chưa phân loại trong danh sách chủ đề"
    permalink_normalizations: "Áp dụng regex sau trước khi khớp với permalink, ví dụ: /(topic.*)\\?.*/\\1 sẽ loại bỏ các chuỗi truy vấn từ đường dẫn chủ đề. Định dạng regex+string với \\1 ... để giữ truy cập"
    disable_system_edit_notifications: "Vô hiệu hoá thông báo chỉnh sửa bởi người dùng hệ thống khi 'download_remote_images_to_local' đang hoạt động."
    automatically_unpin_topics: "Tự động bỏ ghim chủ đề khi người dùng xuống cuối trang."
    read_time_word_count: "Đếm số từ mỗi phút để ước lượng thời gian đọc."
    full_name_required: "Tên đầy đủ là trường bắt buộc trong hồ sơ thành viên."
    enable_names: "Hiển thị tên đầy đủ của thành viên trên trang hồ sơ, thẻ thành viên, và email. Tắt để ẩn tên đầy đủ ở khắp mọi nơi."
    display_name_on_posts: "Hiển thị tên đầy đủ của thành viên trên bài viết của họ và khi gõ @username."
    show_time_gap_days: "Nếu hai bài viết được thực hiện cách nhau nhiều ngày, hiển thị thời gian cách nhau đó trong chủ đề."
    short_progress_text_threshold: "Sau khi số bài đăng của một chủ đề vượt qua giới hạn này, thanh tiến trình sẽ chỉ hiện số thứ tự của bài đăng hiện tại. Nếu bạn thay đổi chiều rộng của thanh tiến trình, bạn có thể cần thay đổi giá trị này"
    default_code_lang: "Highlight cú pháp ngôn ngữ lập trình mặc định áp dụng cho đoạn mã GitHub (lang-auto, ruby, python...)"
    warn_reviving_old_topic_age: "Khi ai đó trả lời chủ đề mà lần trả lời cuối cùng cũ hơn số ngày được thiết lập ở đây, hiển thị một cảnh báo. Vô hiệu hóa bằng cách đặt là 0."
    autohighlight_all_code: "Highlight code bắt buộc đối với các đoạn mã thực thi ngay cả khi họ không chỉ định ngôn ngữ rõ ràng."
    embed_truncate: "Cắt ngắn các bài viết được nhúng."
    embed_post_limit: "Số lượng tối đa bài viết được nhúng."
    embed_username_required: "Tên tài khoản để tạo chủ đề là bắt buộc."
    show_create_topics_notice: "Nếu trang có ít hơn 5 chủ đề công khai, hiển thị một thông báo yêu cầu quản trị tạo thêm các chủ đề mới"
    delete_drafts_older_than_n_days: "Xóa các bản nháp cũ hơn (n) ngày."
    bootstrap_mode_min_users: "Số thành viên tối thiểu được yêu cầu để tắt chế độ bootstrap (đặt thành 0 để tắt)"
    prevent_anons_from_downloading_files: "Cấm khách truy cập tải các tập tin đính kèm. CẢNH BÁO: việc này sẽ chặn những hình ảnh không thuộc giao diện trang hoạt động"
    secure_media: 'Giới hạn truy cập để tải lên phương tiện truyền thông (hình ảnh, video, âm thanh). Nếu "yêu cầu đăng nhập" được bật, chỉ Thành viên đã đăng nhập mới có thể truy cập tải lên phương tiện. Nếu không, quyền truy cập sẽ chỉ bị giới hạn đối với các phương tiện tải lên trong các tin nhắn riêng tư. Lưu ý: Tải lên S3 phải được bật trước khi bật cài đặt này.'
    slug_generation_method: "Chọn phương thức tạo slug. 'encoded' sẽ tạo ra phần trăm chuỗi mã hóa. 'none' sẽ tắt slug."
    enable_emoji: "Kích hoạt emoji"
    emoji_set: "Bạn thích dùng gói emoji nào?"
    approve_post_count: "Số lượng bài viết từ một thành viên mới hoặc thành viên cũ phải được duyệt"
    approve_unless_trust_level: "Bài viết của thành viên dưới cấp độ tin cậy này phải được duyệt"
    default_email_mailing_list_mode: "Mặc định gửi email cho mỗi bài viết mới."
    disable_mailing_list_mode: "Không cho phép thành viên bật chế độ danh sách thư."
    default_email_previous_replies: "Kèm theo các trả lời trước trong email theo mặc định."
    default_email_in_reply_to: "Kèm theo trích đoạn trả lời bài viết trong email theo mặc định."
    default_other_new_topic_duration_minutes: "Điều kiện mặc định chung với chủ đề được coi là mới."
    default_other_auto_track_topics_after_msecs: "Thời gian mặc định chung trước khi chủ đề được theo dõi tự động."
    default_other_external_links_in_new_tab: "Mặc định mở các liên kết ngoài trong thẻ mới "
    default_other_enable_quoting: "Bật trích dẫn trả lời để nổi bật nội dung theo mặc định."
    default_other_dynamic_favicon: "Hiện bộ đếm chủ đề mới/cập nhật trên icon trình duyệt theo mặc định."
    default_other_like_notification_frequency: "Thông báo thành viên khi like theo mặc định"
    default_topics_automatic_unpin: "Tự động bỏ ghim chủ đề khi thành viên xuống cuối trang theo mặc định."
    default_categories_watching: "Hiển thị danh sách chuyên mục đang xem theo mặc định."
    default_categories_tracking: "Hiển thị danh sách chuyên mục đang theo dõi theo mặc định."
    default_categories_muted: "Hiển thị danh sách chuyên mục đang im lặng theo mặc định."
    errors:
      invalid_email: "Địa chỉ email sai"
      invalid_username: "Không có thành viên với tên đăng nhập này"
      invalid_integer_min_max: "Giá trị phãi nằm giữa %{min} và %{max}."
      invalid_integer_min: "Giá trị phải bằng %{min} hoặc lớn hơn"
      invalid_integer_max: "Giá trị không thể cao hơn %{max}."
      invalid_integer: "Giá trị phải là một số nguyên"
      regex_mismatch: "Giá trị không giống với định dạng"
      must_include_latest: "Top menu phải kèm theo tab 'latest'."
      invalid_string: "Giá trị không hợp lệ."
      invalid_string_min_max: "Phải nằm giữa %{min} và %{max} ký tự."
      invalid_string_min: "Phải ít nhất %{min} ký tự."
      invalid_string_max: "Không nhiều hơn %{max} ký tự."
      invalid_reply_by_email_address: "Giá trị phải chứa '%{reply_key}' và phải khác với email thông báo."
      pop3_polling_host_is_empty: "Bạn phải thiết lập 'pop3 polling host' trước khi kích hoạt POP3 polling."
      pop3_polling_username_is_empty: "Bạn phải thiết lập 'pop3 polling username' trước khi kích hoạt POP3 polling."
      pop3_polling_password_is_empty: "Bạn phải thiết lập 'pop3 polling password' trước khi kích hoạt POP3 polling."
      pop3_polling_authentication_failed: "Chứng thực POP3 thất bại, xin hãy kiểm tra lại thông tin."
      reply_by_email_address_is_empty: "Bạn phải thiết lập 'reply by email address' trước khi kích hoạt trả lời bằng email."
      email_polling_disabled: "Bạn phải kích hoạt bằng tay hoặc POP3 polling trước khi kích hoạt trả lời bằng email."
      user_locale_not_enabled: "Bạn phải bật 'allow user locale' trước khi kích hoạt thiết lập này."
      min_username_length_range: "Bạn không thiết lập giá trị nhỏ nhất lớn hơn giá trị lớn nhất"
      max_username_length_range: "Bạn không thể thiết lập số tối đa nhỏ hơn số tối thiểu"
  search:
    within_post: "#%{post_number} bởi %{username}"
    types:
      category: "Thư mục"
      topic: "Kết quả"
      user: "Thành viên"
    results_page: "Search results for '%{term}'"
  sso:
    not_found: "Không tìm thấy tài khoản của bạn, xin hãy liên hệ với BQT."
    account_not_approved: "Tài khoản của bạn chưa được BQT chấp thuận, bạn sẽ nhận được email thông báo khi được chấp nhận."
    unknown_error: "Đã có vấn đề xảy ra với tài khoản của bạn, xin hãy liên hệ với BQT."
    timeout_expired: "Đăng nhập tài khoản hết hạn, xin hãy thử đăng nhập lại."
  original_poster: "Người viết gốc"
  most_posts: "Bài viết Phỏ biến"
  most_recent_poster: "Người Gửi Mới Đây"
  frequent_poster: "Người Gửi Thường Xuyên"
  redirected_to_top_reasons:
    new_user: "Chào mừng đến với cộng dồng của chúng tôi! Ở đây có những chủ để phổ biến."
    not_seen_in_a_month: "Chào mừng quay trở lại! Chúng tôi thấy bạn truy cập một khoảng thời gian. Ở đây có những bài viết phổ biến từ lúc bạn đ."
  topic_statuses:
    autoclosed_enabled_days:
      other: "Chủ đề này sẽ được tự động đóng sau %{count} ngày, sẽ không được gửi trả lời."
    autoclosed_enabled_hours:
      other: "Chủ đề này sẽ được tự động đóng sau %{count} giờ, sẽ không được gửi trả lời."
    autoclosed_enabled_minutes:
      other: "Chủ đề này sẽ được tự động đóng sau %{count} phút, sẽ không được gửi trả lời."
    autoclosed_enabled_lastpost_days:
      other: "Chủ đề này sẽ được tự động đóng sau %{count} ngày sau lần trả lời cuối, sẽ không được gửi trả lời."
    autoclosed_enabled_lastpost_hours:
      other: "Chủ đề này đã được đóng tự động %{count} giờ sau phản hồi cuối cùng. Không còn cho phép phản hồi mới."
    autoclosed_enabled_lastpost_minutes:
      other: "Chủ đề này sẽ được tự động đóng sau %{count} phút sau lần trả lời cuối, sẽ không được gửi trả lời."
    autoclosed_disabled: "Chủ đề này đã được mở. Bạn có thể bình luận"
    autoclosed_disabled_lastpost: "Chủ đề này đã được mở. Bạn có thể bình luận"
  login:
    not_approved: "Tài khoản của bạn chưa được kiểm duyệt. Bạn sẽ nhận được email thông báo khi bạn được phép đăng nhập."
    incorrect_username_email_or_password: "Không đúng tài khoản, email hoặc mật khẩu"
    wait_approval: "Cảm ơn bạn đã đăng ký. Chúng tôi sẽ thông báo sau khi tài khoản của bạn được kiểm duyệt."
    active: "Tài khoản của bạn đã được kích hoạt và sẵn sàng để sử dụng."
    not_activated: "Bạn không thể đăng nhập bây giờ. Chúng tôi đã gửi bạn một email kích hoạt tài khoản. Vui lòng làm theo hướng dẫn trong email để kích hoạt tài khoản của bạn."
    not_allowed_from_ip_address: "Bạn không thể đăng nhập như là %{username} từ địa chỉ IP này."
    admin_not_allowed_from_ip_address: "Bạn không thể đăng nhập như quản trị từ IP này."
    suspended: "Bạn không thể đăng nhập cho tới ngày %{date}."
    suspended_with_reason: "Tài khoản bị tạm khóa cho tới %{date}: %{reason}"
    errors: "%{errors}"
    not_available: "Không có sẵn. Thử %{suggestion}?"
    something_already_taken: "Có lỗi xảy ra, tên đăng nhập hoặc email đã được đăng ký. Thử sử dụng chức năng quên mật khẩu."
    omniauth_error_unknown: "Cố lỗi xảy ra khi bạn đăng nhập, vui lòng thử lại."
    omniauth_confirm_button: "Tiếp tục"
    new_registrations_disabled: "Đăng ký tài khoản mới không được cho phép tại thời điểm này."
    password_too_long: "Mật khẩu giới hạn không quá 200 ký tự."
    email_too_long: "Email bạn cung cấp quá dài. Địa chỉ email phải không quá 254 ký tự, và tên miền phải không quá 253 ký tự."
    reserved_username: "Tên đăng nhập không được cho phép."
    missing_user_field: "Bạn không hoàn tất tất cả các trường người dùng"
    already_logged_in: "Rất tiếc, có vẻ như bạn đang cố gắng để chấp nhận lời mời của một người dùng khác. Nếu bạn không phải là %{current_user}, xin vui lòng đăng xuất và thử lại."
    second_factor_title: "Xác minh hai bước"
  admin:
    email:
      sent_test: "đã gửi!"
  user:
    username:
      short: "phải dài ít nhất %{min} ký tự"
      long: "không được dài hơn %{max} ký tự"
      unique: "phải độc nhất"
      blank: "phải hiện hành"
      must_begin_with_alphanumeric_or_underscore: "phải bắt đầu bằng chữ, số hoặc dấu gạch dưới"
      must_end_with_alphanumeric: "phải kết thúc bằng chữ hoặc số"
      must_not_contain_two_special_chars_in_seq: "không được chứa 2 hoặc nhiều ký tự đặc biệt liên tiếp (.-_)"
      must_not_end_with_confusing_suffix: "không được kết thúc bằng các hậu tố như: .json, .png..."
    email:
      not_allowed: "không được chấp nhận từ nhà cung cấp email đó. Vui long sử dụng địa chỉ email khác."
      blocked: "không được chấp nhận."
    ip_address:
      blocked: "Đăng ký mới không cho phép từ địa chỉ IP của bạn."
      max_new_accounts_per_registration_ip: "Đăng ký tài khoản mới không được chấp nhận từ địa chỉ IP của bạn (đã đạt giới hạn tối), xin hãy liên hệ với BQT."
  unsubscribe_mailer:
    subject_template: "Xác nhận bạn không còn muốn nhận email cập nhật từ %{site_title}"
  invite_password_instructions:
    subject_template: "Đặt mật khẩu cho tài khoản của bạn ở %{site_name}"
  flag_reasons:
    off_topic: "Bài viết của bạn được đánh dấu là **off-topic**: cộng đồng cảm thấy nó không phù hợp cho chủ đề này, được xác định bởi tiêu đề và bài viết đầu tiên."
    inappropriate: "Bài viết của bạn được đánh dấu là **inappropriate**: cộng đồng cảm thấy đó là sự xúc phạm, lăng mạ, hoặc vi phạm [nội quy diễn đàn](%{base_path}/guidelines)."
    spam: "Bài viết của bạn được đánh dấu là **spam**: cộng đồng cảm thấy đó là một quảng cáo, khuyến mại thay vì một nội dung hữu ích như mong đợi."
    notify_moderators: "Bài viết của bạn được đánh dấu là **for moderator attention**: cộng đồng cảm thấy có điều gì đó cần được BQT xét duyệt."
  flags_dispositions:
    agreed: "Cảm ơn đã cho chúng tôi biết. Chúng thôi đồng ý nó là một vấn đề và chúng tôi sẽ xem xét nó."
    agreed_and_deleted: "Cảm ơn đã cho chúng tôi biết thông tin. Chúng tôi đồng ý đây là một vấn đề và chúng tôi đã xóa bài viết này."
    disagreed: "Cảm ơn đã cho chúng tôi biết thông tin. Chúng tôi đang xem xét nó."
    ignored: "Cảm ơn đã cho chúng tôi biết thông tin. Chúng tôi đang xem xét nó."
    ignored_and_deleted: "Cảm ơn bạn đã cho chúng tôi biết, chúng tôi đã gỡ bỏ bài viết."
  system_messages:
    welcome_user:
      subject_template: "Chào mừng đến với %{site_name}!"
    welcome_invite:
      subject_template: "Chào mừng đến với %{site_name}!"
    backup_succeeded:
      subject_template: "Sản sao lưu hoàn tất thành công"
    backup_failed:
      subject_template: "Sao lưu lỗi."
    restore_succeeded:
      subject_template: "Phục hồi thành công"
    restore_failed:
      subject_template: "Phục hồi thất bại."
    bulk_invite_succeeded:
      subject_template: "Mời thành viên hàng loạt đã được thực hiện thành công"
      text_body_template: "File mời thành viên hàng loạt của bạn đã được thực hiện, %{sent} lời mời đã được gửi."
    bulk_invite_failed:
      subject_template: "Có lỗi khi thực hiện mời thành viên hàng loạt"
    csv_export_failed:
      subject_template: "Xuất dữ liệu thất bại"
    email_reject_inactive_user:
      text_body_template: |2

        Xin lỗi, tin nhắn email bạn gửi tới %{destination} (tiêu đề %{former_title}) không được thực hiện.

        Tài khoản của bạn liên kết với địa chỉ email này chưa được kích hoạt. Xin hãy kích hoạt tài khoản của bạn trước khi gửi email.
    email_reject_empty:
      text_body_template: |2

        Xin lỗi, tin nhắn email bạn gửi tới %{destination} (tiêu đề %{former_title}) không được thực hiện.

        Chúng tôi không tìm thấy nội dung trả lời trong email của bạn.

        Nếu bạn tin _đã_kèm_theo nội dung trả lời, xin hãy thử lại với định dạng đơn giản hơn.
    email_reject_parsing:
      text_body_template: |2

        Xin lỗi, tin nhắn email bạn gửi tới %{destination} (tiêu đề %{former_title}) không được thực hiện.

        Chúng tôi không tìm thấy nội dung trả lời trong email của bạn. **Hãy đảm bảo rằng trả lời của bạn ở phía trên cùng của email** -- chúng tôi không thể xử lý các trả lời nội tuyến.
    email_reject_invalid_post:
      text_body_template: |2

        Xin lỗi, tin nhắn email bạn gửi tới %{destination} (tiêu đề %{former_title}) không được thực hiện.

        Một số nguyên nhân có thể là: định dạng phức tạp, nội dung quá nhiều, hoặc nội dung quá ít... xin hãy thử lại, hoặc gửi thông qua website.
    email_reject_invalid_post_specified:
      text_body_template: |2

        Xin lỗi, tin nhắn email bạn gửi tới %{destination} (tiêu đề %{former_title}) không được thực hiện.

        Lý do:

        %{post_error}

        Nếu bạn có thể khắc phục sự cố, xin hãy thử lại.
    email_reject_invalid_post_action:
      text_body_template: |2

        Xin lỗi, tin nhắn email bạn gửi tới %{destination} (tiêu đề %{former_title}) không được thực hiện.

        Hành động gửi bài không được công nhận, bạn hãy thử lại hoặc gửi thông qua website.
    email_error_notification:
      text_body_template: |2

        Thật không may, có một lỗi xác thực trong khi polling mail từ POP server.

        Hãy chắc chắn rằng bạn đã cấu hình đúng các thông tin POP trong [thiết lập website](%{base_url}/admin/site_settings/category/email).

        Nếu có một giao diện web cho các tài khoản email POP, bạn có thể cần phải đăng nhập vào website và kiểm tra các thiết lập này.
    spam_post_blocked:
      subject_template: "Các bài viết của tài khoản mới %{username} đã bị chặn do lặp đi lặp lại các liên kết"
    pending_users_reminder:
      subject_template:
        other: "%{count} thành viên đang chờ duyệt"
    download_remote_images_disabled:
      subject_template: "Download ảnh từ xa đã bị vô hiệu"
      text_body_template: "Thiết lập `download_remote_images_to_local` đã bị vô hiệu do khoảng trống ổ cứng `download_remote_images_threshold` đã đạt mức giới hạn."
    new_user_of_the_month:
      title: "Bạn là thành viên mới của tháng!"
      subject_template: "Bạn là một thành viên mới của tháng!"
  subject_re: "Re:"
  subject_pm: "[PM]"
  user_notifications:
    previous_discussion: "Các trả lời trước"
    in_reply_to: "Trong Trả Lời Tới"
    unsubscribe:
      title: "Bỏ theo dõi"
      description: "Bạn không thích nhận mail giống mail này? Nhấn vào bỏ theo dõi để bỏ đăng ký ngay lập tức:"
    only_reply_by_email: "Trả lời email này để phản hồi."
    posted_by: "Đăng bởi %{{username} ngày %{post_date}"
    user_posted_pm_staged:
      subject_template: "%{optional_re}%{topic_title}"
    digest:
      why: "Tóm tắt %{site_link} từ lần cuối truy cập %{last_seen_at}"
      liked_received: "Likes Đã Nhận"
      new_users: "Thành viên mới"
      join_the_discussion: "Đọc Tiếp"
      click_here: "bấm vào đây"
    forgot_password:
      title: "Quên mật khẩu"
    set_password:
      title: "Nhập mật khẩu"
    notify_old_email:
      text_body_template: |2

        Đây là tin nhắn tự động để thông báo rằng địa chỉ email của bạn trên %{site_name} đã được thay đổi. Nếu điều này là không đúng, xin hãy liên hệ với BQT.

        Địa chỉ email của bạn được đổi thành:

        %{new_email}
    signup_after_approval:
      subject_template: "Bạn đã được kiểm duyệt ở %{site_name}!"
    suspicious_login:
      subject_template: "[%{site_name}] Đăng nhập mới từ %{location}"
  page_not_found:
    title: "Rất tiếc! Địa chỉ này không tồn tại hoặc riêng tư."
    popular_topics: "Phổ biến"
    recent_topics: "Gân đây"
    see_more: "Thêm"
    search_title: "Tìm trang này"
    search_button: "Tìm kiếm"
  deleted: "đã bị xóa "
  image: "hình ảnh"
  upload:
    edit_reason: "tải về một bản sao của hình ảnh."
    unauthorized: "Xin lỗi, tập tin của bạn tải lên không được cho phép (định dạng cho phép: %{authorized_extensions})."
    pasted_image_filename: "Hình ảnh được chèn"
    store_failure: "Tải lên lỗi #%{upload_id} cho tài khoản #%{user_id}."
    file_missing: "Xin lỗi, bạn phải cung cấp tập tin để tải lên"
    attachments:
      too_large: "Xin lỗi, tập tin bạn tải lên quá lớn (kích thước tối đa %{max_size_kb}KB)."
    images:
      too_large: "Xin lỗi, hình bạn tải lên quá lớn (kích thước tối đa %{max_size_kb}KB), Vui lòng chỉnh lại kích thước và thử lại."
      size_not_found: "Xin lỗi, không thể xác định kích thước hình. Có thể hình của bạn bị lỗi?"
  avatar:
    missing: "Xin lỗi, chúng tôi không thể tìm thấy avatar liên kết với email đó. Bạn có thể thử upload lại một lần nữa?"
  skipped_email_log:
    exceeded_emails_limit: "Vượt quá max_emails_per_day_per_user"
    user_email_no_user: "không tìm thấy người dùng với id %{user_id}"
    user_email_post_not_found: "Không tìm thấy bài viết với id %{post_id}"
    user_email_anonymous_user: "Người dùng là nặc danh"
    user_email_user_suspended_not_pm: "Tài khoản bị tạm khóa, không có tin nhắn"
    user_email_seen_recently: "Tài khoản đã xem gần đây"
    user_email_notification_already_read: "Thông báo email này đã được đọc"
    user_email_notification_topic_nil: "post.topic is nil"
    user_email_post_deleted: "bài viết đã bị xóa bởi tác giả"
    user_email_user_suspended: "người dùng đã bị tạm khóa"
    user_email_already_read: "người dùng đã đọc bài viết này"
    sender_message_blank: "tin nhắn rỗng"
    sender_message_to_blank: "message.to rỗng"
    sender_text_part_body_blank: "text_part.body rỗng"
    sender_body_blank: "nội dung rỗng"
  color_schemes:
    base_theme_name: "Cơ bản"
  edit_this_page: "Sửa trang này"
  csv_export:
    boolean_yes: "Đồng ý"
    boolean_no: "Không"
    rate_limit_error: "Bài viết chỉ được tải về một lần mỗi người, hãy thử lại vào ngày mai."
  static_topic_first_reply: |2

    Sửa bài viết đầu tiên trong chủ đề này để thay đổi nội dung của trang %{page_name}.
  guidelines_topic:
    title: "FAQ/Hướng dẫn"
  tos_topic:
    title: "Điều khoản Dịch vụ"
  privacy_topic:
    title: "Chính sách Riêng tư"
  badges:
    editor:
      name: Biên tập
      description: Sửa lần đầu
    basic_user:
      name: Cơ bản
    member:
      name: Thành viên
    regular:
      name: Thường xuyên
    leader:
      name: Lãnh đạo
    welcome:
      name: Chào mừng
      description: Đã nhận 1 like
    autobiographer:
      name: Tự truyện
    anniversary:
      name: Ngày kỷ niệm
      description: "Thành viên hoạt động trong một năm, gửi bài ít nhất một lần"
    nice_post:
      name: Trả Lời Hay
      description: Nhận được 10 like cho một trả lời
    good_post:
      name: Trả Lời Tốt
      description: Nhận được 25 like cho một trả lời
    great_post:
      name: Trả Lời Tuyệt Vời
      description: Nhận được 50 like cho một trả lời
    nice_topic:
      name: Chủ Đề Hay
      description: Nhận được 10 like cho một chủ đề
    good_topic:
      name: Chủ Đề Tốt
      description: Nhận được 25 like cho một chủ đề
    great_topic:
      name: Chủ Đề Tuyệt Vời
      description: Nhận được 50 like cho một chủ đề
    nice_share:
      name: Chia Sẻ Hay
      description: Chia sẻ một bài viết có 25 lượt truy cập
      long_description: |2

        Huy hiệu này được cấp khi liên kết chia sẻ của bạn nhận được 25 lượt truy cập. Cám ơn bạn đã giúp lan tỏa các cuộc thảo luận của cộng đồng.
    good_share:
      name: Chia Sẻ Tốt
      description: Chia sẻ một bài viết có 300 lượt truy cập
    great_share:
      name: Chia Sẻ Tuyệt Vời
      description: Chia sẻ một bài viết có 1000 lượt truy cập
    first_like:
      name: Like Đầu Tiên
      description: Đã like một bài viết
      long_description: |2

        Huy hiệu này được cấp cho lần đầu tiên bạn like một bài đăng bằng sử dụng nút :heart:. Like bài viết là một cách tuyệt vời để cho các thành viên của cộng đồng biết rằng những gì họ đăng là thú vị, hữu ích, hoặc vui vẻ. Hãy chia sẻ tình yêu!
    first_flag:
      name: Gắn Cờ Đầu Tiên
      description: Đã gắn cờ một bài viết
    promoter:
      name: Người Khởi Xướng
      description: Đã mời 1 người dùng
    campaigner:
      name: Người Vận Động
      description: Đã mời 3 người dùng
    champion:
      name: Quán Quân
      description: Đã mời 5 thành viên
    first_share:
      name: Chia Sẻ Đầu Tiên
      description: Chia sẻ 1 bài viết
      long_description: |2

        Huy hiệu này được cấp cho lần đầu tiên bạn chia sẻ liên kết một bài trả lời hoặc một chủ đề bằng cách sử dụng nút chia sẻ. Chia sẻ liên kết là cách tuyệt vời để chia sẻ các cuộc thảo luận thú vị với phần còn lại của Thế Giới và giúp phát triển cộng đồng.
    first_link:
      name: Liên Kết Đầu Tiên
      description: Đã thêm 1 liên kết tới chủ đề khác
      long_description: |2

        Huy hiệu này được cáp cho lần đầu tiên bạn thêm một liên kết tới một chủ đề khác. Liên kết chủ đề giúp độc giả tìm thấy thú vị liên quan trong hội thoại, bằng cách hiển thị kết nối giữa các chủ đề theo cả hai hướng. Thoải mái liên kết!
    first_quote:
      name: Trích Dẫn Đầu Tiên
      description: Trích dẫn một bài viết
    read_guidelines:
      name: Xem hướng dẫn
    reader:
      name: Người xem
      description: Đọc từng trả lời trong một chủ đề có hơn 100 trả lời
      long_description: |2

        Huy hiệu này được cấp cho lần đầu tiên bạn đọc một chủ đề dài với hơn 100 trả lời. Theo dõi sát sao một cuộc hội thoại giúp bạn hiểu được những quan điểm khác nhau, và giúp cho cuộc trò chuyện thú vị hơn. Bạn càng đọc, càng trò chuyện được tốt hơn. :slight_smile:
    popular_link:
      name: Liên kết phổ biến
      description: Đăng một liên kết ngoài được 50 click
      long_description: |2

        Huy hiệu này được cấp khi một liên kết mà bạn chia sẻ được 50 click. Cám ơn bạn đã đăng một liên kết hữu ích!
    hot_link:
      name: Liên kết hấp dẫn
      description: Đăng một liên kết ngoài được 300 click
      long_description: |2

        Huy hiệu này được cấp khi một liên kết mà bạn chia sẻ được 300 click. Cám ơn đã đăng một liên kết hấp dẫn giúp kéo cuộc trò chuyện về phía trước!
    famous_link:
      name: Liên kết nổi tiếng
      description: Đăng một liên kết ngoài được 1000 click
    appreciated:
      name: Được đánh giá cao
      description: Nhận được 1 like cho 20 bài viết
      long_description: |2

        Huy hiệu này được cấp khi bạn nhận được ít nhất 1 like cho 20 bài viết khác nhau. Cộng đồng thích thú với các đóng góp của bạn trong các cuộc đối thoại!
    respected:
      name: Được tôn trọng
      description: Nhận được 2 like cho 100 bài viết
      long_description: |2

        Huy hiệu này được cấp khi bạn nhận được ít nhất 2 like cho 100 bài viết khác nhau. Cộng đồng đang hướng tới tôn trọng những đóng góp của bạn trong các cuộc đối thoại.
    admired:
      name: Được ngưỡng mộ
      description: Nhận được 5 like cho 300 bài viết
      long_description: |2

        Huy hiệu này được cấp khi bạn nhận được ít nhất 5 like cho 300 bài viết khác nhau. Tuyệt vời! Cộng đồng rất ngưỡng mộ các đóng góp thường xuyên có chất lượng cao của bạn trong các cuộc đối thoại.
    out_of_love:
      name: Vì yêu thích
    higher_love:
      name: Thích nhiều hơn
    crazy_in_love:
      name: Thích nhiệt tình
      description: Sử dụng 50 like một ngày trong 20 ngày
    thank_you:
      name: Cám ơn bạn
      description: Nhận được 20 like và đã like 10 lần
    gives_back:
      name: Tặng lại
      description: Nhận được 100 like và đã like 100 lần
    empathetic:
      name: Cảm thông
      description: Nhận được 500 like và đã like 1000 lần
    first_emoji:
      name: Emoji đầu tiên
      description: Sử dụng Emoji trong bài viết
    first_mention:
      name: Đề cập đầu tiên
    new_user_of_the_month:
      name: "Thành viên mới của tháng"
  admin_login:
    success: "Gửi mail lỗi"
    email_input: "Email quản trị"
    submit_button: "Gửi email"
  performance_report:
    initial_post_raw: Chủ đề này bao gồm các báo cáo hiệu suất hàng ngày của website.
    initial_topic_title: Báo cáo hiệu suất website
  tags:
    title: "Thẻ"
  finish_installation:
    resend_email:
      title: "Gửi lại email kích hoạt"
  wizard:
    step:
      forum_title:
        title: "Tên"
      privacy:
        title: "Truy cập"
        fields:
          privacy:
            choices:
              open:
                label: "Công khai"
              restricted:
                label: "Riêng tư"
      contact:
        fields:
          contact_email:
            placeholder: "name@example.com"
      corporate:
        title: "Công ty"
        description: "Thông tin này sẽ được nhập vào <a href='%{base_path}/tos' target='blank'>Điều khoản dịch vụ</a> của bạn, đây là một chủ đề bạn có thể chỉnh sửa trong danh mục Nhân viên. Nếu bạn không có một công ty, hãy bỏ qua bước này ngay bây giờ."
      colors:
        title: "Giao diện"
      homepage:
        fields:
          homepage_style:
            choices:
              categories_only:
                label: "Chỉ chuyên mục"
              categories_with_featured_topics:
                label: "Các chuyên mục và chủ đề nổi bật"
              categories_and_latest_topics:
                label: "Các chuyên mục và chủ đề mới"
              categories_and_top_topics:
                label: "Chuyên mục và Chủ đề nổi bật"
      emoji:
        title: "Emoji"
  joined: "Đã tham gia"
  reviewables:
    priorities:
      medium: "Trung bình"
      high: "Cao"
    sensitivity:
      medium: "Trung bình"
      high: "Cao"
    actions:
      agree_and_suspend:
        title: "Tạm khóa Thành viên"
      delete_spammer:
        title: "Xóa người Spam"
      delete_single:
        title: "Xóa"
      disagree:
        title: "Không đồng ý"
      ignore:
        title: "Bỏ qua"
      approve:
        title: "Duyệt"
      reject_user:
        delete:
          title: "Xóa tài khoản"
      reject:
        title: "Từ chối"
      delete_user:
        title: "Xóa tài khoản"<|MERGE_RESOLUTION|>--- conflicted
+++ resolved
@@ -427,11 +427,6 @@
       every_hour: "hàng giờ"
       daily: "hàng ngày"
       weekly: "hàng tuần"
-<<<<<<< HEAD
-  user_api_key:
-    otp_confirmation:
-      confirm_title: "Tiếp tục tới %{site_name}"
-=======
       every_month: "mỗi tháng"
       every_six_months: "mỗi sáu tháng"
   user_api_key:
@@ -440,7 +435,6 @@
       confirm_button: Kết thúc đăng nhập
     scopes:
       one_time_password: "Tạo mã token đăng nhập một lần"
->>>>>>> baba1cc0
   reports:
     default:
       labels:
