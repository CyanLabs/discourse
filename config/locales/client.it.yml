--- conflicted
+++ resolved
@@ -2323,10 +2323,6 @@
         warn_local_payload_url: "Stai impostando un webhook che punta ad un indirizzo locale. Eventi inviati ad un indirizzo locale possono causare effetti collaterali o risultati inaspettati. Vuoi continuare?"
         secret_invalid: "La chiave segreta non può contenere spazi vuoti."
         secret_too_short: "La chiave segreta deve contenere almeno 12 caratteri."
-<<<<<<< HEAD
-        secret_placeholder: "Una stringa opzionale, usata per generare la firma"
-=======
->>>>>>> 8923e407
         event_type_missing: "Devi impostare almeno un tipo di evento."
         content_type: "Tipo Contenuto"
         secret: "Chiave segreta"
@@ -2665,8 +2661,6 @@
             deleted_tag: "etichetta cancellata"
             renamed_tag: "etichetta rinominata"
             revoke_email: "revoca email"
-<<<<<<< HEAD
-=======
             lock_trust_level: "C"
             unlock_trust_level: "sblocca livello di esperienza"
             activate_user: "attiva utente"
@@ -2674,7 +2668,6 @@
             change_readonly_mode: "cambia la modalità di sola lettura"
             backup_download: "scarica backup"
             backup_destroy: "distruggi backup"
->>>>>>> 8923e407
         screened_emails:
           title: "Email Scansionate"
           description: "Quando qualcuno cerca di creare un nuovo account, verrando controllati i seguenti indirizzi email  e la registrazione viene bloccata, o eseguita qualche altra azione."
