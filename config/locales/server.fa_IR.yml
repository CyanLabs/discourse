--- conflicted
+++ resolved
@@ -2260,10 +2260,7 @@
   joined: "ملحق شده"
   discourse_push_notifications:
     popup:
-<<<<<<< HEAD
-=======
       confirm_title: "اعلانات فعال شد - %{site_title}"
->>>>>>> baba1cc0
       confirm_body: "موفق شدید. اگاهسازی‌ها فعال شدند."
   reviewables:
     priorities:
