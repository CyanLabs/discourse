# encoding: utf-8
#
# Never edit this file. It will be overwritten when translations are pulled from Transifex.
#
# To work with us on translations, join this project:
# https://www.transifex.com/projects/p/discourse-org/

zh_TW:
  js:
    number:
      format:
        separator: "."
        delimiter: ","
      human:
        storage_units:
          format: '%n %u'
          units:
            byte:
              other: 位元組
            gb: GB
            kb: KB
            mb: MB
            tb: TB
      short:
        thousands: "{{number}} 千"
        millions: "{{number}} 百萬"
    dates:
      time: "h:mm"
      timeline_date: "MMM YYYY"
      long_no_year: "MMM D h:mm a"
      long_no_year_no_time: "MMM D"
      full_no_year_no_time: "MMMM Do"
      long_with_year: "YYYY MMM D h:mm a"
      long_with_year_no_time: "YYYY MMM D"
      full_with_year_no_time: "YYYY MMMM Do"
      long_date_with_year: "'YY MMM D LT"
      long_date_without_year: "MMM D, LT"
      long_date_with_year_without_time: "'YY MMM D"
      long_date_without_year_with_linebreak: "MMM D <br/>LT"
      long_date_with_year_with_linebreak: "'YY MMM D<br/>LT"
      wrap_ago: "%{date}以前"
      tiny:
        half_a_minute: "< 1 分鐘"
        less_than_x_seconds:
          other: "< %{count} 秒"
        x_seconds:
          other: "%{count} 秒"
        x_minutes:
          other: "%{count} 分鐘"
        about_x_hours:
          other: "%{count} 小時"
        x_days:
          other: "%{count} 天"
        about_x_years:
          other: "%{count} 年"
        over_x_years:
          other: "> %{count} 年"
        almost_x_years:
          other: "%{count} 年"
        date_month: "MMM D"
        date_year: "MMM 'YY"
      medium:
        x_minutes:
          other: "%{count} 分鐘"
        x_hours:
          other: "%{count} 小時"
        x_days:
          other: "%{count} 天"
        date_year: "'YY MMM D"
      medium_with_ago:
        x_minutes:
          other: "%{count} 分鐘前"
        x_hours:
          other: "%{count} 小時前"
        x_days:
          other: "%{count} 天前"
      later:
        x_days:
          other: "%{count} 天後"
        x_months:
          other: "%{count} 個月後"
        x_years:
          other: "%{count} 年後"
      previous_month: '上個月'
      next_month: '下個月'
    share:
      topic: '在此話題內分享連結'
      post: '文章 #%{postNumber}'
      close: '關閉'
      twitter: '在 Twitter 分享此連結'
      facebook: '在 Facebook 分享此連結'
      google+: '在 Google+ 分享此連結'
      email: '以電子郵件分享此連結'
    action_codes:
      public_topic: "%{when}時讓大家看到這個主題"
      private_topic: "%{when}時讓其他人看不到這個主題"
      split_topic: "於 %{when} 分割此討論話題"
      invited_user: "邀請 %{who} 於 %{when} "
      invited_group: "邀請 %{who} %{when}"
      removed_user: "刪除 %{who} 於 %{when} "
      removed_group: "刪除 %{who} %{when}"
      autoclosed:
        enabled: '於 %{when} 關閉'
        disabled: '於 %{when} 開啟'
      closed:
        enabled: '於 %{when} 關閉'
        disabled: '於 %{when} 開啟'
      archived:
        enabled: '於 %{when} 封存'
        disabled: '於 %{when} 解除封存'
      pinned:
        enabled: '於 %{when} 置頂'
        disabled: '於 %{when} 解除置頂'
      pinned_globally:
        enabled: '於 %{when} 全區置頂'
        disabled: '於 %{when} 解除置頂'
      visible:
        enabled: '於 %{when} 列出'
        disabled: '於 %{when} 除名'
    topic_admin_menu: "版區管理員操作"
    wizard_required: "是時候配置你的論壇啦！<a href='%{url}' data-auto-route='true'>點擊開始設置嚮導</a>！"
    emails_are_disabled: "管理員已經停用了所有外寄郵件功能。通知信件都不會寄出。"
    bootstrap_mode_enabled: "為方便站點準備發佈，現正處於初始化模式中。所有新用戶將被授予信任等級1，並為他們設置接受每日郵件摘要。初始化模式會在用戶數超過 %{min_users} 個時關閉。"
    bootstrap_mode_disabled: "初始化模式將會在24小時後關閉。"
    s3:
      regions:
        us_east_1: "美國東部 (北維珍尼亞州)"
        us_west_1: "美國西部 (北加州)"
        us_west_2: "美國西部 (奧勒岡州)"
        us_gov_west_1: "AWS GovCloud (美國)"
        eu_west_1: "歐洲 (愛爾蘭)"
        eu_central_1: "歐洲 (法蘭克福)"
        ap_southeast_1: "亞太地區 (新加坡)"
        ap_southeast_2: "亞太地區 (悉尼)"
        ap_south_1: "亞太地區 (孟買)"
        ap_northeast_1: "亞太地區 (東京)"
        ap_northeast_2: "亞太地區 (首爾)"
        sa_east_1: "南美洲 (聖保羅)"
        cn_north_1: "中國 (北京)"
    edit: '編輯此討論話題的標題與分類'
    not_implemented: "抱歉，此功能尚未開放。"
    no_value: "否"
    yes_value: "是"
    generic_error: "抱歉，發生錯誤。"
    generic_error_with_reason: "發生錯誤: %{error}"
    sign_up: "註冊"
    log_in: "登入"
    age: "已建立"
    joined: "加入時間"
    admin_title: "管理員"
    flags_title: "投訴"
    show_more: "顯示更多"
    show_help: "選項"
    links: "連結"
    links_lowercase:
      other: "鏈結"
    faq: "常見問答集"
    guidelines: "守則"
    privacy_policy: "隱私政策"
    privacy: "隱私政策"
    terms_of_service: "服務條款"
    mobile_view: "手機版網站"
    desktop_view: "電腦版網站"
    you: "你"
    or: "或"
    now: "剛才"
    read_more: '閱讀更多'
    more: "更多"
    less: "較少"
    never: "永不"
    every_30_minutes: "每 30 分鐘"
    every_hour: "每小時"
    daily: "每天"
    weekly: "每週"
    every_two_weeks: "每兩週"
    every_three_days: "每三天"
    max_of_count: "（最大 {{count}}）"
    alternation: "或者"
    character_count:
      other: "{{count}} 個字"
    suggested_topics:
      title: "推薦的討論話題"
      pm_title: "推薦訊息"
    about:
      simple_title: "關於"
      title: "關於%{title}"
      stats: "網站數據"
      our_admins: "我們的管理員"
      our_moderators: "我們的版主"
      stat:
        all_time: "所有時間"
        last_7_days: "最近 7 天"
        last_30_days: "最近 30 天"
      like_count: "讚"
      topic_count: "討論話題"
      post_count: "文章"
      user_count: "新用戶"
      active_user_count: "啟用的用戶"
      contact: "聯絡我們"
      contact_info: "當網站發生嚴重錯誤或緊急事件，請聯絡我們 %{contact_info}"
    bookmarked:
      title: "書籤"
      clear_bookmarks: "清除書籤"
      help:
        bookmark: "將此主題的第一篇文章加入書籤"
        unbookmark: "移除此主題所有書籤"
    bookmarks:
      not_logged_in: "抱歉，你必須先登入才能將文章加上書籤"
      created: "你已將此文章加上書籤"
      not_bookmarked: "你已閱讀過這篇文章，按此加上書籤"
      last_read: "這是你最後閱讀的文章，按此加上書籤"
      remove: "移除書籤"
      confirm_clear: "你確定要刪除該主題的所有書籤嗎？"
    topic_count_latest:
      other: "有 {{count}} 個更新過或是新的討論話題。"
    topic_count_unread:
      other: "{{count}} 個未讀討論話題"
    topic_count_new:
      other: "有 {{count}} 個新討論話題。"
    click_to_show: "點擊顯示"
    preview: "預覽"
    cancel: "取消"
    save: "儲存變更"
    saving: "正在儲存..."
    saved: "儲存完畢！"
    upload: "上傳"
    uploading: "正在上傳..."
    uploading_filename: "{{filename}} 上傳中..."
    uploaded: "上傳完畢！"
    enable: "啟用"
    disable: "停用"
    undo: "復原"
    revert: "回復"
    failed: "失敗"
    switch_to_anon: "進入匿名模式"
    switch_from_anon: "退出匿名模式"
    banner:
      close: "關閉此橫幅"
      edit: "編輯此橫幅 >>"
    choose_topic:
      none_found: "未找到任何討論話題。"
      title:
        search: "以名稱、URL 或 ID 搜尋討論話題:"
        placeholder: "請在這裡輸入討論標題"
    queue:
      topic: "話題："
      approve: '批准'
      reject: '拒絕'
      delete_user: '刪除用戶'
      title: "需要被確認"
      none: "沒有要回顧的文章。"
      edit: "編輯"
      cancel: "取消"
      view_pending: "觀看等待審核的貼文"
      has_pending_posts:
        other: "本主題仍有 <b>{{count}}</b>篇貼文等待審核"
      confirm: "儲存變更"
      delete_prompt: "你確定要刪除 <b>%{username}</b> ? 這會移走有關他的文章，並封鎖他的電子郵箱及 IP 位址。"
      approval:
        title: "貼文需等待審核"
        description: "貼文已經送出，但必須等待管理者審核過後才會出現在板上，請耐心等候。"
        pending_posts:
          other: "你有 <strong>{{count}}</strong> 篇貼文在等待審核中"
        ok: "確定"
    user_action:
      user_posted_topic: "<a href='{{userUrl}}'>{{user}}</a> 建立了 <a href='{{topicUrl}}'>此討論話題</a>"
      you_posted_topic: "<a href='{{userUrl}}'>你</a> 建立了 <a href='{{topicUrl}}'>此討論話題</a>"
      user_replied_to_post: "<a href='{{userUrl}}'>{{user}}</a> 回覆了 <a href='{{postUrl}}'>{{post_number}}</a>"
      you_replied_to_post: "<a href='{{userUrl}}'>你</a> 回覆了 <a href='{{postUrl}}'>{{post_number}}</a>"
      user_replied_to_topic: "<a href='{{userUrl}}'>{{user}}</a> 回覆了 <a href='{{topicUrl}}'>此討論話題</a>"
      you_replied_to_topic: "<a href='{{userUrl}}'>你</a> 回覆了 <a href='{{topicUrl}}'>此討論話題</a>"
      user_mentioned_user: "<a href='{{user1Url}}'>{{user}}</a> 提到了 <a href='{{user2Url}}'>{{another_user}}</a>"
      user_mentioned_you: "<a href='{{user1Url}}'>{{user}}</a> 提到了 <a href='{{user2Url}}'>你</a>"
      you_mentioned_user: "<a href='{{user1Url}}'>你</a> 提到了 <a href='{{user2Url}}'>{{another_user}}</a>"
      posted_by_user: "作者為 <a href='{{userUrl}}'>{{user}}</a>"
      posted_by_you: "作者為 <a href='{{userUrl}}'>你</a>"
      sent_by_user: "寄件者為 <a href='{{userUrl}}'>{{user}}</a>"
      sent_by_you: "寄件者為 <a href='{{userUrl}}'>你</a>"
    directory:
      filter_name: "通過用戶名過濾"
      title: "用戶"
      likes_given: "送出的"
      likes_received: "收到的"
      topics_entered: "已觀看"
      topics_entered_long: "參與的討論話題"
      time_read: "閱讀多少次"
      topic_count: "話題"
      topic_count_long: "討論話題已建立"
      post_count: "回覆"
      post_count_long: "回覆貼文"
      no_results: "未找到任何結果。"
      days_visited: "訪問"
      days_visited_long: "到訪天數"
      posts_read: "已讀"
      posts_read_long: "讀過的文章"
      total_rows:
        other: "%{count} 用戶"
    group_histories:
      actions:
        change_group_setting: "更改群組設定"
        add_user_to_group: "增加用戶"
        remove_user_from_group: "移除用戶"
        make_user_group_owner: "設為所有者"
        remove_user_as_group_owner: "撤銷管理員"
    groups:
      logs:
        title: "紀錄"
        when: "什麼時候"
        action: "動作"
        acting_user: "啟用中的用戶"
        target_user: "目的用戶"
        subject: "主旨"
        details: "詳情"
        from: "從"
        to: "至"
      edit:
        title: '編輯群組'
        full_name: '全名'
        add_members: "增加成員"
        delete_member_confirm: "從「%{group}」群組移除「%{username}」？"
      request_membership_pm:
        title: "請求會員資格"
        body: "我想申請 @%{groupName} 的成員資格。"
      name_placeholder: "群組名，沒有空格，和用戶名一樣的規則"
      public: "允許用戶自由加入/離開群組（需要群組是可見）"
      empty:
        posts: "群組成員沒有發佈帖子。"
        members: "這個團隊裡面沒有成員"
        mentions: "群組從未被提及過。"
        messages: "群組從未發送過消息。"
        topics: "群組的成員從未發表主題。"
        logs: "這個團隊裡面沒有日誌"
      add: "新增"
      join: "加入團隊"
      leave: "離開團隊"
      request: "請求加入團隊"
      automatic_group: 自動群組
      closed_group: 關閉群組
      is_group_user: "你是團隊裡面的成員"
      allow_membership_requests: "允許用戶向群組擁有者發送加入小組請求（群組需要能讓所有人提及）"
      membership: "會員資格"
      name: "名字"
      user_count: "成員數量"
      bio: "關於群組"
      selector_placeholder: "新增成員"
      owner: "擁有者"
      visible: "群組可被所有用戶看到"
      index:
        title: "群組"
        empty: "沒有可看見的群組。"
      title:
        other: "群組"
      activity: "活動"
      members: "成員"
      topics: "主題"
      posts: "文章"
      mentions: "提及"
      messages: "訊息"
      alias_levels:
        title: "誰可以在這個群組發送訊息和使用@提到"
        nobody: "沒有"
        only_admins: "只有管理員"
        mods_and_admins: "只有板主以及管理員"
        members_mods_and_admins: "只有群組成員、板主以及管理員"
        everyone: "所有人"
      trust_levels:
        title: "當這些成員加入時自動提升信任等級:"
        none: "無"
      notifications:
        watching:
          title: "關注"
          description: "你將會在該消息中的每個新帖子發佈後收到通知，並且會顯示新回覆數量。"
        watching_first_post:
          title: "關注第一則帖子"
          description: "你只會收到此組中每個新主題的第一帖的通知。"
        tracking:
          title: "追蹤"
          description: "只有當有人 @您 或者回覆您的文章時您才會收到通知，並且會顯示新回覆的數目。"
        regular:
          title: "一般"
          description: "只有當有人 @您 或者回覆您的文章時您才會收到通知。"
        muted:
          title: "靜音"
          description: "您將不會再收到任何關於此群組新討論話題的通知。"
      flair_url: "頭像圖片"
      flair_url_placeholder: "（可選）圖片 URL 或 Font Awesome class"
      flair_bg_color: "頭像背景顏色"
      flair_bg_color_placeholder: "（可選）十六進制色彩值"
      flair_color: "頭像顏色"
      flair_color_placeholder: "（可選）十六進制色彩值"
      flair_preview_icon: "預覽圖示"
      flair_preview_image: "預覽圖片"
      flair_note: "注意：標示將只在用戶的主要群組顯示"
    user_action_groups:
      '1': "已按讚"
      '2': "已收到的讚"
      '3': "書籤"
      '4': "討論話題"
      '5': "回覆"
      '6': "回應"
      '7': "提到"
      '9': "引用"
      '11': "編輯"
      '12': "送出的項目"
      '13': "收件匣"
      '14': "等待中"
    categories:
      all: "所有分類"
      all_subcategories: "所有"
      no_subcategory: "無"
      category: "分類"
      category_list: "顯示分類列表"
      reorder:
        title: "重新排序分類"
        title_long: "重新排序分類列表"
        fix_order: "固定位置"
        fix_order_tooltip: "並非所有的分類皆有唯一的位置參數, 可能會有出乎意料之外的結果."
        save: "儲存順序"
        apply_all: "申請"
        position: "位置"
      posts: "貼文"
      topics: "主題數"
      latest: "最近"
      latest_by: "最近由"
      toggle_ordering: "顯示/隱藏排序控制"
      subcategories: "次分類"
      topic_sentence:
        other: "%{count} 話題"
      topic_stat_sentence:
        other: "在過去一%{unit}內有 %{count} 個新討論話題。"
    ip_lookup:
      title: 最近的 IP 位址
      hostname: 伺服器名稱
      location: 位置
      location_not_found: (unknown)
      organisation: 組織
      phone: 電話
      other_accounts: "其他帳號正在使用相同 IP 地址"
      delete_other_accounts: "刪除 %{count}"
      username: "用戶名稱"
      trust_level: "TL"
      read_time: "閱讀時間"
      topics_entered: "已閱讀的討論話題"
      post_count: "# 文章"
      confirm_delete_other_accounts: "你確定要刪除這些帳號?"
    user_fields:
      none: "(選擇一個選項)"
    user:
      said: "{{username}}："
      profile: "基本資料"
      mute: "靜音"
      edit: "編輯喜好設定"
      download_archive:
        button_text: "下載我的文章"
        confirm: "你確定要下載你的文章嗎?"
        success: "開始下載，處理完畢後將以私人訊息通知您。"
        rate_limit_error: "帖子只能每天下載一次，請明天再重試。"
      new_private_message: "新訊息"
      private_message: "訊息"
      private_messages: "訊息"
      activity_stream: "活動"
      preferences: "偏好設定"
      expand_profile: "展開"
      bookmarks: "書籤"
      bio: "關於我"
      invited_by: "邀請人"
      trust_level: "信任等級"
      notifications: "通知"
      statistics: "統計"
      desktop_notifications:
        label: "桌面通知"
        not_supported: "非常遺憾，你的瀏覽器不支持桌面通知。"
        perm_default: "啟用桌面通知"
        perm_denied_btn: "權限被拒絕"
        perm_denied_expl: "你拒絶了通知提醒的權限。設置瀏覽器以啟用通知提醒。"
        disable: "停用通知"
        enable: "啟用通知"
        each_browser_note: "注意：你必須在你使用的所用瀏覽器中更改這項設置。"
      dismiss_notifications: "設定全部為已讀"
      dismiss_notifications_tooltip: "標記所有未讀通知為已讀"
      first_notification: "你的頭一個通知！選中它開始。"
      disable_jump_reply: "不要在回覆之後直接跳到我的文章"
      dynamic_favicon: "在瀏覽器小圖示上顯示新主題/更新的主題數"
      external_links_in_new_tab: "以新分頁開啟所有外部連結"
      enable_quoting: "允許引用已標註的文字"
      change: "修改"
      moderator: "{{user}} 是板主"
      admin: "{{user}} 是管理員"
      moderator_tooltip: "此用戶為板主"
      admin_tooltip: "此用戶為管理員"
      blocked_tooltip: "此用戶被屏蔽"
      suspended_notice: "此用戶已被停權至 {{date}}。"
      suspended_reason: "原因: "
      github_profile: "Github"
      email_activity_summary: "活動摘要"
      mailing_list_mode:
        label: "郵件列表模式"
        enabled: "啟用郵件列表模式"
        instructions: |
          此設置將覆蓋活動摘要。<br />
          靜音主題和分類不包含在這些郵件中。
        daily: "發送每日更新"
        individual: "每當有新文章時，寄給我郵件通知"
        individual_no_echo: "每當有新文章時，寄給我郵件通知（除了我自己的文章）"
        many_per_day: "每當有新文章時，寄給我郵件通知（每天約有  {{dailyEmailEstimate}}  封）。"
        few_per_day: "每當有新文章時，寄給我郵件通知（每天約有 2  封）。"
      tag_settings: "添加"
      watched_tags: "已觀看"
      watched_tags_instructions: "您將會自動監視所有這些添加的主題。您會收到新文章或新主題的通知，新文章數量將出現在每個主題後。"
      tracked_tags: "已追蹤"
      tracked_tags_instructions: "您將會自動監視所有這些添加的主題。新文章數量將出現在每個主題後。"
      muted_tags: "靜音"
      muted_tags_instructions: "你將不會收到有這些標籤的新主題任何通知，它們也不會出現在“最新”主題列表。"
      watched_categories: "關注"
      watched_categories_instructions: "你將自動監看這些分類中的所有主題。所有新帖子和新主題會通知你，新帖數量也將顯示在主題旁邊。"
      tracked_categories: "追蹤"
      tracked_categories_instructions: "你將自動跟蹤這些分類中的所有主題。新帖數量將會顯示在主題旁邊。"
      watched_first_post_categories: "關注第一則帖子"
      watched_first_post_categories_instructions: "在這些分類裡面，每一個新主題的第一帖會通知你。"
      watched_first_post_tags: "關注第一則帖子"
      watched_first_post_tags_instructions: "在有了這些標籤的每一個新主題，第一帖會通知你。"
      muted_categories: "靜音"
      muted_categories_instructions: "在這些分類裡面，你將不會收到新主題任何通知，它們也不會出現在“最新”主題列表。"
      delete_account: "刪除我的帳號"
      delete_account_confirm: "你真的要刪除帳號嗎?此動作不能被還原!"
      deleted_yourself: "你的帳號已成功刪除"
      delete_yourself_not_allowed: "帳號不能刪除。請聯絡管理人。"
      unread_message_count: "訊息"
      admin_delete: "刪除"
      users: "用戶"
      muted_users: "靜音"
      muted_users_instructions: "禁止來自這些用戶的所有通知。"
      muted_topics_link: "顯示已靜音的主題"
      watched_topics_link: "顯示已觀看的討論話題"
      automatically_unpin_topics: "當我完整閲讀了主題時自動解除置頂。"
      apps: "應用"
      revoke_access: "撤銷許可"
      undo_revoke_access: "解除撤銷許可"
      api_approved: "已批准："
      staff_counters:
        flags_given: "有幫助的投訴"
        flagged_posts: "已投訴的文章"
        deleted_posts: "已刪除的文章"
        suspensions: "停權"
        warnings_received: "警告"
      messages:
        all: "全部"
        inbox: "收件匣"
        sent: "送出"
        archive: "封存"
        groups: "我的群組"
        bulk_select: "選擇訊息"
        move_to_inbox: "移動到收件匣"
        move_to_archive: "封存"
        failed_to_move: "移動到所選郵件失敗(也許你的網絡沒有開啟)"
        select_all: "選擇全部"
      change_password:
        success: "( 寄出的郵件 )"
        in_progress: "( 正在傳送郵件 )"
        error: "( 錯誤 )"
        action: "寄出重設密碼的郵件"
        set_password: "設定密碼"
      change_about:
        title: "修改關於我"
        error: "修改設定值時發生錯誤"
      change_username:
        title: "修改用戶名稱"
        confirm: "確定更換用戶名？你的帖子和@提及你的引用將失效。"
        taken: "抱歉，此用戶名稱已經有人使用。"
        error: "修改你的用戶名稱時發生錯誤。"
        invalid: "此用戶名稱無效，只能使用數字與英文字母。"
      change_email:
        title: "修改電子郵件地址"
        taken: "抱歉，此電子郵件地址無效。"
        error: "修改你的電子郵件地址時發生錯誤，可能此電子郵件地址已經有人使用?"
        success: "我們已經寄出一封郵件至此電子郵件地址，請遵照說明進行確認。"
      change_avatar:
        title: "設定個人資料圖片"
        gravatar: "<a href='//gravatar.com/emails' target='_blank'>Gravatar</a>, based on"
        gravatar_title: "在 Gravatar 網站修改你的頭像"
        refresh_gravatar_title: "重新整理你的 Gravatar 頭像"
        letter_based: "系統分配的個人資料圖片"
        uploaded_avatar: "自訂圖片"
        uploaded_avatar_empty: "新增一張自訂圖片"
        upload_title: "上傳你的圖片"
        upload_picture: "上傳圖片"
        image_is_not_a_square: "警告：我們裁切了你的圖片，因為該圖片不是正方形的。"
        cache_notice: "更改了頭像成功，但是鑒於瀏覽器緩存可能需要一段時間後才會生效。"
      change_profile_background:
        title: "基本資料背景圖案"
        instructions: "個人資料背景會被置中，且默認寬度為850px。"
      change_card_background:
        title: "用戶卡背景"
        instructions: "背景會被置中，且默認寬度為850px。"
      email:
        title: "電子郵件"
        instructions: "不會公開顯示"
        ok: "我們將寄一封確認郵件給您。"
        invalid: "請輸入有效的電子郵件地址。"
        authenticated: "你的 Email 已由 {{provider}} 驗證完成。"
        frequency_immediately: "如果您沒有閱讀過重要通知，我們會立即發送電子郵件給您。"
        frequency:
          other: "我們只會在您 {{count}} 分鐘內沒有活動時，才會寄送電郵通知給您。"
      name:
        title: "名稱"
        instructions: "您的全名 (選填)"
        instructions_required: "您的匿稱"
        too_short: "你的匿稱太短。"
        ok: "你的匿稱符合要求。"
      username:
        title: "用戶名稱"
        instructions: "獨一、無空格、短的"
        short_instructions: "其他人可以輸入 @{{username}} 提到你。"
        available: "你的用戶名稱可以使用。"
        global_match: "電子郵件地址與註冊的用戶名稱相符。"
        global_mismatch: "已經註冊過了，請試試看 {{suggestion}}？"
        not_available: "無法使用，請試試看 {{suggestion}}？"
        too_short: "你的用戶名稱太短。"
        too_long: "你的用戶名稱太長。"
        checking: "正在檢查用戶名稱是否已經有人使用..."
        enter_email: '找到用戶名稱，請輸入相符的電子郵件地址。'
        prefilled: "電子郵件地址與此註冊的用戶名稱相符。"
      locale:
        title: "界面語言"
        instructions: "使用者介面的語言，當頁面重新整理的時候會更換成你的設定。"
        default: "(default)"
        any: "任何"
      password_confirmation:
        title: "再次輸入密碼"
      last_posted: "最近發表"
      last_emailed: "最近寄出電子郵件"
      last_seen: "出現時間"
      created: "建立日期"
      log_out: "登出"
      location: "位置"
      card_badge:
        title: "用戶卡徽章"
      website: "網站"
      email_settings: "電子郵件"
      like_notification_frequency:
        title: "用戶被讚時通知提醒"
        always: "總是"
        first_time_and_daily: "每天首個被讚"
        first_time: "歷史首個被讚"
        never: "永不"
      email_previous_replies:
        title: "郵件底部包含歷史回覆"
        unless_emailed: "首次"
        always: "總是"
        never: "永不"
      email_digests:
        title: "長期未訪問時發送熱門主題和回覆的摘要郵件"
        every_30_minutes: "每 30 分鐘"
        every_hour: "每小時"
        daily: "每天"
        every_three_days: "每三天"
        weekly: "每週"
        every_two_weeks: "每兩星期"
      include_tl0_in_digests: "摘要郵件中包含新用戶的內容"
      email_in_reply_to: "郵件中包含回覆你的內容節選"
      email_direct: "當有人引用、回覆我的發文，或以 @用戶名稱 提到我時，請以電子郵件通知我。"
      email_private_messages: "當有人寄給我私人訊息時，以電子郵件通知我。"
      email_always: "即使我在論壇中活躍時也發送郵件提醒"
      other_settings: "其它"
      categories_settings: "分類"
      new_topic_duration:
        label: "視為新討論話題的條件"
        not_viewed: "我未看過的討論"
        last_here: "我上次到訪後的討論"
        after_1_day: "昨天發佈的討論"
        after_2_days: "過去兩天發佈的討論"
        after_1_week: "過去一週發佈的討論"
        after_2_weeks: "過去兩週發佈的討論"
      auto_track_topics: "自動追蹤我參與的討論"
      auto_track_options:
        never: "永不"
        immediately: "立即"
        after_30_seconds: "30 秒後"
        after_1_minute: "一分鐘後"
        after_2_minutes: "兩分鐘後"
        after_3_minutes: "三分鐘後"
        after_4_minutes: "四分鐘後"
        after_5_minutes: "五分鐘後"
        after_10_minutes: "十分鐘後"
      notification_level_when_replying: "當我在主題中回覆後，將主題設置至"
      invited:
        search: "輸入要搜尋邀請的文字..."
        title: "邀請"
        user: "受邀請的用戶"
        sent: "送出"
        none: "沒有未接受狀態的邀請。"
        truncated:
          other: "只顯示前 {{count}} 個邀請。"
        redeemed: "已接受的邀請"
        redeemed_tab: "接受日期"
        redeemed_tab_with_count: "接受日期 ({{count}})"
        redeemed_at: "接受日期"
        pending: "尚未接受的邀請"
        pending_tab: "等待中"
        pending_tab_with_count: "等待中 ({{count}})"
        topics_entered: "參與的討論話題"
        posts_read_count: "已讀的文章"
        expired: "此邀請已過期"
        rescind: "移除"
        rescinded: "邀請已刪除"
        reinvite: "重送邀請"
        reinvite_all: "重送所有邀請"
        reinvited: "邀請已經重送"
        reinvited_all: "所有邀請已經重送"
        time_read: "閱讀時間"
        days_visited: "到訪天數"
        account_age_days: "帳號已建立 (天)"
        create: "送出邀請"
        generate_link: "拷貝邀請連結"
        link_generated: "邀請連結生成成功！"
        valid_for: "邀請連結只對這個郵件地址有效：%{email}"
        bulk_invite:
          none: "你還沒有邀請過任何人。你可以邀請一個人，或者<a href='https://meta.discourse.org/t/send-bulk-invites/16468'>上傳 CSV 檔案</a>邀請一批人。"
          text: "從檔案大量邀請"
          success: "檔案已上傳成功，處理完畢後將以私人訊息通知你。"
          error: "抱歉，檔案應該要用 CSV 格式。"
      password:
        title: "密碼"
        too_short: "你的密碼太短。"
        common: "此密碼太簡單。"
        same_as_username: "密碼與使用者名稱相同"
        same_as_email: "你的密碼與電郵相同。"
        ok: "你的密碼符合要求。"
        instructions: "至少 %{count} 個字元"
      summary:
        title: "摘要"
        stats: "統計"
        time_read: "閱讀時間"
        topic_count:
          other: "討論話題已建立"
        post_count:
          other: "帖子已建立"
        likes_given:
          other: "<i class='fa fa-heart'></i> 送出的"
        likes_received:
          other: "<i class='fa fa-heart'></i> 收到的"
        days_visited:
          other: "到訪天數"
        posts_read:
          other: "讀過的文章"
        bookmark_count:
          other: "書籤"
        top_replies: "最佳回覆"
        no_replies: "暫無回覆。"
        more_replies: "更多回覆"
        top_topics: "熱門話題"
        no_topics: "暫無主題。"
        more_topics: "更多主題"
        top_badges: "熱門徽章"
        no_badges: "還沒有徽章。"
        more_badges: "更多徽章"
        top_links: "最佳連結"
        no_links: "暫無連結"
        most_liked_by: "誰得到最多讚"
        most_liked_users: "讚誰最多"
        most_replied_to_users: "最多回覆至"
        no_likes: "暫無讚"
      associated_accounts: "登入"
      ip_address:
        title: "最近的 IP 位址"
      registration_ip_address:
        title: "註冊之 IP 位址"
      avatar:
        title: "個人資料圖片"
        header_title: "個人頁面、消息、書籤和設置"
      title:
<<<<<<< HEAD
        title: "用戶標題"
=======
        title: "頭銜"
>>>>>>> 8923e407
      filters:
        all: "全部"
      stream:
        posted_by: "發表者"
        sent_by: "寄件者"
        private_message: "訊息"
        the_topic: "討論話題"
    loading: "正在載入"
    errors:
      prev_page: "當嘗試載入"
      reasons:
        network: "網絡錯誤"
        server: "伺服器錯誤"
        forbidden: "拒絕存取"
        unknown: "錯誤"
        not_found: "找不到頁面"
      desc:
        network: "請檢查你的網絡連線。"
        network_fixed: "似乎沒有問題了"
        server: "錯誤代碼：{{status}}"
        forbidden: "你不允許瀏覽此處。"
        not_found: "沒有這個頁面"
        unknown: "發生錯誤。"
      buttons:
        back: "返回"
        again: "請再試一次"
        fixed: "載入頁面"
    close: "關閉"
    assets_changed_confirm: "此網站剛剛已更新，你要重整頁面以獲得最新版本嗎？"
    logout: "已登出"
    refresh: "重新整理"
    read_only_mode:
      enabled: "站點正處於只讀模式。你可以繼續瀏覽，但是回覆、讚和其他操作暫時被禁用。"
      login_disabled: "在唯讀模式下不能登入"
      logout_disabled: "站點在只讀模式下無法登出。"
    too_few_topics_and_posts_notice: "讓我們<a href='http://blog.discourse.org/2014/08/building-a-discourse-community/'>開始討論！</a>目前有 <strong>%{currentTopics} / %{requiredTopics}</strong> 個主題和 <strong>%{currentPosts} / %{requiredPosts}</strong> 個帖子。新訪客需要能夠閲讀和回覆一些討論。"
    too_few_topics_notice: "讓我們<a href='http://blog.discourse.org/2014/08/building-a-discourse-community/'>開始討論！</a>目前有 <strong>%{currentTopics} / %{requiredTopics}</strong> 個主題。新訪客需要能夠閲讀和回覆一些討論。"
    too_few_posts_notice: "讓我們<a href='http://blog.discourse.org/2014/08/building-a-discourse-community/'>開始討論！</a>目前有 <strong>%{currentPosts} / %{requiredPosts}</strong> 個帖子。新訪客需要能夠閲讀和回覆一些討論。"
    logs_error_rate_notice:
      reached: "<b>%{relativeAge}</b> – <a href='%{url}' target='_blank'>%{rate}</a> 達到了站點設置中的 %{siteSettingRate}。"
      exceeded: "<b>[%{relativeAge}]</b> 目前的錯誤率 <a href='%{url}' target='_blank'>%{rate}</a> 已超出了站點設置中的 %{siteSettingRate}。"
      rate:
        other: "%{count} 錯誤/%{duration}"
    learn_more: "進一步了解..."
    all_time: '總數'
    all_time_desc: '創建的主題總量'
    year: '年'
    year_desc: '最近 365 天內建立的討論話題'
    month: '月'
    month_desc: '最近 30 天內建立的討論話題'
    week: '週'
    week_desc: '最近 7 天內建立的討論話題'
    day: '天'
    first_post: 第一篇文章
    mute: 靜音
    unmute: 取消靜音
    last_post: 最後一篇文章
    last_reply_lowercase: 最新回覆
    replies_lowercase:
      other: 回覆
    signup_cta:
      sign_up: "註冊"
      hide_session: "明天提醒我"
      hide_forever: "不了"
      hidden_for_session: "好的，我會在明天提醒你。不過你隨時都可以使用“登錄”來創建賬戶。"
      intro: "你好！:heart_eyes: 看起來你挺喜歡這樣的討論，可是你還沒有註冊賬戶。"
      value_prop: "當你創建賬戶後，我們可以準確地記錄你的閲讀進度，這樣你能夠在下一次訪問時回到你上次閲讀到的地方。你也可以選擇接受新帖子的網頁和郵件通知。並且你可以讚任何帖子來分享你的感謝。:heartbeat:"
    summary:
      enabled_description: "你正在檢視此討論話題的摘要：在這個社群裡最熱門的文章。"
      description: "有 <b>{{replyCount}}</b> 個回覆。"
      description_time: "有 <b>{{replyCount}}</b> 個回覆，大約要花 <b>{{readingTime}} 分鐘</b>閲讀。"
      enable: '以摘要檢視此討論話題'
      disable: '顯示所有文章'
    deleted_filter:
      enabled_description: "這個討論話題含有被刪除的回覆，這些回覆已被隱藏。"
      disabled_description: "討論話題內刪除的回復已被顯示。"
      enable: "隱藏已刪除的文章"
      disable: "顯示已刪除的文章"
    private_message_info:
      title: "訊息"
      invite: "邀請其他人..."
      remove_allowed_user: "確定將 {{name}} 從本條消息中移除？"
      remove_allowed_group: "確定將 {{name}} 從本條消息中移除？"
    email: '電子郵件'
    username: '用戶名稱'
    last_seen: '出現時間'
    created: '已建立'
    created_lowercase: '已建立'
    trust_level: '信任等級'
    search_hint: '使用者名稱、電子郵件、或是IP位址'
    create_account:
      disclaimer: "註冊即表示你同意<a href='{{privacy_link}}'>隱私策略</a>和<a href='{{tos_link}}'>服務條款</a>。"
      title: "建立新帳號"
      failed: "發生了某些錯誤，可能此電子郵件地址已經註冊過，請試試看忘記密碼連結"
    forgot_password:
      title: "寄出密碼"
      action: "我忘了我的密碼"
      invite: "請輸入用戶名稱或電子郵件地址，我們將寄給你重設密碼的郵件。"
      reset: "重設密碼"
      complete_username: "如果有帳號符合你輸入的用戶名稱 <b>%{username}</b>，你應該很快就會收到重設密碼的電子郵件。"
      complete_email: "如果有帳號符合你輸入的電子郵件地址 <b>%{email}</b>，你應該很快就會收到重設密碼的電子郵件。"
      complete_username_found: "我們發現有個帳號跟你所提供的用戶名稱 <b>%{username}</b> 相符，你應該很快就會收到重設密碼的電子郵件。"
      complete_email_found: "我們發現有個帳號跟 <b>%{email}</b> 相符，你應該很快就會收到重設密碼的電子郵件。"
      complete_username_not_found: "沒有帳號使用 <b>%{username}</b> 這個用戶名稱"
      complete_email_not_found: "沒有帳號使用 <b>%{email}</b>"
    login:
      title: "登入"
      username: "用戶"
      password: "密碼"
      email_placeholder: "電子郵件地址或用戶名稱"
      caps_lock_warning: "大寫鎖定中"
      error: "未知的錯誤"
      rate_limit: "嘗試重新登入前請先等待"
      blank_username_or_password: "請輸入你的電子郵件或者用戶名稱，以及密碼。"
      reset_password: '重設密碼'
      logging_in: "登入中..."
      or: "或"
      authenticating: "正在認證..."
      awaiting_confirmation: "你的帳號尚未啟用，請使用忘記密碼連結重新發出啟用帳號的電子郵件。"
      awaiting_approval: "你的帳號尚未通過工作人員的審核，當審核通過時你會收到電子郵件通知。"
      requires_invite: "抱歉，只有受邀請者才能進入此論壇。"
      not_activated: "你還無法登入，我們之前曾將啟用帳號的電子郵件寄至 <b>{{sentTo}}</b>，請從該電子郵件啟用你的帳號。"
      not_allowed_from_ip_address: "你無法透過此 IP 登入。"
      admin_not_allowed_from_ip_address: "你無法透過此 IP 登入成為管理員。"
      resend_activation_email: "按這裡重新寄出啟用帳號的電子郵件。"
      sent_activation_email_again: "我們已經將啟用帳號的電子郵件寄至 <b>{{currentEmail}}</b>，你可能幾分鐘後才會收到，如果一直沒收到，請檢查垃圾郵件資料夾。"
      to_continue: "請登入"
      preferences: "需要登入後更改設置"
      forgot: "我記不清賬號詳情了"
      google:
        title: "使用 Google 帳號"
        message: "使用 Google 帳號認証 (請確定你的網頁瀏覽器未阻擋彈出視窗)"
      google_oauth2:
        title: "使用 Google 帳號"
        message: "使用 Google 帳號認證 ( 請確定你的網頁瀏覽器不會阻擋彈出視窗 )"
      twitter:
        title: "使用 Twitter"
        message: "使用 Twitter 認証 (請確定你的網頁瀏覽器未阻擋彈出視窗)"
      instagram:
        title: "用 Instagram 登錄"
        message: "正在通過 Instagram 帳號驗證登錄（請確保瀏覽器沒有禁止彈出窗口）"
      facebook:
        title: "使用 Facebook"
        message: "使用 Facebook 認証 (請確定你的網頁瀏覽器未阻擋彈出視窗)"
      yahoo:
        title: "使用 Yahoo"
        message: "使用 Yahoo 認証 (請確定你的網頁瀏覽器未阻擋彈出視窗)"
      github:
        title: "使用 GitHub"
        message: "使用 GitHub 認証 (請確定你的網頁瀏覽器未阻擋彈出視窗)"
    emoji_set:
      apple_international: "Apple/國際化"
      google: "Google"
      twitter: "Twitter"
      emoji_one: " Emoji One "
      win10: "Win10"
    category_page_style:
      categories_only: "僅分類"
      categories_with_featured_topics: "有推薦主題的分類"
      categories_and_latest_topics: "分類和最新主題"
    shortcut_modifier_key:
      shift: 'Shift'
      ctrl: 'Ctrl'
      alt: 'Alt'
    composer:
      emoji: "表情符號 :)"
      more_emoji: "更多..."
      options: "選項"
      whisper: "密談"
      unlist: "不公開"
      add_warning: "這是正式警告。"
      toggle_whisper: "切換密談"
      toggle_unlisted: "切換 不公開"
      posting_not_on_topic: "你想要回覆哪個討論話題?"
      saving_draft_tip: "正在儲存..."
      saved_draft_tip: "儲存完畢"
      saved_local_draft_tip: "本地儲存完畢"
      similar_topics: "與你的討論話題類似的討論..."
      drafts_offline: "離線草稿"
      group_mentioned:
        other: "提及 {{group}} 時，你將通知 <a href='{{group_link}}'>{{count}} 人</a> － 確定嗎？"
      cannot_see_mention:
        category: "你提到了{{userrname}}，然而他們不能訪問該分類，所以他們不會被通知。你需要把他們加入到能訪問該分類的群組中。"
        private: "你提到了{{userrname}}，然而他們不能訪問該私信，所以他們不會被通知。你需要邀請他們至私信中。"
      duplicate_link: "似乎你的連結 <b>{{domain}}</b> 在<a href='{{post_url}}'>{{ago}}</a>已經由<b>@{{username}}</b>回覆了 － 確定再次提交嗎？"
      error:
        title_missing: "標題為必填欄位"
        title_too_short: "標題必須至少 {{min}} 個字"
        title_too_long: "標題不能超過 {{max}} 個字"
        post_missing: "文章不可空白"
        post_length: "文章必須至少 {{min}} 個字。"
        try_like: '試試 <i class="fa fa-heart"></i> 按鈕？'
        category_missing: "你必須選擇一個分類。"
      save_edit: "儲存編輯"
      reply_original: "回覆至原始的討論話題"
      reply_here: "在此回覆"
      reply: "回覆"
      cancel: "取消"
      create_topic: "建立討論話題"
      create_pm: "訊息"
      title: "或者按 Ctrl+Enter"
      users_placeholder: "新增用戶"
      title_placeholder: "用一個簡短的句子來描述想討論的內容。"
      title_or_link_placeholder: "鍵入標題，或貼上一個連結在這裡"
      edit_reason_placeholder: "你為什麼做編輯?"
      show_edit_reason: "(請加入編輯原因)"
      topic_featured_link_placeholder: "在標題裡輸入連結"
      reply_placeholder: "在這裡輸入內文，可以使用 Markdown, BBCode 或 HTML 來格式化文字，也可以拖曳或貼上圖片。"
      view_new_post: "檢視你的新文章。"
      saving: "正在儲存"
      saved: "儲存完畢!"
      saved_draft: "草稿待完成，點擊繼續。"
      uploading: "正在上傳..."
      show_preview: '顯示預覽 &raquo;'
      hide_preview: '&laquo; 隱藏預覽'
      quote_post_title: "引用完整文章"
      bold_label: "B"
      bold_title: "粗體"
      bold_text: "粗體字"
      italic_label: "I"
      italic_title: "斜體"
      italic_text: "斜體字"
      link_title: "超連結"
      link_description: "在此輸入超連結的描述"
      link_dialog_title: "插入超連結"
      link_optional_text: "標題 (可選填)"
      link_url_placeholder: "http://example.com"
      quote_title: "引用"
      quote_text: "引用"
      code_title: "預先格式化文字"
      code_text: "以 4 格空白將預先格式的化文字縮排"
      paste_code_text: "輸入或粘貼代碼"
      upload_title: "上傳"
      upload_description: "在此輸入上傳的描述"
      olist_title: "編號清單"
      ulist_title: "符號清單"
      list_item: "清單項目"
      heading_label: "H"
      heading_title: "標頭"
      heading_text: "標頭"
      hr_title: "分隔線"
      help: "Markdown 編輯說明"
      toggler: "隱藏或顯示編輯面板"
      modal_ok: "確定"
      modal_cancel: "取消"
      cant_send_pm: "抱歉，你不能向 %{username} 發送訊息。"
      yourself_confirm:
        title: "你忘記添加收信人了嗎？"
        body: "目前該私信只發給了你自己！"
      admin_options_title: "此討論話題可選用之工作人員設定選項"
      auto_close:
        label: "自動關閉主題時間："
        error: "請輸入一個有效值。"
        based_on_last_post: "在最後一個文章發表後，暫不關閉主題的時間。"
        all:
          examples: '輸入小時數（24）、絕對時間（17:30）、或時間戳（2013-11-22 14:00）。'
        limited:
          units: "（# 小時數）"
          examples: '輸入小時數（24）'
    notifications:
      title: "當有人以「@用戶名稱」提及您、回覆您的貼文、或是傳送訊息給您的時候通知您的設定。"
      none: "目前無法載入通知訊息。"
      empty: "未找到任何通知。"
      more: "檢視較舊的通知"
      total_flagged: "所有被投訴的文章"
      mentioned: "<i title='被提到' class='fa fa-at'></i><p><span>{{username}}</span> {{description}}</p>"
      group_mentioned: "<i title='群組被提及' class='fa fa-at'></i><p><span>{{username}}</span> {{description}}</p>"
      quoted: "<i title='quoted' class='fa fa-quote-right'></i><p><span>{{username}}</span> {{description}}</p>"
      replied: "<i title='replied' class='fa fa-reply'></i><p><span>{{username}}</span> {{description}}</p>"
      posted: "<i title='回覆' class='fa fa-reply'></i><p><span>{{username}}</span> {{description}}</p>"
      edited: "<i title='edited' class='fa fa-pencil'></i><p><span>{{username}}</span> {{description}}</p>"
      liked: "<i title='liked' class='fa fa-heart'></i><p><span>{{username}}</span> {{description}}</p>"
      liked_2: "<i title='讚' class='fa fa-heart'></i><p><span>{{username}}、{{username2}}</span> {{description}}</p>"
      liked_many:
        other: "<i title='讚' class='fa fa-heart'></i><p><span>{{username}}、{{username2}}</span>和其他 {{count}} 人</span>{{description}}</p>"
      private_message: "<i title='private message' class='fa fa-envelope-o'></i><p><span>{{username}}</span> {{description}}</p>"
      invited_to_private_message: "<i title='private message' class='fa fa-envelope-o'></i><p><span>{{username}}</span> {{description}}</p>"
      invited_to_topic: "<i title='邀請至主題' class='fa fa-heart'></i><p><span>{{username}}</span>{{description}}</p>"
      invitee_accepted: "<i title='accepted your invitation' class='fa fa-user'></i><p><span>{{username}}</span>已接受你的邀請</p>"
      moved_post: "<i title='moved post' class='fa fa-sign-out'></i><p><span>{{username}}</span> 移動了 {{description}}</p>"
      linked: "<i title='關聯帖子' class='fa fa-link'></i><p><span>{{username}}</span>{{description}}</p>"
      granted_badge: "<i title='badge granted' class='fa fa-certificate'></i><p>獲得徽章「{{description}}」</p>"
      watching_first_post: "<i title='近期主題' class='fa fa-dot-circle-o'></i><p><span>近期主題</span>{{description}}</p>"
      group_message_summary:
        other: "<i title='群組收件箱中的消息' class='fa fa-group'></i><p> {{count}} 條消息在{{group_name}}組的收件箱中</p>"
      alt:
        mentioned: "被提及"
        quoted: "引用者"
        replied: "回覆"
        posted: "發自"
        edited: "編輯你的帖子"
        liked: "讚了你的帖子"
        private_message: "私信來自"
        invited_to_private_message: "私信邀請自"
        invited_to_topic: "主題邀請自"
        invitee_accepted: "介紹邀請自"
        moved_post: "你的帖子被移動自"
        linked: "連結到你的討論"
        granted_badge: "勛章授予"
        group_message_summary: "在群組收件箱中的消息"
      popup:
        mentioned: '{{username}}在“{{topic}}”提到了你 - {{site_title}}'
        group_mentioned: '{{username}}在“{{topic}}”提到了你 - {{site_title}}'
        quoted: '{{username}}在“{{topic}}”引用了你的帖子 - {{site_title}}'
        replied: '{{username}}在“{{topic}}”回覆了你 - {{site_title}}'
        posted: '{{username}}在“{{topic}}”中發佈了帖子 - {{site_title}}'
        private_message: '{{username}}在“{{topic}}”中給你發送了一個私信 - {{site_title}}'
        linked: '{{username}}在“{{topic}}”中連結了你的帖子 - {{site_title}}'
    upload_selector:
      title: "加入一張圖片"
      title_with_attachments: "加入一張圖片或一個檔案"
      from_my_computer: "從我的電腦"
      from_the_web: "從網站"
      remote_tip: "圖片連結"
      remote_tip_with_attachments: "連結到圖片或檔案 {{authorized_extensions}}"
      local_tip: "從你的設備中選擇圖片"
      local_tip_with_attachments: "從裝置選取圖片或檔案： ({{authorized_extensions}})"
      hint: "(你也可以將檔案拖放至編輯器直接上傳)"
      hint_for_supported_browsers: "可以拖放或複製粘帖至編輯器以上傳"
      uploading: "正在上傳"
      select_file: "選取檔案"
      image_link: "連結你的圖片將指向"
    search:
      sort_by: "排序"
      relevance: "最相關"
      latest_post: "最新發帖"
      most_viewed: "最多閲讀"
      most_liked: "最多讚"
      select_all: "選擇全部"
      clear_all: "清除全部"
      too_short: "你的搜索詞太短。"
      result_count:
        other: "搜索<span class='term'>“{{term}}”</span>有 {{count}} 條相關結果"
      title: "搜尋討論話題、文章、用戶或分類"
      no_results: "未找到任何結果。"
      no_more_results: "沒有找到更多的結果。"
      searching: "正在搜尋..."
      post_format: "#{{post_number}} {{username}}"
      context:
        user: "搜尋 @{{username}} 的文章"
        category: "搜索 #{{category}} 分類"
        topic: "搜尋此討論話題"
        private_messages: "搜尋訊息"
      advanced:
        title: 高級搜索
        posted_by:
          label: 發帖人
        in_category:
          label: 在該分類中
        in_group:
          label: 在該群組中
        with_badge:
          label: 有該徽章
        with_tags:
          label: 有該標籤
        filters:
          label: 只返回主題/帖子符合...
          likes: 我給了讚的
          posted: 我參與發帖
          watching: 我正在監看
          tracking: 我正在追蹤
          private: 在我的私信中
          bookmarks: 我已經收藏了
          first: 是第一帖
          pinned: 是置頂的
          unpinned: 不是置頂的
          wiki: 公共編輯
        statuses:
          label: 當主題
          open: 是開放的
          closed: 是關閉的
          archived: 已經存檔的
          noreplies: 沒有回覆
          single_user: 只有一個用戶參與
        post:
          count:
            label: 最小帖子數
          time:
            label: 發表於
            before: 之前
            after: 之後
    hamburger_menu: "轉到另一個主題列表或分類"
    new_item: "新增"
    go_back: '返回'
    not_logged_in_user: '用戶頁面包含目前活動及喜好的總結'
    current_user: '到你的用戶頁面'
    topics:
      new_messages_marker: "上次訪問"
      bulk:
        select_all: "選擇全部"
        clear_all: "清除全部"
        unlist_topics: "未在列表的主題"
        reset_read: "重設閱讀"
        delete: "刪除討論話題"
        dismiss: "忽略"
        dismiss_read: "忽略所有未讀主題"
        dismiss_button: "忽略..."
        dismiss_tooltip: "僅忽略新帖子或停止跟蹤主題"
        also_dismiss_topics: "停止追蹤這些主題，這樣這些主題就不再顯示為未讀了"
        dismiss_new: "設定新文章為已讀"
        toggle: "批量切換選擇討論話題"
        actions: "批量操作"
        change_category: "改變分類"
        close_topics: "關閉討論話題"
        archive_topics: "已封存的討論話題"
        notification_level: "改變通知等級"
        choose_new_category: "為主題選擇新類別："
        selected:
          other: "你已選擇了 <b>{{count}}</b> 個討論話題。"
        change_tags: "修改標籤"
        choose_new_tags: "為主題選擇新標籤"
        changed_tags: "主題的標籤被修改"
      none:
        unread: "沒有未讀的討論話題。"
        new: "沒有新的討論話題。"
        read: "你尚未閱讀任何討論話題。"
        posted: "你尚未在任何討論話題裡發表文章。"
        latest: "沒有最近的討論話題。真令人難過。"
        hot: "沒有熱門的討論話題。"
        bookmarks: "您目前沒有加入書籤的討論話題。"
        category: "沒有 {{category}} 的討論話題。"
        top: "沒有精選討論話題。"
        search: "沒有搜索結果。"
        educate:
          new: '<p>這裡顯示了近期主題列表。</p><p>預設情況下，以下主題將顯示在近期列表。如果是最近 2 天內創建的，還會顯示一個<span class="badge new-topic badge-notification" style="vertical-align:middle;line-height:inherit;">近期</span>標誌。<p>你可以在<a href="%{userPrefsUrl}">用戶設置</a>中更改要顯示哪些內容。</p>'
          unread: '<p>這裡顯示你的未讀主題。</p><p>預設情況下，下述主題會被放在未讀中。並且會在旁邊顯示未讀的數量<span class="badge new-posts badge-notification">1</span>。如果你：</p><ul><li>創建了該主題</li><li>回覆了該主題</li><li>閲讀該主題超過 4 分鐘</li></ul><p>或者你在主題底部的通知控制中選擇了跟隨或關注。</p><p>你可以在<a href="%{userPrefsUrl}">用戶設置</a>中修改未讀設置。</p>'
      bottom:
        latest: "已經沒有其它最近的討論話題了。"
        hot: "已經沒有其它熱門的討論話題了。"
        posted: "已經沒有其它討論話題了。"
        read: "已經沒有其它已讀的討論話題了。"
        new: "已經沒有其它新討論話題了。"
        unread: "已經沒有其它未讀的討論話題了。"
        category: "{{category}} 分類已經沒有其它討論話題了。"
        top: "沒有更多精選討論話題。"
        bookmarks: "書籤裡沒有更多的討論話題了。"
        search: "沒有更多搜索結果了。"
    topic:
      unsubscribe:
        stop_notifications: "你將收到更少的關於<strong>{{title}}</strong>的通知"
        change_notification_state: "你現在的通知狀態是"
      filter_to:
        other: "本主題中的 {{count}} 帖"
      create: '新討論話題'
      create_long: '建立新討論話題'
      private_message: '發送訊息'
      archive_message:
        help: '移動消息到存檔'
        title: '封存'
      move_to_inbox:
        title: '移動到收件箱'
        help: '移動消息到收件箱'
      list: '討論話題'
      new: '新討論話題'
      unread: '未讀'
      new_topics:
        other: '{{count}} 個新討論話題'
      unread_topics:
        other: '{{count}} 個未讀討論話題'
      title: '討論話題'
      invalid_access:
        title: "私人討論話題"
        description: "抱歉，你沒有進入此討論話題的權限！"
        login_required: "你需要登入才能看見這個討論話題。"
      server_error:
        title: "討論話題載入失敗"
        description: "抱歉，可能因為連線有問題而無法載入此討論話題，請再試一次，如果這個問題持續發生，請讓我們知道。"
      not_found:
        title: "未找到討論話題"
        description: "抱歉，找不到此討論話題，可能已被板主刪除。"
      total_unread_posts:
        other: "你有 {{count}} 個未讀的文章在這討論話題內"
      unread_posts:
        other: "你有 {{count}} 個未讀的舊文章在討論內"
      new_posts:
        other: "自你上次閱讀後，有 {{count}} 篇新文章在此討論話題內"
      likes:
        other: "此討論話題收到了 {{count}} 個讚"
      back_to_list: "回到討論話題列表"
      options: "討論話題選項"
      show_links: "在討論話題裡顯示連結"
      toggle_information: "切換討論話題詳情"
      read_more_in_category: "要閱讀更多文章嗎? 瀏覽 {{catLink}} 裡的討論話題或 {{latestLink}}。"
      read_more: "要閱讀更多文章嗎? 請按 {{catLink}} 或 {{latestLink}}。"
      read_more_MF: "還有 { UNREAD, plural, =0 {} one { <a href='/unread'>1 個未讀的討論話題</a>} other { <a href='/unread'># 個未讀的討論話題</a> } } { NEW, plural, =0 {} one { {BOTH, select, true{和 } false {} other{}} <a href='/new'>1 個新</a>的討論話題} other { {BOTH, select, true{和 } false {} other{}} <a href='/new'># 個最近</a>的討論話題} }可以閱讀，或者{CATEGORY, select, true {瀏覽{catLink}中的其他討論話題} false {{latestLink}} other {}}"
      browse_all_categories: 瀏覽所有分類
      view_latest_topics: 檢視最近的文章
      suggest_create_topic: 建立一個新討論話題吧？
      jump_reply_up: jump to earlier reply
      jump_reply_down: jump to later reply
      deleted: "此討論話題已被刪除"
      auto_close_notice: "此討論話題將在 %{timeLeft}自動關閉。"
      auto_close_notice_based_on_last_post: "主題在最後一則回覆後，將會關閉 %{duration}"
      auto_close_title: '自動關閉設定'
      auto_close_save: "儲存"
      auto_close_remove: "不要自動關閉此討論話題"
      auto_close_immediate:
        other: "主題中的最後一帖是 %{hours} 小時前發出的，所以主題將會立即關閉。"
      timeline:
        back: "返回"
        back_description: "回到最後一個未讀帖子"
        replies_short: "%{current} / %{total}"
      progress:
        title: topic progress
        go_top: "頂部"
        go_bottom: "底部"
        go: "前往"
        jump_bottom: "跳至最後一則帖子"
        jump_prompt: "跳到..."
        jump_prompt_of: "%{count} 帖子"
        jump_prompt_long: "你想跳轉至哪一貼？"
        jump_bottom_with_number: "跳至第 %{post_number} 篇文章"
        total: 所有文章
        current: 目前的文章
      notifications:
        title: 改變你收到該主題通知的頻率
        reasons:
          mailing_list_mode: "郵件列表模式已啟用，將以郵件通知你關於該主題的回覆。"
          '3_10': '因為你正監看該主題上的標籤，你將會收到通知。'
          '3_6': '你將會收到通知，因為你正在關注此分類。'
          '3_5': '你將會收到通知，因為你在觀看此討論話題。'
          '3_2': '你將收到關於此討論話題的通知，因為你正在關注此討論話題。'
          '3_1': '你將收到關於此討論話題的通知，因為你建立了此討論話題。'
          '3': '你將收到關於此討論話題的通知，因為你正在關注此討論話題。'
          '2_8': '你將會收到通知，因為你在追蹤此分類。'
          '2_4': '你將收到關於此討論話題的通知，因為你回覆了此討論話題。'
          '2_2': '你將收到關於此討論話題的通知，因為你正在追蹤此討論話題。'
          '2': '你將收到關於此討論話題的通知，因為你<a href="/users/{{username}}/preferences">看過此討論話題</a>。'
          '1_2': '如果有人@你或回覆你，將通知你。'
          '1': '如果有人@你或回覆你，將通知你。'
          '0_7': '你正忽略此分類中的所有通知。'
          '0_2': '你正忽略此討論話題的所有通知。'
          '0': '你正忽略此討論話題的所有通知。'
        watching_pm:
          title: "關注中"
          description: "消息有新回覆時提醒我，並顯示新回覆數量。"
        watching:
          title: "關注"
          description: "在此主題裡，每一個新回覆將通知你，還將顯示新回覆的數量。"
        tracking_pm:
          title: "追蹤"
          description: "在消息標題後顯示新回覆數量。你只會在別人@你或回覆你的帖子時才會收到通知。"
        tracking:
          title: "追蹤"
          description: "將為該主題顯示新回覆的數量。如果有人@你或回覆你，將通知你。"
        regular:
          title: "一般"
          description: "如果有人@你或回覆你，將通知你。"
        regular_pm:
          title: "一般"
          description: "如果有人@你或回覆你，將通知你。"
        muted_pm:
          title: "靜音"
          description: "你將不會再收到關於此訊息的通知。"
        muted:
          title: "靜音"
          description: "你不會收到此主題的任何通知，它也不會出現在“最新”主題列表。"
      actions:
        recover: "復原已刪除的討論話題"
        delete: "刪除討論話題"
        open: "開放討論話題"
        close: "關閉討論話題"
        multi_select: "選擇文章"
        auto_close: "自動關閉"
        pin: "置頂主題"
        unpin: "取消置頂主題"
        unarchive: "復原已封存的討論話題"
        archive: "封存討論話題"
        invisible: "不出現在列表上"
        visible: "出現在列表上"
        reset_read: "重置讀取資料"
        make_public: "設置為公共主題"
        make_private: "設置為私信"
      feature:
        pin: "置頂主題"
        unpin: "取消置頂主題"
        pin_globally: "全區置頂討論話題"
        make_banner: "討論話題橫幅"
        remove_banner: "移除討論話題橫幅"
      reply:
        title: '回覆'
        help: '回覆此討論話題'
      clear_pin:
        title: "取消置頂"
        help: "取消討論話題的置頂狀態。"
      share:
        title: '分享'
        help: '分享此討論話題的連結'
      print:
        title: '打印'
        help: '打開該主題對打印友好的版本'
      flag_topic:
        title: '投訴'
        help: '投訴此討論話題，或以私訊通知管理員'
        success_message: '已投訴此討論話題。'
      feature_topic:
        title: "擁有這個話題"
        pin: "將該主題置於{{categoryLink}}分類最上方至"
        confirm_pin: "已有{{count}}個置頂主題。太多的置頂主題可能會困擾新用戶和訪客。確定想在該分類再置頂一個主題？"
        unpin: "取消此主題在{{categoryLink}}類別的置頂狀態"
        unpin_until: "從{{categoryLink}}分類最上方移除主題或者移除於<strong>%{until}</strong>。"
        pin_note: "允許用戶取消置頂。"
        pin_validation: "置頂該主題需要一個日期。"
        not_pinned: "沒有主題被釘選在 {{categoryLink}} ."
        already_pinned:
          other: "{{categoryLink}}分類的置頂主題數：<strong class='badge badge-notification unread'>{{count}}</strong>"
        pin_globally: "將主題置於所有主題列表最上方至"
        confirm_pin_globally: "已有{{count}}個全局置頂主題。太多的置頂主題可能會困擾新用戶和訪客。確定想再全局置頂一個主題？"
        unpin_globally: "將主題從所有主題列表的最上方移除。"
        unpin_globally_until: "從所有主題列表最上方移除主題或者移除於<strong>%{until}</strong>。"
        global_pin_note: "允許用戶取消全局置頂。"
        not_pinned_globally: "沒有全局置頂的主題。"
        already_pinned_globally:
          other: "全局置頂的主題數：<strong class='badge badge-notification unread'>{{count}}</strong>"
        make_banner: "將主題設置為出現在所有頁面頂端的橫幅主題。"
        remove_banner: "移除所有頁面頂端的橫幅主題。"
        banner_note: "用戶能點擊關閉隱藏橫幅。且只能設置一個橫幅主題。"
        no_banner_exists: "沒有橫幅主題。"
        banner_exists: "當前<strong class='badge badge-notification unread'>設置</strong>了橫幅主題。"
      inviting: "正在邀請..."
      automatically_add_to_groups: "邀請將把用戶加入群組："
      invite_private:
        title: '邀請訊息交流'
        email_or_username: "受邀請者的電子郵件地址或用戶名稱"
        email_or_username_placeholder: "電子郵件地址或用戶名稱"
        action: "邀請"
        success: "成功邀請了用戶至該消息。"
        success_group: "成功邀請了群組至該消息。"
        error: "抱歉，向此用戶發出邀請時發生錯誤。"
        group_name: "群組名稱"
      controls: "主題控件"
      invite_reply:
        title: '邀請'
        username_placeholder: "用戶名稱"
        action: '送出邀請'
        help: '通過電子郵件或通知邀請其他人到該主題'
        to_forum: "我們將向你的朋友發出一封電子郵件，他不必登入，他只要按電子郵件裡的連結就可以加入此論壇。"
        sso_enabled: "輸入其用戶名，邀請其人到本主題。"
        to_topic_blank: "輸入你想邀請的用戶的用戶名稱或電子郵件地址到該討論主題"
        to_topic_email: "你輸入了郵箱地址。我們將發送一封郵件邀請，讓你的朋友可直接回覆該主題。"
        to_topic_username: "你輸入了用戶名。我們將發送一個至該主題連結的邀請通知。"
        to_username: "輸入你想邀請的人的用戶名。我們將發送一個至該主題連結的邀請通知。"
        email_placeholder: '電子郵件地址'
        success_email: "我們發了一封郵件邀請<b>{{emailOrUsername}}</b>。邀請被接受後你會收到通知。檢查用戶頁中的邀請標籤頁來追蹤你的邀請。"
        success_username: "我們已經邀請該使用者加入此主題討論"
        error: "抱歉，我們不能邀請這個人。可能他已經被邀請了？（邀請有頻率限制）"
      login_reply: '登入以發表回應'
      filters:
        n_posts:
          other: "{{count}} 則文章"
        cancel: "取消過濾"
      split_topic:
        title: "移至新討論話題"
        action: "移至新討論話題"
        topic_name: "新討論話題的名稱"
        error: "將討論話題移至新討論話題時發生錯誤。"
        instructions:
          other: "你即將建立一個新討論話題，並填入 <b>{{count}}</b> 篇你已選擇的文章。"
      merge_topic:
        title: "移至已存在的討論話題"
        action: "移至已存在的討論話題"
        error: "將討論話題移至已存在的討論話題時發生錯誤。"
        instructions:
          other: "請選擇你想將那 <b>{{count}}</b> 篇文章移至哪一個討論話題。"
      merge_posts:
        title: "合併選擇的帖子"
        action: "合併選擇的帖子"
        error: "合併選擇的帖子試出錯。"
      change_owner:
        title: "更改文章的擁有者"
        action: "變更擁有者"
        error: "修改文章擁有者時發生錯誤。"
        label: "文章的新擁有者"
        placeholder: "新擁有者的用戶名稱"
        instructions:
          other: "請選擇一位新用戶作為此 {{count}} 篇由 <b>{{old_user}}</b> 撰寫之文章的擁有者。"
        instructions_warn: "注意，關於此篇文章的舊通知，並不會移轉到新用戶。<br>警告：目前所有與文章相關的資料都不會移轉至新用戶，請謹慎使用。"
      change_timestamp:
        title: "變更時間戳記"
        action: "變更時間戳記"
        invalid_timestamp: "時間戳記不能為將來的時刻。"
        error: "更改主題時間時發生錯誤。"
        instructions: "請為主題選擇新的時間。主題中的所有帖子將按照相同的時間差更新。"
      multi_select:
        select: '選取'
        selected: '選取了 ({{count}})'
        select_replies: '選取 + 回覆'
        delete: 刪除選取的文章
        cancel: 取消選取
        select_all: 選擇全部
        deselect_all: 取消選取
        description:
          other: 你已選擇了 <b>{{count}}</b> 篇文章。
    post:
      reply: "<i class='fa fa-mail-forward'></i> {{replyAvatar}} {{usernameLink}}"
      reply_topic: "<i class='fa fa-mail-forward'></i> {{link}}"
      quote_reply: "引用"
      edit: "編輯 {{replyAvatar}} {{username}} 發表的 {{link}}"
      edit_reason: "原因: "
      post_number: "文章 {{number}}"
      wiki_last_edited_on: "共筆最後編輯時間"
      last_edited_on: "文章最近編輯的時間"
      reply_as_new_topic: "回覆為關連的討論話題"
      continue_discussion: "繼續 {{postLink}} 的討論:"
      follow_quote: "跳到引用的文章"
      show_full: "顯示所有文章"
      show_hidden: '觀看隱藏內容'
      deleted_by_author:
        other: "( 文章已被作者撤回，除非被投訴，否則在 %{count} 小時內將自動刪除。)"
      expand_collapse: "展開/收合"
      gap:
        other: "檢視 {{count}} 則隱藏回應"
      unread: "文章未讀"
      has_replies:
        other: "{{count}} 個回覆"
      has_likes:
        other: "{{count}} 個讚"
      has_likes_title:
        other: "{{count}} 個使用者對此文章讚好"
      has_likes_title_only_you: "你已按讚"
      has_likes_title_you:
        other: "你和其他 {{count}} 人讚了該貼"
      errors:
        create: "抱歉，建立你的文章時發生錯誤，請再試一次。"
        edit: "抱歉，編輯你的文章時發生錯誤，請再試一次。"
        upload: "抱歉，上傳你的檔案時發生錯誤，請再試一次。"
        file_too_large: "檔案過大（最大 {{max_size_kb}}KB）。為什麼不就大檔案上傳至雲存儲服務後再分享連結呢？"
        too_many_uploads: "抱歉，一次只能上傳一個檔案。"
        too_many_dragged_and_dropped_files: "抱歉，一次只能上傳 10 個檔案。"
        upload_not_authorized: "抱歉，你沒有上傳檔案的權限 (驗證擴展：{{authorized_extensions}})。"
        image_upload_not_allowed_for_new_user: "抱歉，新用戶不可上傳圖片。"
        attachment_upload_not_allowed_for_new_user: "抱歉，新用戶不可上傳附件。"
        attachment_download_requires_login: "抱歉，您必須登入以下載附件。"
      abandon:
        confirm: "你確定要捨棄你的文章嗎?"
        no_value: "否"
        yes_value: "是"
      via_email: "本文章透過電子郵件送達"
      via_auto_generated_email: "通過自動生成郵件發表的帖子"
      whisper: "這文章是版主私人密談"
      wiki:
        about: "此帖允許被公共編輯"
      archetypes:
        save: '儲存選項'
      few_likes_left: "謝謝你的熱情！你今天的讚快用完了。"
      controls:
        reply: "開始編寫對此文章的回覆"
        like: "給此文章按讚"
        has_liked: "你已對此文章按讚"
        undo_like: "撤回讚"
        edit: "編輯此文章"
        edit_anonymous: "抱歉，您必須登入以修改文章。"
        flag: "投訴此文章或傳送私人通知"
        delete: "刪除此文章"
        undelete: "復原此文章"
        share: "分享此文章的連結"
        more: "更多"
        delete_replies:
          confirm:
            other: "你是否要同時刪除 {{count}} 篇針對這則文章的回覆？"
          yes_value: "是，將回覆文章一併刪除"
          no_value: "否，只刪除此文章"
        admin: "文章管理動作"
        wiki: "做為共筆"
        unwiki: "取消共筆"
        convert_to_moderator: "增加工作人員顏色"
        revert_to_regular: "移除工作人員顏色"
        rebake: "重建 HTML"
        unhide: "取消隱藏"
        change_owner: "更改作者"
      actions:
        flag: '投訴'
        defer_flags:
          other: "暫緩投訴"
        undo:
          off_topic: "撤回投訴"
          spam: "撤回投訴"
          inappropriate: "撤回投訴"
          bookmark: "移除書籤"
          like: "撤回讚"
          vote: "撤回投票"
        people:
          off_topic: "投訴為離題內容"
          spam: "投訴為垃圾內容"
          inappropriate: "投訴為不當內容"
          notify_moderators: "已通知的版主"
          notify_user: "已送出一則訊息"
          bookmark: "收藏"
          like: "讚了它"
          vote: "已投票"
        by_you:
          off_topic: "你已投訴此文章偏離討論話題"
          spam: "你已投訴此文章為垃圾"
          inappropriate: "你已投訴此文章內容不妥"
          notify_moderators: "你已通知版主此文章"
          notify_user: "您已送出訊息給這位用戶"
          bookmark: "你已將此文章加上書籤"
          like: "你已在此文章按讚"
          vote: "你已在此文章投票支持"
        by_you_and_others:
          off_topic:
            other: "你與其他 {{count}} 人已投訴此文章為離題內容"
          spam:
            other: "你與其他 {{count}} 人已投訴此文章為垃圾內容"
          inappropriate:
            other: "你與其他 {{count}} 人已投訴此文章為不當內容"
          notify_moderators:
            other: "你與其他 {{count}} 人已投訴此文章請板主處理"
          notify_user:
            other: "您和其他 {{count}} 人已送出訊息給這位用戶"
          bookmark:
            other: "你與 {{count}} 個人將此文章加上書籤"
          like:
            other: "你與其他 {{count}} 人對此按讚"
          vote:
            other: "你與其他 {{count}} 人已投票給此文章"
        by_others:
          off_topic:
            other: "{{count}} 人已投訴此文章為離題內容"
          spam:
            other: "{{count}} 人已投訴此文章為垃圾內容"
          inappropriate:
            other: "{{count}} 人已投訴此文章為不當內容"
          notify_moderators:
            other: "{{count}} 人已投訴此文章請板主處理"
          notify_user:
            other: "{{count}} 已送出訊息給這位用戶"
          bookmark:
            other: "{{count}} 個人將此文章加上書籤"
          like:
            other: "{{count}} 人對此按讚"
          vote:
            other: "{{count}} 人已投票給此文章"
      delete:
        confirm:
          other: "你確定要刪除這些文章?"
      merge:
        confirm:
          other: "確定要合併這 {{count}} 個帖子嗎？"
      revisions:
        controls:
          first: "第一版"
          previous: "上一版"
          next: "下一版"
          last: "最新版"
          hide: "隱藏修訂紀錄"
          show: "顯示修訂紀錄"
          revert: "還原至該版本"
          comparing_previous_to_current_out_of_total: "<strong>{{previous}}</strong> <i class='fa fa-arrows-h'></i> <strong>{{current}}</strong> / {{total}}"
        displays:
          inline:
            title: "以單一網頁模式檢視，並標示增加與刪減的內容"
            button: '<i class="fa fa-square-o"></i> HTML'
          side_by_side:
            title: "以並排網頁模式檢視，分開標示增加與刪減的內容"
            button: '<i class="fa fa-columns"></i> HTML'
          side_by_side_markdown:
            title: "顯示原始碼左右比對"
            button: '<i class="fa fa-columns"></i> 原碼'
    category:
      can: '可以&hellip; '
      none: '( 無分類 )'
      all: '所有分類'
      choose: '選擇一個分類&hellip;'
      edit: '編輯'
      edit_long: "編輯"
      view: '檢視分類裡的討論話題'
      general: '一般'
      settings: '設定'
      topic_template: "主題範本"
      tags: "標籤"
      tags_allowed_tags: "僅在該分類內可以使用的標籤"
      tags_allowed_tag_groups: "僅在該分類內可以使用的標籤組"
      tags_placeholder: "（可選）允許使用的標籤列表"
      tag_groups_placeholder: "（可選）允許使用的標籤組列表"
      topic_featured_link_allowed: "運行在該分類中發佈特色連結"
      delete: '刪除分類'
      create: '新分類'
      create_long: '建立新的分類'
      save: '儲存分類'
      slug: '分類目錄'
      slug_placeholder: '(選填) 在 url 加上虛線'
      creation_error: 建立分類時發生錯誤。
      save_error: 儲存分類時發生錯誤。
      name: "分類名稱"
      description: "描述"
      topic: "分類討論話題"
      logo: "分類圖示"
      background_image: "分類背景圖片"
      badge_colors: "識別顏色"
      background_color: "背景色"
      foreground_color: "前景色"
      name_placeholder: "請簡單明瞭。"
      color_placeholder: "任何網頁顏色"
      delete_confirm: "你確定要刪除此分類嗎?"
      delete_error: "刪除此分類時發生錯誤。"
      list: "列出分類"
      no_description: "請為此分類新增描述。"
      change_in_category_topic: "編輯描述"
      already_used: '此顏色已經用於其它分類'
      security: "安全性"
      special_warning: "警告：這個分類是已經自動建立好的分類，它的安全設置不能被更改。如果你不想要使用這個分類，直接刪除它，而不是另作他用。"
      images: "圖片"
      auto_close_label: "自動關閉討論話題的期限:"
      auto_close_units: "小時"
      email_in: "自訂外來電郵地址:"
      email_in_allow_strangers: "接受非用戶的電郵"
      email_in_disabled: "\"用電子郵件張貼新的討論話題\"功能已被關閉。若要使用此功能，"
      email_in_disabled_click: '請啟用"email in"功能'
      suppress_from_homepage: "不在首頁上顯示此分類。"
      all_topics_wiki: "新的主題預設為共筆。"
      sort_order: "預設排序："
      allow_badges_label: "允許授予本分類的徽章"
      edit_permissions: "編輯權限"
      add_permission: "新增權限"
      this_year: "今年"
      position: "位置"
      default_position: "預設的位置"
      position_disabled: "分類的顯示將會以活躍度為排序依據。若要控制分類排序方法，"
      position_disabled_click: '請啟用"固定分類位置"設定'
      parent: "父分類"
      notifications:
        watching:
          title: "關注"
          description: "你將自動監看這些分類中的所有主題。每一個主題的每一個新帖，將通知你，還將顯示新回覆的數量。"
        watching_first_post:
          title: "關注新的發文"
          description: "在這些分類裡面，只是每一個新主題的第一帖，才會通知你。"
        tracking:
          title: "追蹤"
          description: "你將自動跟蹤這些分類中的所有主題。如果有人@你或回覆你，將通知你，還將顯示新回覆的數量。"
        regular:
          title: "一般"
          description: "如果有人@你或回覆你，將通知你。"
        muted:
          title: "靜音"
          description: "在這些分類裡面，你將不會收到新主題任何通知，它們也不會出現在“最新”主題列表。 "
      sort_options:
        default: "預設"
        likes: "讚"
        op_likes: "原始帖子讚"
        views: "瀏覽"
        posts: "帖子"
        activity: "活動"
        posters: "發表人"
        category: "分類"
        created: "創建"
      sort_ascending: '升序'
      sort_descending: '降序'
    flagging:
      title: '感謝幫助社群遠離邪惡！'
      action: '投訴文章'
      take_action: "執行動作"
      notify_action: '訊息'
      official_warning: '正式警告'
      delete_spammer: "刪除垃圾文章發送者"
      delete_confirm_MF: "你將刪除該用戶的{POSTS, plural, one {<b>1</b>個帖子} other {<b>#</b>個帖子}} and {TOPICS, plural, one {<b>1</b>個主題} other {<b>#</b>個主題}}、該賬戶，並阻止其IP地址 <b>%{ip_address}</b> 再次註冊，並將其郵件地址 <b>%{email}</b> 加入黑名單。你確定這用戶是廣告散佈者嗎？"
      yes_delete_spammer: "是的，刪除垃圾文章發送者"
      ip_address_missing: "(N/A)"
      hidden_email_address: "( 隱藏) "
      submit_tooltip: "送出私人投訴"
      take_action_tooltip: "使其立刻達到投訴門檻，不用等待更多社群投訴"
      cant: "抱歉，你目前無法投訴此文章。"
      notify_staff: '私下通知管理人員'
      formatted_name:
        off_topic: "離題內容"
        inappropriate: "不當內容"
        spam: "垃圾內容"
      custom_placeholder_notify_user: "請具體說明出有建設性且溫和的意見。"
      custom_placeholder_notify_moderators: "讓我們知道您的意見，並請盡可能地提供相關連結和例子。"
      custom_message:
        at_least:
          other: "輸入至少 {{count}} 個字元"
        more:
          other: "還差 {{count}} 個..."
        left:
          other: "剩餘 {{count}}"
    flagging_topic:
      title: "感謝幫助社群遠離邪惡！"
      action: "投訴討論話題"
      notify_action: "訊息"
    topic_map:
      title: "討論話題摘要"
      participants_title: "頻繁發文者"
      links_title: "熱門連結"
      links_shown: "顯示更多連結..."
      clicks:
        other: "%{count} 點擊"
    post_links:
      about: "為本帖展開更多連結"
      title:
        other: "%{count} 更多"
    topic_statuses:
      warning:
        help: "這是正式警告。"
      bookmarked:
        help: "已將此討論話題加入書籤"
      locked:
        help: "此討論話題已關閉，不再接受回覆"
      archived:
        help: "此討論話題已封存，已被凍結無法再修改"
      locked_and_archived:
        help: "這個主題被關閉並存檔；不再允許新的回覆，並不能改變"
      unpinned:
        title: "取消釘選"
        help: "此討論話題已取消置頂，將會以預設順序顯示。"
      pinned_globally:
        title: "全區置頂"
        help: "本主題已全局置頂；它始終會在最新列表以及它所屬的分類中置頂"
      pinned:
        title: "已釘選"
        help: "此討論話題已置頂，將顯示在它所屬分類話題列表的最上方"
      invisible:
        help: "此討論話題已隱藏，將不會出現在討論話題列表，只能以直接連結開啟。"
    posts: "文章"
    posts_long: "此討論話題有 {{number}} 篇文章"
    posts_likes_MF: |
      This topic has {count, plural, one {1 reply} other {# replies}} {ratio, select,
      low {with a high like to post ratio}
      med {with a very high like to post ratio}
      high {with an extremely high like to post ratio}
      other {}}
    original_post: "原始文章"
    views: "觀看"
    views_lowercase:
      other: "觀看"
    replies: "回覆"
    views_long:
      other: "這個討論話題已經被檢視過 {{number}} 次"
    activity: "活動"
    likes: "讚"
    likes_lowercase:
      other: "個讚"
    likes_long: "此討論話題收到了  {{number}}  個讚"
    users: "用戶"
    users_lowercase:
      other: "用戶"
    category_title: "分類"
    history: "歷史"
    changed_by: "作者 {{author}}"
    raw_email:
      title: "原始 Email"
      not_available: "不可使用"
    categories_list: "分類清單"
    filters:
      with_topics: "%{filter} 討論話題"
      with_category: "%{filter} %{category} 討論話題"
      latest:
        title: "最新"
        title_with_count:
          other: "最新 ({{count}})"
        help: "最近的討論話題"
      hot:
        title: "熱門"
        help: "最熱門的討論話題"
      read:
        title: "已讀"
        help: "你看過的討論話題，以閱讀的先後順序排列"
      search:
        title: "搜尋"
        help: "搜尋所有討論話題"
      categories:
        title: "分類"
        title_in: "分類 - {{categoryName}}"
        help: "所有討論話題以分類區分"
      unread:
        title: "未讀"
        title_with_count:
          other: "未讀 ({{count}})"
        help: "你所關注或追蹤的討論話題有未讀文章"
        lower_title_with_count:
          other: "{{count}} 個未讀"
      new:
        lower_title_with_count:
          other: "{{count}} 近期"
        lower_title: "新話題"
        title: "新的"
        title_with_count:
          other: "近期 ({{count}})"
        help: "最近幾天建立的主題"
      posted:
        title: "我的文章"
        help: "你回覆過的討論話題"
      bookmarks:
        title: "書籤"
        help: "你加進書籤的討論話題"
      category:
        title: "{{categoryName}}"
        title_with_count:
          other: "{{categoryName}} ({{count}})"
        help: "{{categoryName}} 分類最近的討論話題"
      top:
        title: "精選"
        help: "在本年、月、週或日最熱門的討論話題"
        all:
          title: "所有時間"
        yearly:
          title: "年"
        quarterly:
          title: "季度"
        monthly:
          title: "月"
        weekly:
          title: "周"
        daily:
          title: "日"
        all_time: "所以時間"
        this_year: "年"
        this_quarter: "季度"
        this_month: "月"
        this_week: "週"
        today: "今天"
        other_periods: "前往頂端"
    browser_update: '抱歉，<a href="http://www.discourse.org/faq/#browser">您的瀏覽器版本太舊，無法正常訪問該站點。</a>。請<a href="http://browsehappy.com">升級您的瀏覽器</a>。'
    permission_types:
      full: "建立 / 回覆 / 觀看"
      create_post: "回覆 / 觀看"
      readonly: "觀看"
    lightbox:
      download: "下載"
    keyboard_shortcuts_help:
      title: '快捷鍵'
      jump_to:
        title: '轉至'
        home: '<b>g</b>, <b>h</b> 首頁'
        latest: '<b>g</b>, <b>l</b> 最新'
        new: '<b>g</b>, <b>n</b> 近期'
        unread: '<b>g</b>, <b>u</b> 未讀'
        categories: '<b>g</b>, <b>c</b> 分類'
        top: '<b>g</b>, <b>t</b> 熱門'
        bookmarks: '<b>g</b>, <b>b</b> 書籤'
        profile: '<b>g</b> 然後 <b>p</b> 個人頁面'
        messages: '<b>g</b>, <b>m</b> 私信'
      navigation:
        title: '導航'
        jump: '<b>#</b> 前往帖子 #'
        back: '<b>u</b> 返回'
        up_down: '<b>k</b> 或 <b>j</b> 移動選擇焦點 &uarr; &darr;'
        open: '<b>o</b> 然後 <b>回車</b> 打開選擇的主題'
        next_prev: '<b>shift</b>+<b>j</b> 或 <b>shift</b>+<b>k</b> 下一個/前一個段落'
      application:
        title: '應用'
        create: '<b>c</b> 創建新主題'
        notifications: '<b>n</b> Open notifications'
        hamburger_menu: '<b>=</b> 打開漢堡菜單'
        user_profile_menu: '<b>p</b> 打開用戶菜單'
        show_incoming_updated_topics: '<b>.</b> 顯示更新主題'
        search: '<b>/</b> 搜索'
        help: '<b> ? </b> 打開按鍵說明'
        dismiss_new_posts: '<b>x</b> 然後 <b>r</b> 解除新/帖子提示'
        dismiss_topics: '<b>x</b> 然後 <b>t</b> 解除主題提示'
        log_out: '<b>shift</b>+<b>z</b> <b>shift</b>+<b>z</b> 退出'
      actions:
        title: '動作'
        bookmark_topic: '<b>f</b> 切換主題收藏狀態'
        pin_unpin_topic: '<b>shift</b>+<b>p</b> 置頂/截至置頂主題'
        share_topic: '<b>shift</b>+<b>s</b> 分享主題'
        share_post: '<b>s</b> 分享帖子'
        reply_as_new_topic: '<b>t</b> 回覆為聯結主題'
        reply_topic: '<b>shift</b>+<b>r</b> 回覆主題'
        reply_post: '<b>r</b> 回覆帖子'
        quote_post: '<b>q</b> 引用帖子'
        like: '<b>l</b> 讚帖子'
        flag: '<b>!</b> 標記帖子'
        bookmark: '<b>b</b> 收藏帖子'
        edit: '<b>e</b> 編輯帖子'
        delete: '<b>d</b> 刪除帖子'
        mark_muted: '<b>m</b>, <b>m</b> 忽略主題'
        mark_regular: '<b>m</b>, <b>r</b> 常規 (預設) 主題'
        mark_tracking: '<b>m</b>, <b>t</b> 追蹤主題'
        mark_watching: '<b>m</b>, <b>w</b> 看主題'
        print: '<b>ctrl</b>+<b>p</b> 打印主題'
    badges:
      earned_n_times:
        other: "授予徽章 %{count} 次"
      granted_on: "授予於%{date}"
      others_count: "其他有該徽章的人（%{count}）"
      title: 徽章
      allow_title: "能用作頭銜"
      multiple_grant: "能被授予多次"
      badge_count:
        other: "%{count} 徽章"
      more_badges:
        other: "+%{count} 更多"
      granted:
        other: "%{count} 授予"
      select_badge_for_title: 選擇一個徽章作為你的頭銜使用
      none: "<none>"
      badge_grouping:
        getting_started:
          name: 開始
        community:
          name: 社區
        trust_level:
          name: 信任等級
        other:
          name: 其它
        posting:
          name: 發帖
    google_search: |
      <h3>用 Google 搜索</h3>
      <p>
      <form action='//google.com/search' id='google-search' onsubmit="document.getElementById('google-query').value = 'site:' + window.location.host + ' ' + document.getElementById('user-query').value; return true;">
      <input type="text" id='user-query' value="">
      <input type='hidden' id='google-query' name="q">
      <button class="btn btn-primary">Google</button>
      </form>
      </p>
    tagging:
      all_tags: "所有標籤"
      selector_all_tags: "所有標籤"
      selector_no_tags: "無標籤"
      changed: "標籤被修改："
      tags: "標籤"
      choose_for_topic: "為此主題選擇可選標籤"
      delete_tag: "刪除標籤"
      delete_confirm: "確定要刪除這個標籤嗎？"
      rename_tag: "重命名標籤"
      rename_instructions: "標籤的新名稱："
      sort_by: "排序方式："
      sort_by_count: "總數"
      sort_by_name: "名稱"
      manage_groups: "管理標籤組"
      manage_groups_description: "管理標籤的群組"
      filters:
        without_category: "%{tag}的%{filter}主題"
        with_category: "%{filter} %{tag}主題在%{category}"
        untagged_without_category: "無標籤的%{filter}主題"
        untagged_with_category: "%{category}無標籤的%{filter}主題"
      notifications:
        watching:
          title: "監看"
          description: "你將自動監看該標籤中的所有主題。新帖子和新主題會通知你，再者未讀和新帖的數量也將顯示在主題旁邊。"
        watching_first_post:
          title: "關注新的發文"
          description: "在這個標籤中，只是每一個新主題的第一帖，才會通知你。"
        tracking:
          title: "跟蹤"
          description: "你將自動跟蹤這個標籤裡的所有主題。未讀和新帖的數量將顯示在主題旁邊。"
        regular:
          title: "普通"
          description: "如果有人@你或回覆你的帖子，將通知你。"
        muted:
          title: "靜音"
          description: "在這個標籤中，你將不會收到新主題任何通知，它們也不會出現在你的未讀列表上面。"
      groups:
        title: "標籤組"
        about: "將標籤分組以便管理。"
        new: "新標籤組"
        tags_label: "標籤組內標籤："
        parent_tag_label: "上級標籤："
        parent_tag_placeholder: "可選"
        parent_tag_description: "未設置上級標籤前群組內標籤無法使用。"
        one_per_topic_label: "只可給主題設置一個該組內的標籤"
        new_name: "新標籤組名"
        save: "保存"
        delete: "刪除"
        confirm_delete: "確定要刪除此標籤組嗎？"
      topics:
        none:
          unread: "你沒有未讀主題。"
          new: "你沒有新的討論話題。"
          read: "你尚未閲讀任何主題。"
          posted: "你尚未在任何主題中發帖。"
          latest: "沒有最新主題。"
          hot: "沒有熱門主題。"
          bookmarks: "你還沒有收藏主題。"
          top: "沒有最佳主題。"
          search: "沒有搜索結果。"
        bottom:
          latest: "沒有更多的最新主題。"
          hot: "沒有更多的熱門話題。"
          posted: "沒有更多的發佈主題。"
          read: "沒有更多已閲主題可看了。"
          new: "已經沒有其他新討論話題了。"
          unread: "沒有更多未讀主題了。"
          top: "沒有更多最佳主題了。"
          bookmarks: "沒有更多收藏的主題了。"
          search: "沒有更多搜索結果了。"
    invite:
      custom_message: "讓你的邀請稍稍個人化一些吧，寫個"
      custom_message_link: "留言"
      custom_message_placeholder: "輸入留言"
      custom_message_template_forum: "你好，你應該來我們這個論壇！"
      custom_message_template_topic: "你好，我覺得你可能會喜歡這個主題！"
    safe_mode:
      enabled: "安全模式已經開啟，關閉該瀏覽器窗口以退出安全模式"
  admin_js:
    type_to_filter: "輸入要搜尋的文字..."
    admin:
      title: '論壇管理員'
      moderator: '板主'
      dashboard:
        title: "控制台"
        last_updated: "控制台最後更新時間:"
        version: "版本"
        up_to_date: "你使用的是最新版本!"
        critical_available: "有重要更新可以安裝。"
        updates_available: "有更新可以安裝。"
        please_upgrade: "請升級！"
        no_check_performed: "從未檢查是否有更新可以使用，請確定 sidekiq 有在執行中。"
        stale_data: "最近未檢查是否有更新可以使用，請確定 sidekiq 有在執行中。"
        version_check_pending: "看來你最近升級了，非常好！"
        installed_version: "已安裝"
        latest_version: "最新版本"
        problems_found: "我們在你目前安裝的 Discourse 版本發現這些問題:"
        last_checked: "上次檢查的時間"
        refresh_problems: "重新整理"
        no_problems: "未發現任何問題。"
        moderators: '板主：'
        admins: '管理員：'
        blocked: '已封鎖：'
        suspended: '已停權:'
        private_messages_short: "訊息"
        private_messages_title: "訊息"
        mobile_title: "行動裝置"
        space_free: "{{size}} 可用空間"
        uploads: "上傳"
        backups: "備份檔"
        traffic_short: "流量"
        traffic: "網頁應用程式請求數"
        page_views: "瀏覽數"
        page_views_short: "瀏覽數"
        show_traffic_report: "顯示詳細的流量報表"
        reports:
          today: "今天"
          yesterday: "昨天"
          last_7_days: "最近 7 天"
          last_30_days: "最近 30 天"
          all_time: "所有時間"
          7_days_ago: "7 天前"
          30_days_ago: "30 天前"
          all: "全部"
          view_table: "表格"
          view_graph: "圖表"
          refresh_report: "重新整理報告"
          start_date: "開始日期"
          end_date: "結束日期"
          groups: "所有群組"
      commits:
        latest_changes: "最近的變更：請經常更新！"
        by: "由"
      flags:
        title: "投訴"
        old: "舊的"
        active: "待處理"
        agree: "同意"
        agree_title: "確認此投訴為有效且正確"
        agree_flag_modal_title: "批准並且 ..."
        agree_flag_hide_post: "批准 (隱藏文章 + 送出私人訊息)"
        agree_flag_hide_post_title: "隱藏此文章，並自動向此用戶送出私人訊息，要求盡快修改它"
        agree_flag_restore_post: "同意（還原文章）"
        agree_flag_restore_post_title: "回復此文章"
        agree_flag: "同意投訴"
        agree_flag_title: "同意投訴且不更動文章"
        defer_flag: "延遲"
        defer_flag_title: "移除標記；不需處理。"
        delete: "刪除"
        delete_title: "刪除此標記文章。"
        delete_post_defer_flag: "刪除文章並且延緩檢舉"
        delete_post_defer_flag_title: "刪除文章，如果刪除的是討論話題的第一則文章，討論話題也將一併刪除"
        delete_post_agree_flag: "刪除文章並且同意檢舉"
        delete_post_agree_flag_title: "刪除文章，如果刪除的是討論話題的第一則文章，討論話題也將一併刪除"
        delete_flag_modal_title: "刪除並且..."
        delete_spammer: "刪除垃圾文章發送者"
        delete_spammer_title: "刪除此用戶與他的所有文章與討論話題"
        disagree_flag_unhide_post: "不同意 ( 取消文章的隱藏狀態 )"
        disagree_flag_unhide_post_title: "移除此帖的任何檢舉，並使其重新可見"
        disagree_flag: "不同意"
        disagree_flag_title: "否決此投訴為無效或有誤"
        clear_topic_flags: "完成"
        clear_topic_flags_title: "該討論話題已被調查，問題已經解決。點擊完成以移除投訴。"
        more: "（更多回覆）"
        dispositions:
          agreed: "同意"
          disagreed: "不同意"
          deferred: "之後再處理"
        flagged_by: "投訴者"
        resolved_by: "處理為"
        took_action: "採取行動"
        system: "系統"
        error: "發生了某些錯誤"
        reply_message: "回覆"
        no_results: "沒有投訴。"
        topic_flagged: "此 <strong>討論話題</strong> 已被投訴。"
        visit_topic: "瀏覽討論話題以採取行動"
        was_edited: "文章已在第一次標記後被編輯"
        previous_flags_count: "這篇文章已經被標記  {{count}} 次。"
        summary:
          action_type_3:
            other: "離題 x{{count}}"
          action_type_4:
            other: "不宜內容 x{{count}}"
          action_type_6:
            other: "自訂 x{{count}}"
          action_type_7:
            other: "自訂 x{{count}}"
          action_type_8:
            other: "垃圾內容 x{{count}}"
      groups:
        primary: "主要群組"
        no_primary: "( 沒有主要群組 )"
        title: "群組"
        edit: "編輯群組"
        refresh: "重新整理"
        new: "建立"
        selector_placeholder: "輸入用戶名稱"
        about: "請在此編輯你的群組成員與名稱"
        group_members: "群組成員"
        delete: "刪除"
        delete_confirm: "刪除此群組？"
        delete_failed: "無法刪除群組，自動建立的群組無法刪除。"
        delete_owner_confirm: "移除“%{username}”的權限？"
        add: "加入"
        add_members: "新增成員"
        custom: "客製"
        bulk_complete: "用戶已被添加到群組。"
        bulk: "批量添加到群組"
        bulk_paste: "粘貼用戶名郵件列表，一行一個："
        bulk_select: "( 選擇一個群組 )"
        automatic: "自動建立"
        automatic_membership_email_domains: "註冊的用戶的電子郵件地址網域，完全符合列表裡某項時，會自動加進這個群組裡："
        automatic_membership_retroactive: "套用相同的電子郵件網域規則到已經註冊的用戶上："
        default_title: "群組內所有成員的預設頭銜"
        primary_group: "自動設定為主要群組"
        group_owners: 所有者
        add_owners: 添加所有者
        incoming_email: "自定義進站電子郵件地址"
        incoming_email_placeholder: "輸入郵箱地址"
      api:
        generate_master: "產生主 API 金鑰"
        none: "目前沒有啟用中的 API 金鑰。"
        user: "用戶"
        title: "API"
        key: "API 金鑰"
        generate: "產生"
        regenerate: "重新產生"
        revoke: "撤銷"
        confirm_regen: "你確定要以新的 API 金鑰取代取的嗎?"
        confirm_revoke: "你確定要撤銷此金鑰嗎?"
        info_html: "你可以使用 API 金鑰呼叫 JSON 建立與更新討論話題。"
        all_users: "所有用戶"
        note_html: "請<strong>安全地</strong>保管密鑰，任何擁有該密鑰的使用者，都可以使用它以任何的使用者的名義發文。"
      web_hooks:
        title: "Webhooks"
        none: "當前沒有 Webhooks。"
        instruction: "Webhooks 讓 Discourse 可以在特定事件發生時通知外部服務。當 webhook 事件觸發時，一個 POST 請求將發向指定地址。"
        detailed_instruction: "一個 POST 請求將在選定事件發生時發至指定 URL。"
        new: "新建 Webhook"
        create: "創建"
        save: "保存"
        destroy: "刪除"
        description: "描述"
        controls: "控制"
        go_back: "返回列表"
        payload_url: "Payload URL"
        payload_url_placeholder: "https://example.com/postreceive"
        warn_local_payload_url: "你好像將 webhook 指向了一個本地地址。把相關事件發送到本地可能產生副作用或未預期的行為。繼續嗎？"
        secret_invalid: "密鑰不能包含空白字元。"
        secret_too_short: "密鑰必須至少有 12 個字元。"
        secret_placeholder: "選填的字串，用來產生簽章"
        event_type_missing: "你必須設置一個事件類型。"
        content_type: "內容格式"
        secret: "密鑰"
        event_chooser: "你想要 webhook 發送哪些事件？"
        wildcard_event: "發送任何事件。"
        individual_event: "選擇各個事件。"
        verify_certificate: "檢查 Payload URL 的 TLS 證書"
        active: "啟用"
        active_notice: "我們將在事件發生時分發事件詳情。"
        categories_filter_instructions: "相關 Webhook 事件將在滿足特定分類的情況下才發送。留空忽略分類限制。"
        categories_filter: "觸發的分類"
        groups_filter_instructions: "相關 Webhook 事件將在滿足特定群組的情況下才發送。留空忽略群組限制。"
        groups_filter: "觸發的群組"
        delete_confirm: "刪除這個 webhook？"
        topic_event:
          name: "主題事件"
          details: "當有新主題、主題被修訂、修改或者刪除時。"
        post_event:
          name: "帖子事件"
          details: "當有新回覆、編輯、帖子被刪除或者恢復時。"
        user_event:
          name: "用戶事件"
          details: "當用戶被創建、審核通過或更新時。"
        delivery_status:
          title: "分髮狀態"
          inactive: "不活躍"
          failed: "失敗"
          successful: "成功"
        events:
          none: "沒有相關事件。"
          redeliver: "重新發送"
          incoming:
            other: "有 {{count}} 個新事件。"
          completed_in:
            other: "在 {{count}} 秒內完成。"
          request: "請求"
          response: "回應"
          redeliver_confirm: "你確定要再次發送一樣的內容嗎？"
          headers: "頭部"
          payload: "內容"
          body: "內容"
          go_list: "前往列表"
          go_details: "編輯 Webhook"
          go_events: "前往事件列表"
          ping: "Ping"
          status: "狀態碼"
          event_id: "ID"
          timestamp: "創建時間"
          completion: "完成時間"
          actions: "操作"
      plugins:
        title: "外掛"
        installed: "已安裝外掛"
        name: "名稱"
        none_installed: "尚未安裝任何外掛"
        version: "版本"
        enabled: "啟用?"
        is_enabled: "是"
        not_enabled: "否"
        change_settings: "更改設定"
        change_settings_short: "設定"
        howto: "如何安裝外掛?"
      backups:
        title: "備份"
        menu:
          backups: "備份"
          logs: "紀錄"
        none: "沒有可用的備份。"
        read_only:
          enable:
            title: "開啟只讀模式"
            label: "開啟只讀模式"
            confirm: "你確定要開啟只讀模式麼？"
          disable:
            title: "關閉只讀模式"
            label: "關閉只讀模式"
        logs:
          none: "尚無紀錄..."
        columns:
          filename: "文件名稱"
          size: "大小"
        upload:
          label: "上傳"
          title: "上傳備份"
          uploading: "上傳中..."
          success: "'{{filename}}' 已成功被上載"
          error: "上載時發生問題： '{{filename}}': {{message}}"
        operations:
          is_running: "指令執行中..."
          failed: "{{operation}} 執行失敗。請觀看紀錄。"
          cancel:
            label: "取消"
            title: "取消現行指令"
            confirm: "你確定要消取現行指令嗎?"
          backup:
            label: "備份"
            title: "新增備份"
            confirm: "你確定要新增備份嗎?"
            without_uploads: "是 ( 不包含檔案 )"
          download:
            label: "下載"
            title: "下載備份"
          destroy:
            title: "刪除備份"
            confirm: "你確定要刪除備份嗎?"
          restore:
            is_disabled: "此站設定已關閉復原"
            label: "還原"
            title: "復原備份"
            confirm: "你確定要從該備份中恢復嗎？"
          rollback:
            label: "回溯"
            title: "回溯資料庫到以前的工作階段"
            confirm: "你確定要將資料庫回滾到之前的工作狀態嗎？"
      export_csv:
        success: "開始匯出，處理完畢後將以私人訊息通知你。"
        failed: "匯出失敗。請觀看紀錄。"
        button_text: "匯出"
        button_title:
          user: "以 CSV 格式匯出用戶清單"
          staff_action: "以 CSV 格式匯出所有工作人員操作紀錄"
          screened_email: "以 CSV 格式匯出所有已顯示的電子郵件列表"
          screened_ip: "以 CSV 格式匯出所有已顯示的 IP 列表"
          screened_url: "以 CSV 格式匯出所有已顯示的 URL 列表"
      export_json:
        button_text: "匯出"
      invite:
        button_text: "送出邀請"
        button_title: "送出邀請"
      customize:
        title: "客製化"
        long_title: "網站客製化"
        css: "CSS"
        header: "標頭"
        top: "精選"
        footer: "頁尾"
        embedded_css: "內嵌 CSS"
        head_tag:
          text: "</head>"
          title: "HTML 將會置於 </head> 之前"
        body_tag:
          text: "</body>"
          title: "HTML 將會置於 </body> 之前"
        override_default: "不要保含標準樣式"
        enabled: "已啟用?"
        preview: "預覽"
        undo_preview: "移除預覽"
        rescue_preview: "預設風格"
        explain_preview: "以此自訂樣式預覽網頁"
        explain_undo_preview: "還原現時的自訂樣式"
        explain_rescue_preview: "以預設樣式預覽網頁"
        save: "儲存"
        new: "新增"
        new_style: "新增樣式"
        import: "匯入"
        import_title: "選取檔案或貼上文本"
        delete: "刪除"
        delete_confirm: "刪除此樣式？"
        about: "修改網站的 CSS 和 HTML headers。請新增一個自定樣式來開始使用。"
        color: "顏色"
        opacity: "不透明度"
        copy: "複製"
        email_templates:
          title: "電子郵件範本"
          subject: "主旨"
          multiple_subjects: "這個電子郵件範本有多重主旨."
          body: "內容"
          none_selected: "選擇一個電子郵件範本開始編輯"
          revert: "恢復變更"
          revert_confirm: "你確定要恢復這個變更?"
        css_html:
          title: "CSS/HTML"
          long_title: "CSS 與 HTML 客製化"
        colors:
          title: "顏色"
          long_title: "顏色樣式"
          about: "不需撰寫 CSS 即可修改網站的顏色。請新增一項方案來開始使用。"
          new_name: "新的配色樣式"
          copy_name_prefix: "複製於"
          delete_confirm: "刪除此顏色樣式？"
          undo: "復原"
          undo_title: "復原你前次對此顏色所做的修改"
          revert: "回復"
          revert_title: "重設此顏色為 Discourse 的預設顏色樣式"
          primary:
            name: '一級'
            description: '大部分的文字、圖示和邊框'
          secondary:
            name: '二級'
            description: '主要的背景顏色和一些按鈕上的文字顏色'
          tertiary:
            name: '三級'
            description: '連結、一些按鈕、通知和強調顏色'
          quaternary:
            name: "四級"
            description: "導覽連結"
          header_background:
            name: "標頭背景"
            description: "網站標頭的背景顏色"
          header_primary:
            name: "標頭主要區域"
            description: "網站標頭的文字和圖示"
          highlight:
            name: '重點'
            description: '頁面上重點元素的背景顏色，例如文章和討論話題'
          danger:
            name: '危險'
            description: '重要動作例如刪除文章和討論話題的重點顏色'
          success:
            name: '成功'
            description: '用來表示一項動作已順利完成'
          love:
            name: '愛'
            description: "按讚按鈕的顏色"
      email:
        title: "電子郵件"
        settings: "設定"
        templates: "模板"
        preview_digest: "預覽文摘"
        sending_test: "傳送測試郵件"
        error: "<b>錯誤</b> - %{server_error}"
        test_error: "發送測試電子郵件時遇到錯誤。請檢查你輸入的電子郵件地址，並確認網路提供者沒有封鎖郵件的發送，然後再試一次。"
        sent: "送出"
        skipped: "跳過"
        bounced: "退回"
        received: "收到"
        rejected: "拒絶"
        sent_at: "送出時間"
        time: "時間"
        user: "用戶"
        email_type: "電子郵件類型"
        to_address: "目的地址"
        test_email_address: "要測試的電子郵件地址"
        send_test: "送出測試Email"
        sent_test: "已送出!"
        delivery_method: "傳送方式"
        preview_digest_desc: "預覽發送給不活躍用戶的摘要郵件內容。"
        refresh: "重新整理"
        send_digest_label: "發送結果至："
        send_digest: "發送"
        sending_email: "發送郵件..."
        format: "格式"
        html: "html"
        text: "純文字"
        last_seen_user: "最近出現的用戶:"
        no_result: "沒有找到摘要信息。"
        reply_key: "回覆金鑰"
        skipped_reason: "跳過原因"
        incoming_emails:
          from_address: "來自"
          to_addresses: "發至"
          cc_addresses: "抄送"
          subject: "主題"
          error: "錯誤"
          none: "沒有找到進站郵件。"
          modal:
            title: "進站郵件詳情"
            error: "錯誤"
            headers: "頭部"
            subject: "主題"
            body: "內容"
            rejection_message: "拒絶郵件"
          filters:
            from_placeholder: "from@example.com"
            to_placeholder: "to@example.com"
            cc_placeholder: "cc@example.com"
            subject_placeholder: "主題..."
            error_placeholder: "錯誤"
        logs:
          none: "找不到記錄。"
          filters:
            title: "過濾"
            user_placeholder: "username"
            address_placeholder: "name@example.com"
            type_placeholder: "digest, signup..."
            reply_key_placeholder: "回覆金鑰"
            skipped_reason_placeholder: "原因"
      logs:
        title: "記錄"
        action: "動作"
        created_at: "已建立"
        last_match_at: "最近出現時間"
        match_count: "出現次數"
        ip_address: "IP"
        topic_id: "討論話題 ID"
        post_id: "文章 ID"
        category_id: "分類 ID"
        delete: '刪除'
        edit: '編輯'
        save: '儲存'
        screened_actions:
          block: "封鎖"
          do_nothing: "無動作"
        staff_actions:
          title: "工作人員動作"
          instructions: "點擊使用者名稱會過濾列表，點擊使用者圖片則會連結至使用者頁面。"
          clear_filters: "全部顯示"
          staff_user: "工作人員用戶"
          target_user: "目標用戶"
          subject: "主旨"
          when: "時間"
          context: "關聯"
          details: "詳情"
          previous_value: "舊"
          new_value: "新"
          diff: "比較"
          show: "顯示"
          modal_title: "詳情"
          no_previous: "無舊設定值。"
          deleted: "無新設定值，記錄已刪除。"
          actions:
            delete_user: "刪除用戶"
            change_trust_level: "修改信任等級"
            change_username: "修改用戶名稱"
            change_site_setting: "修改網站設定"
            change_site_customization: "修改網站客製化"
            delete_site_customization: "刪除網站客製化"
            change_site_text: "更改站點文字"
            suspend_user: "將用戶停權"
            unsuspend_user: "恢復用戶權限"
            grant_badge: "升級徽章"
            revoke_badge: "撤回徽章"
            check_email: "檢查電子郵件"
            delete_topic: "刪除討論話題"
            delete_post: "刪除文章"
            impersonate: "檢視"
            anonymize_user: "匿名用戶"
            roll_up: "回退 IP 封禁"
            change_category_settings: "變更分類設定"
            delete_category: "刪除分類"
            create_category: "建立分類"
            block_user: "封鎖用戶"
            unblock_user: "解除封鎖"
            grant_admin: "授予管理員權限"
            revoke_admin: "撤銷管理員權限"
            grant_moderation: "授予板主權限"
            revoke_moderation: "撤銷板主權限"
            backup_create: "新增備份"
            deleted_tag: "刪除的標籤"
            renamed_tag: "重命名的標籤"
            revoke_email: "撤銷郵件"
            lock_trust_level: "鎖定信任等級"
            unlock_trust_level: "解除信任等級鎖定"
            activate_user: "啟動使用者"
            deactivate_user: "撤銷使用者"
            change_readonly_mode: "變更唯讀模式"
            backup_download: "下載備份"
            backup_destroy: "刪除備份"
        screened_emails:
          title: "過濾的電子郵件地址"
          description: "以下的電子郵件地址將無法用來建立新用戶。"
          email: "電子郵件地址"
          actions:
            allow: "允許"
        screened_urls:
          title: "過濾的網址"
          description: "以下是出現在垃圾文章裡的網址。"
          url: "網址"
          domain: "網域"
        screened_ips:
          title: "過濾的 IP 位址"
          description: '受監控的 IP 位址，使用 "允許" 將 IP 位址加入白名單。'
          delete_confirm: "你確定要刪除 %{ip_address} 的規則嗎?"
          roll_up_confirm: "您確定要將常用的 IP 地址歸類為子網域位址嗎？"
          rolled_up_some_subnets: "成功地 roll up 了 IP 封鎖記錄至這些子網域： %{subnets}。"
          rolled_up_no_subnet: "無法 roll up"
          actions:
            block: "封鎖"
            do_nothing: "允許"
            allow_admin: "允許管理"
          form:
            label: "新增:"
            ip_address: "IP 位址"
            add: "加入"
            filter: "搜尋"
          roll_up:
            text: "Roll up"
            title: "如果有至少 'min_ban_entries_for_roll_up' 個記錄，建立一個子網域封鎖記錄"
        logster:
          title: "錯誤紀錄"
      impersonate:
        title: "檢視角度"
        help: "使用此工具以用戶的檢視角度進行除錯。完成後將需登出。"
        not_found: "找不到那位使用者。"
        invalid: "抱歉，你不能以此用戶角度檢視。"
      users:
        title: '用戶'
        create: '新增管理員'
        last_emailed: "最近寄出電子郵件"
        not_found: "抱歉，系統裡無此用戶名稱。"
        id_not_found: "抱歉，系統裡無此用戶名稱。"
        active: "啟用的"
        show_emails: "顯示電子郵件"
        nav:
          new: "新用戶"
          active: "啟用的"
          pending: "申請中"
          staff: '管理員'
          suspended: '已停權'
          blocked: '已封鎖'
          suspect: '嫌疑'
        approved: "已批准？"
        approved_selected:
          other: "批准用戶 ({{count}})"
        reject_selected:
          other: "拒絕用戶 ({{count}})"
        titles:
          active: '活躍的用戶'
          new: '新用戶'
          pending: '等待審核的用戶'
          newuser: '信任等級 0 的用戶 ( 新用戶 )'
          basic: '信任等級 1 的用戶 ( 初級用戶 )'
          member: '信任等級為2的用戶（成員）'
          regular: '信任等級為3的用戶（活躍）'
          leader: '信任等級為4的用戶（資深）'
          staff: "管理員"
          admins: '管理員'
          moderators: '板主'
          blocked: '已封鎖的用戶'
          suspended: '已停權的用戶'
          suspect: '嫌疑使用者'
        reject_successful:
          other: "成功拒絕 %{count} 個用戶。"
        reject_failures:
          other: "無法拒絕 %{count} 個用戶"
        not_verified: "未確認"
        check_email:
          title: "顯示使用者 Email"
          text: "顯示"
      user:
        suspend_failed: "將此用戶停權時發生錯誤 {{error}}"
        unsuspend_failed: "恢復此用戶的權限時發生錯誤 {{error}}"
        suspend_duration: "你想將此用戶停權多久?"
        suspend_duration_units: "(天)"
        suspend_reason_label: "你為什麼要將此用戶停權？你輸入的原因將在此用戶登入時顯示，及顯示在此用戶的基本資料頁面，且<b>任何人都可以看見</b>，請簡短說明原因。"
        suspend_reason: "原因"
        suspended_by: "將其停權者"
        delete_all_posts: "刪除所有文章"
        delete_all_posts_confirm_MF: "你將要刪除 {POSTS, plural, one {1 個帖子} other {# 個帖子}}和 {TOPICS, plural, one {1 個主題} other {# 個主題}}。確定嗎？"
        suspend: "停權"
        unsuspend: "恢復權限"
        suspended: "已停權?"
        moderator: "板主？"
        admin: "管理員？"
        blocked: "已封鎖？"
        staged: "暫存？"
        show_admin_profile: "管理員"
        edit_title: "編輯頭銜"
        save_title: "儲存頭銜"
        refresh_browsers: "強制瀏覽器重新整理"
        refresh_browsers_message: "訊息已寄出給所有用戶!"
        show_public_profile: "顯示公開的基本資料"
        impersonate: '檢視角度'
        ip_lookup: "IP 反查"
        log_out: "登出"
        logged_out: "用戶已從所有裝置中登出"
        revoke_admin: '撤銷管理員權限'
        grant_admin: '授予管理員權限'
        revoke_moderation: '撤銷板主權限'
        grant_moderation: '授予板主權限'
        unblock: '解除封鎖'
        block: '封鎖'
        reputation: 聲望
        permissions: 權限
        activity: 活動
        like_count: 已給出 / 收到的讚
        last_100_days: '在過去 100 天內'
        private_topics_count: 私人討論話題
        posts_read_count: 讀過的文章
        post_count: 已發表的文章
        topics_entered: 讀過的討論話題
        flags_given_count: 投訴
        flags_received_count: 被投訴
        warnings_received_count: 收到的警告
        flags_given_received_count: '已提出 / 收到的投訴'
        approve: '批准'
        approved_by: "批准者"
        approve_success: "用戶已獲得批准並送出啟用帳號的電子郵件。"
        approve_bulk_success: "完成! 已批准所有選取的用戶並送出通知。"
        time_read: "閱讀時間"
        anonymize: "匿名用戶"
        anonymize_confirm: "你確定要將這個帳戶變成匿名？這將改變用戶名和電子郵件，並重置所有個人資料信息。"
        anonymize_yes: "是，將這個帳戶變成匿名"
        anonymize_failed: "將這個帳戶變成匿名時發生錯誤。"
        delete: "刪除用戶"
        delete_forbidden_because_staff: "管理員與板主不可刪除。"
        delete_posts_forbidden_because_staff: "無法刪除管理員和版主的所有帖子。"
        delete_forbidden:
          other: "不能刪除擁有文章的用戶。請先刪除所有文章後才能刪除該用戶。( 發表超過 %{count} 天的文章不能刪除 )"
        cant_delete_all_posts:
          other: "無法刪除所有的文章。有些文章時間早於 %{count} 天前。 ( 請見 delete_user_max_post_age 設定 )"
        cant_delete_all_too_many_posts:
          other: "無法刪除所有文章，因為此用戶擁有超過 %{count} 篇文章。( delete_all_posts_max )"
        delete_confirm: "你確定要刪除此用戶嗎? 此動作將不可復原!"
        delete_and_block: "刪除並且<b>封鎖</b>此電子郵件地址與 IP 位址"
        delete_dont_block: "只刪除"
        deleted: "此用戶已刪除。"
        delete_failed: "刪除此用戶時發生錯誤，請先刪除此用戶的所有文章後再試一次。"
        send_activation_email: "送出啟用帳號的電子郵件"
        activation_email_sent: "啟用帳號的電子郵件已送出。"
        send_activation_email_failed: "送出啟用帳號的電子郵件時發生錯誤。%{error}"
        activate: "啟用帳號"
        activate_failed: "啟用此帳號時發生錯誤。"
        deactivate_account: "取消帳號的啟用狀態"
        deactivate_failed: "取消此帳號的啟用狀態時發生錯誤。"
        unblock_failed: '解除此用戶的封鎖狀態時發生錯誤。'
        block_failed: '封鎖此用戶時發生錯誤。'
        block_confirm: '你確定要封禁用戶嗎？他們將沒有辦法創建任何主題或者帖子。'
        block_accept: '是的，封禁用戶'
        bounce_score: "累計退信分值"
        reset_bounce_score:
          label: "重置"
          title: "重置累計退信分值為 0"
        deactivate_explanation: "帳號的啟用狀態被取消的用戶必需重新啟用帳號。"
        suspended_explanation: "被停權的用戶無法登入。"
        block_explanation: "被封鎖的用戶無法發表文章或建立討論話題。"
        staged_explanation: "暫存用戶只能通過郵件回覆指定主題。"
        bounce_score_explanation:
          none: "近期該郵箱沒有退信。"
          some: "近期該郵箱有少量退信。"
          threshold_reached: "近期該郵箱有過多退信。"
        trust_level_change_failed: "修改用戶的信任等級時發生錯誤。"
        suspend_modal_title: "將用戶停權"
        trust_level_2_users: "信任等級 2 用戶"
        trust_level_3_requirements: "信任等級 3 之條件"
        trust_level_locked_tip: "信任等級鎖定，系統將不會升級或降級使用者。"
        trust_level_unlocked_tip: "信任等級解除鎖定，系統將會升級或降級使用者。"
        lock_trust_level: "鎖住信任等級"
        unlock_trust_level: "解鎖信任等級"
        tl3_requirements:
          title: "信任等級 3 之條件"
          table_title:
            other: "這最近 %{count} 天："
          value_heading: "價值"
          requirement_heading: "要求"
          visits: "訪問"
          days: "天"
          topics_replied_to: "討論話題回覆"
          topics_viewed: "已讀討論話題"
          topics_viewed_all_time: "已瀏覽的討論話題 (任何時間)"
          posts_read: "已讀文章"
          posts_read_all_time: "已讀的文章 (任何時間)"
          flagged_posts: "被投訴的文章"
          flagged_by_users: "投訴之用戶"
          likes_given: "給出的讚"
          likes_received: "收到的讚"
          likes_received_days: "收到的讚：唯一日"
          likes_received_users: "收到的讚：唯一使用者"
          qualifies: "符合信任等級 3 的條件。"
          does_not_qualify: "不符合信任等級 3 的條件。"
          will_be_promoted: "將會在近期升級。"
          will_be_demoted: "將會在近期降級。"
          on_grace_period: "目前在升級優惠階段，將不會被降級。"
          locked_will_not_be_promoted: "信任等級鎖定。將不會再被升級。"
          locked_will_not_be_demoted: "信任等級鎖定。將不會再被降級。"
        sso:
          title: "單一登入"
          external_id: "外部 ID"
          external_username: "用戶名稱"
          external_name: "名稱"
          external_email: "電子郵件"
          external_avatar_url: "個人資料圖片 URL"
      user_fields:
        title: "使用者欄位"
        help: "增加欄位讓你的使用者可以填寫"
        create: "建立使用者欄位"
        untitled: "未命名"
        name: "欄位名稱"
        type: "欄位類別"
        description: "欄位敘述"
        save: "儲存"
        edit: "編輯"
        delete: "刪除"
        cancel: "取消"
        delete_confirm: "你確定要刪除此用戶欄位 ?"
        options: "選項"
        required:
          title: "在註冊時必填？"
          enabled: "必填"
          disabled: "非必填"
        editable:
          title: "在註冊後可以修改？"
          enabled: "可編輯"
          disabled: "不可編輯"
        show_on_profile:
          title: "顯示在公開的基本資料裡?"
          enabled: "在基本資料裡顯示"
          disabled: "不在基本資料裡顯示"
        show_on_user_card:
          title: "在用戶卡片上顯示？"
          enabled: "在用戶卡片上顯示"
          disabled: "在用戶卡片上隱藏"
        field_types:
          text: '文字區域'
          confirm: '確認'
          dropdown: "下拉"
      site_text:
        description: "你可以自定義論壇的任意文本。請按以下搜索："
        search: "搜索你想要編輯的文本"
        title: '文字內容'
        edit: '編輯'
        revert: "恢復變更"
        revert_confirm: "你確定要撤回這個改動?"
        go_back: "回到搜尋"
        recommended: "我們建議自定義以下文本以符合你的需求："
        show_overriden: '只顯示修改過的項目'
      site_settings:
        show_overriden: '只顯示修改過的項目'
        title: '設定'
        reset: '重設'
        none: '無'
        no_results: "未找到任何結果。"
        clear_filter: "清除"
        add_url: "加入網址"
        add_host: "新增主機"
        categories:
          all_results: '全部'
          required: '必要設定'
          basic: '基本設定'
          users: '用戶'
          posting: '文章'
          email: '電子郵件'
          files: '檔案'
          trust: '信任等級'
          security: '安全性'
          onebox: "單一框"
          seo: 'SEO'
          spam: '垃圾文章'
          rate_limits: '評等限制'
          developer: '開發人員'
          embedding: "嵌入"
          legal: "法律"
          user_api: '用戶 API'
          uncategorized: '其他'
          backups: "備份"
          login: "登入"
          plugins: "延伸套件"
          user_preferences: "偏好設定"
          tags: "標籤"
          search: "搜索"
          groups: "群組"
      badges:
        title: 徽章
        new_badge: 新徽章
        new: 新
        name: 名稱
        badge: 徽章
        display_name: 顯示名稱
        description: 簡述
        long_description: 詳情
        badge_type: 徽章類型
        badge_grouping: 群組
        badge_groupings:
          modal_title: 徽章群組
        granted_by: 升級者為
        granted_at: 升級在
        reason_help: (連結至文章或主題)
        save: 儲存
        delete: 刪除
        delete_confirm: 你確定要刪除徽章 ?
        revoke: 撤回
        reason: 原因
        expand: '展開 &hellip; '
        revoke_confirm: 你確定要撤回這個徽章?
        edit_badges: 編輯徽章
        grant_badge: 升級徽章
        granted_badges: 已升級的徽章
        grant: 升級
        no_user_badges: "%{name} 未有任何升級徽章。"
        no_badges: 沒有可授予的徽章
        none_selected: "選擇一個徽章開始"
        allow_title: 允許使用徽章作為稱號
        multiple_grant: 可多次授予
        listable: 在徽章頁面上顯示徽章
        enabled: 啟用徽章
        icon: 圖示
        image: 圖片
        icon_help: "使用 Font Awesome class 或者圖片的聯結"
        query: 徽章查詢語法 (SQL)
        target_posts: 查詢文章張貼目標
        auto_revoke: 每日執行撤銷用的 SQL 語法
        show_posts: 在徽章頁面顯示獲得徽章的文章
        trigger: 觸發
        trigger_type:
          none: "每日更新"
          post_action: "當用戶對文章有動作"
          post_revision: "當用戶新增或是編輯一個文章"
          trust_level_change: "當用戶信任等級有改變"
          user_change: "當用戶被新增或是編輯"
          post_processed: "在帖子被處理之後"
        preview:
          link_text: "預覽獲得的徽章"
          plan_text: "預覽 SQL 查詢語法"
          modal_title: "徽章 SQL 語法預覽"
          sql_error_header: "SQL 查詢發生了錯誤。"
          error_help: "徽章的 SQL 查詢語法請參考以下連結。"
          bad_count_warning:
            header: "警告 !"
            text: "查詢結果沒有授予徽章的樣本；當查詢結果回傳的使用者 ID 或文章 ID 不存在時此問題有可能發生。如此可能會發生未預期的結果 ―― 請再次檢查您的 SQL 語法。"
          no_grant_count: "沒有指定徽章。"
          grant_count:
            other: "指定了 <b>%{count}</b> 個徽章。"
          sample: "樣本："
          grant:
            with: <span class="username">%{username}</span>
            with_post: '<span class="username">%{username}</span> 的文章 %{link} '
            with_post_time: <span class="username">%{username}</span> 的文章 %{link} 在 <span class="time">%{time}</span>
            with_time: <span class="username">%{username}</span> 在 <span class="time">%{time}</span>
      emoji:
        title: "Emoji"
        help: "新增新的emoji供所有人使用。(提示：一次拖放多個檔案)"
        add: "新增emoji"
        name: "名稱"
        image: "圖片"
        delete_confirm: "你確定要刪除 :%{name}: emoji ?"
      embedding:
        get_started: "如果你想要將 Discourse 嵌入至其他網站，添加他們的主機地址。"
        confirm_delete: "你確定要刪除此主機？"
        sample: "使用下列 HTML 代碼至你的站點創建和嵌入 Discourse 主題。把<b>REPLACE_ME</b> 替換成你將嵌入至的網址。"
        title: "嵌入"
        host: "允許的主機"
        path_whitelist: "路徑白名單"
        edit: "編輯"
        category: "張貼到分類"
        add_host: "新增主機"
        settings: "嵌入設定"
        feed_settings: "源設置"
        feed_description: "為你的站點提供一份 RSS/ATOM 源能改善 Discourse 導入你的內容的能力"
        crawling_settings: "爬蟲設定"
        crawling_description: "當 Discourse 為你的帖子創建了主題時，如果沒有 RSS/ATOM 流存在，它將嘗試從 HTML 中解析內容。有時分離其中的內容時可能是很有挑戰性的，所以我們提供了指定 CSS 規則的能力來幫助分離過程。"
        embed_by_username: "主題創建者的用戶名"
        embed_post_limit: "嵌入的最大帖子數量。"
        embed_username_key_from_feed: "從流中拉取 Discourse 用戶名的 Key "
        embed_title_scrubber: "從帖子中提取標題的正則表達式 \"regular expression\""
        embed_truncate: "截斷嵌入的帖子"
        embed_whitelist_selector: "使用 CSS 選擇器選擇允許的嵌入元素"
        embed_blacklist_selector: "使用 CSS 選擇器移除嵌入元素"
        embed_classname_whitelist: "允許 CSS class 名稱"
        feed_polling_enabled: "匯入帖子藉由 RSS/ATOM"
        feed_polling_url: "用於抓取的 RSS/ATOM 流的 URL"
        save: "儲存崁入設定"
      permalink:
        title: "固定連結"
        url: "網址"
        topic_id: "討論話題 ID"
        topic_title: "討論話題"
        post_id: "貼文 ID"
        post_title: "貼文"
        category_id: "分類 ID"
        category_title: "分類"
        external_url: "外部網址"
        delete_confirm: 你確定要刪除此固定連結？
        form:
          label: "新增："
          add: "新增"
          filter: "搜尋 (網址或外部網址)"
  wizard_js:
    wizard:
      done: "完成"
      back: "上一步"
      next: "下一步"
      step: "%{current} / %{total}"
      upload: "上傳"
      uploading: "上傳中..."
      quit: "以後再說"
      staff_count:
        other: "你的社群中有 %{count} 位工作人員。"
      invites:
        add_user: "添加"
        none_added: "你還沒有邀請任何工作人員。你確定要繼續嗎？"
        roles:
          admin: "管理員"
          moderator: "版主"
          regular: "普通用戶"<|MERGE_RESOLUTION|>--- conflicted
+++ resolved
@@ -769,11 +769,7 @@
         title: "個人資料圖片"
         header_title: "個人頁面、消息、書籤和設置"
       title:
-<<<<<<< HEAD
-        title: "用戶標題"
-=======
         title: "頭銜"
->>>>>>> 8923e407
       filters:
         all: "全部"
       stream:
