# encoding: utf-8
#
# Never edit this file. It will be overwritten when translations are pulled from Transifex.
#
# To work with us on translations, join this project:
# https://www.transifex.com/projects/p/discourse-org/

sl:
  js:
    number:
      format:
        separator: ","
        delimiter: "."
      human:
        storage_units:
          format: "%n %u"
          units:
            byte:
              one: Bajt
              two: Bajta
              few: Bajti
              other: Bajtov
            gb: GB
            kb: KB
            mb: MB
            tb: TB
      short:
        thousands: "{{number}}k"
        millions: "{{number}}M"
    dates:
      time: "H:mm"
      timeline_date: "MMM YYYY"
      long_no_year: "D. MMM H:mm"
      long_no_year_no_time: "D MMM"
      full_no_year_no_time: "D. MMMM"
      long_with_year: "D. MMM YYYY H:mm"
      long_with_year_no_time: "D. MMM YYYY"
      full_with_year_no_time: "D. MMMM YYYY"
      long_date_with_year: "MMM D, 'YY LT"
      long_date_without_year: "D. MMM LT"
      long_date_with_year_without_time: "D. MMM 'YY"
      long_date_without_year_with_linebreak: "D. MMM <br/>LT"
      long_date_with_year_with_linebreak: "D. MMM 'YY <br/>LT"
      wrap_ago: "pred %{date}"
      tiny:
        half_a_minute: "< 1 min"
        less_than_x_seconds:
          one: "< %{count} s"
          two: "< %{count} s"
          few: "< %{count} s"
          other: "< %{count} s"
        x_seconds:
          one: "%{count} s"
          two: "%{count} s"
          few: "%{count} s"
          other: "%{count} s"
        less_than_x_minutes:
          one: "< %{count} min"
          two: "< %{count} min"
          few: "< %{count} min"
          other: "< %{count} min"
        x_minutes:
          one: "%{count} min"
          two: "%{count} min"
          few: "%{count} min"
          other: "%{count} min"
        about_x_hours:
          one: "%{count} ura"
          two: "%{count} uri"
          few: "%{count} ure"
          other: "%{count} ur"
        x_days:
          one: "%{count} d"
          two: "%{count} d"
          few: "%{count} d"
          other: "%{count} d"
        x_months:
          one: "%{count} mes"
          two: "%{count} mes"
          few: "%{count} mes"
          other: "%{count} mes"
        about_x_years:
          one: "%{count} l"
          two: "%{count} l"
          few: "%{count} l"
          other: "%{count} l"
        over_x_years:
          one: "> %{count} l"
          two: "> %{count} l"
          few: "> %{count} l"
          other: "> %{count} l"
        almost_x_years:
          one: "%{count} l"
          two: "%{count} l"
          few: "%{count} l"
          other: "%{count} l"
        date_month: "D. MMM"
        date_year: "MMM 'YY"
      medium:
        x_minutes:
          one: "%{count} minuto"
          two: "%{count} minuti"
          few: "%{count} minute"
          other: "%{count} minut"
        x_hours:
          one: "%{count} uro"
          two: "%{count} uri"
          few: "%{count} ure"
          other: "%{count} ur"
        x_days:
          one: "%{count} dan"
          two: "%{count} dneva"
          few: "%{count} dnevi"
          other: "%{count} dni"
        date_year: "D. MMM 'YY"
      medium_with_ago:
        x_minutes:
          one: "pred %{count} minuto"
          two: "pred %{count} minutama"
          few: "pred %{count} minutami"
          other: "pred %{count} minutami"
        x_hours:
          one: "pred %{count} uro"
          two: "pred %{count} urama"
          few: "pred %{count} urami"
          other: "pred %{count} urami"
        x_days:
          one: "pred %{count} dnevom"
          two: "pred %{count} dnevoma"
          few: "pred %{count} dnevi"
          other: "pred %{count} dnevi"
        x_months:
          one: "pred %{count} mesecom"
          two: "pred %{count} mesecoma"
          few: "pred %{count} meseci"
          other: "pred %{count} meseci"
        x_years:
          one: "pred %{count} letom"
          two: "pred %{count} letoma"
          few: "pred %{count} leti"
          other: "pred %{count} leti"
      later:
        x_days:
          one: "čez %{count} dan"
          two: "čez %{count} dneva"
          few: "čez %{count} dneve"
          other: "čez %{count} dni"
        x_months:
          one: "čez %{count} mesec"
          two: "čez %{count} meseca"
          few: "čez %{count} mesece"
          other: "čez %{count} mesecev"
        x_years:
          one: "čez %{count} leto"
          two: "čez %{count} leti"
          few: "čez %{count} leta"
          other: "čez %{count} let"
      previous_month: "Prejšnji mesec"
      next_month: "Naslednji mesec"
      placeholder: datum
    share:
      topic_html: 'Tema: <span class="topic-title">%{topicTitle}</span>'
      post: "prispevek #%{postNumber}"
      close: "zapri"
      twitter: "Deli to povezavo na Twitter"
      facebook: "Deli to povezavo na Facebook"
      email: "Deli to povezavo preko e-pošte"
    action_codes:
      public_topic: "je naredil temo javno %{when}"
      private_topic: "je spremenil temo v zasebno sporočilo %{when}"
      split_topic: "je razdelil temo %{when}"
      invited_user: "je povabil %{who} %{when}"
      invited_group: "je povabil %{who} %{when}"
      user_left: "%{who}se je odstranil s tega sporočila %{when}"
      removed_user: "je odstranil %{who} %{when}"
      removed_group: "je odstranil %{who} %{when}"
      autobumped: "samodejno izpostavljeno %{when}"
      autoclosed:
        enabled: "zaprto %{when}"
        disabled: "odprto %{when}"
      closed:
        enabled: "zaprto %{when}"
        disabled: "odprto %{when}"
      archived:
        enabled: "arhivirano %{when}"
        disabled: "odarhivirano %{when}"
      pinned:
        enabled: "pripeto %{when}"
        disabled: "odpeta %{when}"
      pinned_globally:
        enabled: "globalno pripeto %{when}"
        disabled: "odpeta"
      visible:
        enabled: "uvrščeno %{when}"
        disabled: "izločeno %{when}"
      banner:
        enabled: "je ustvaril ta oglasni trak %{when}. Pojavil se bo na vrhu vsake strani, dokler ga uporabnik ne opusti."
        disabled: "je odstranil ta oglasni trak %{when}. Ne bo se več pojavljal na vrhu vsake strani."
    wizard_required: "Dobrodošli v vašem novem Discoursu! Začnimo s <a href='%{url}' data-auto-route='true'>čarovnikom za nastavitve</a> ✨"
    emails_are_disabled: "Vsa odhodna e-pošta je bila globalno onemogočena iz strani administratorja. E-poštna obvestila ne bodo poslana."
    bootstrap_mode_enabled: "Zagonski način je vklopljen za lažji zagon vaše nove strani. Vsi novi uporabniki bodo dobili nivo zaupanja 1 in imeli vklopljene dnevna e-sporočila z povzetki. Ta način se bo samodejno onemogočil ko se bo registriralo %{min_users} uporabnikov."
    bootstrap_mode_disabled: "Zagonski način bo onemogočen v 24 urah."
    themes:
      default_description: "Privzeto"
    s3:
      regions:
        ap_northeast_1: "Asia Pacific (Tokyo)"
        ap_northeast_2: "Asia Pacific (Seoul)"
        ap_south_1: "Asia Pacific (Mumbai)"
        ap_southeast_1: "Asia Pacific (Singapore)"
        ap_southeast_2: "Asia Pacific (Sydney)"
        ca_central_1: "Canada (Central)"
        cn_north_1: "China (Beijing)"
        cn_northwest_1: "China (Ningxia)"
        eu_central_1: "EU (Frankfurt)"
        eu_north_1: "EU (Stockholm)"
        eu_west_1: "EU (Ireland)"
        eu_west_2: "EU (London)"
        eu_west_3: "EU (Paris)"
        sa_east_1: "South America (São Paulo)"
        us_east_1: "US East (N. Virginia)"
        us_east_2: "US East (Ohio)"
        us_gov_east_1: "AWS GovCloud (US-East)"
        us_west_1: "US West (N. California)"
        us_west_2: "US West (Oregon)"
    edit: "uredi naslov in kategorijo te teme"
    expand: "Razširi"
    not_implemented: "Oprosti, ta funkcija še ni bila implementirana!"
    no_value: "Ne"
    yes_value: "Da"
    submit: "Išči"
    generic_error: "Ups, prišlo je do napake."
    generic_error_with_reason: "Napaka: %{error}"
    go_ahead: "Nadaljuj"
    sign_up: "Registracija"
    log_in: "Prijava"
    age: "Starost"
    joined: "Pridružen"
    admin_title: "Admin"
    show_more: "Več"
    show_help: "možnosti"
    links: "Povezave"
    links_lowercase:
      one: "povezava"
      two: "povezavi"
      few: "povezave"
      other: "povezav"
    faq: "Pravila skupnosti"
    guidelines: "Navodila"
    privacy_policy: "Pravilnik o zasebnosti"
    privacy: "Zasebnost"
    tos: "Pogoji uporabe"
    rules: "Pravila"
    conduct: "Pravila obnašanja"
    mobile_view: "Mobilni pogled"
    desktop_view: "Namizni pogled"
    you: "Vi"
    or: "ali"
    now: "ravnokar"
    read_more: "preberi več"
    more: "Več"
    less: "Manj"
    never: "nikoli"
    every_30_minutes: "vsakih 30 minut"
    every_hour: "vsako uro"
    daily: "dnevno"
    weekly: "tedensko"
    every_month: "vsak mesec"
    every_six_months: "vsakih 6 mesecev"
    max_of_count: "največ od {{count}}"
    alternation: "ali"
    character_count:
      one: "{{count}} znak"
      two: "{{count}} znaka"
      few: "{{count}} znaki"
      other: "{{count}} znakov"
    related_messages:
      title: "Povezana sporočila"
      see_all: 'Poglej <a href="%{path}">vsa sporočila</a> od @%{username}...'
    suggested_topics:
      title: "Predlagane teme"
      pm_title: "Predlagana sporočila"
    about:
      simple_title: "O nas"
      title: "O %{title}"
      stats: "Statistika strani"
      our_admins: "Naši administratorji"
      our_moderators: "Naši moderatorji"
      moderators: "Moderatorji"
      stat:
        all_time: "Ves čas"
        last_7_days: "Zadnjih 7"
        last_30_days: "Zadnjih 30"
      like_count: "Všečki"
      topic_count: "Teme"
      post_count: "Prispevki"
      user_count: "Uporabniki"
      active_user_count: "Aktivni uporabniki"
      contact: "Kontaktirajte nas"
      contact_info: "V primeru kritične napake na strani ali nujne zadeve nas kontaktirajte na %{contact_info}."
    bookmarked:
      title: "Zaznamek"
      clear_bookmarks: "Odstrani zaznamke"
      help:
        bookmark: "ustvari zaznamek prvega prispevka v tej temi"
        unbookmark: "odstrani vse zaznamke v tej temi"
    bookmarks:
      created: "ustvarili ste zaznamek prispevka"
      not_bookmarked: "zaznamuj prispevek"
      remove: "Odstrani zaznamek"
      confirm_clear: "Ste prepričani, da želite odstraniti vse svoje zaznamke iz te teme?"
      save: "Shrani"
    drafts:
      resume: "Nadaljuj"
      remove: "Odstrani"
      new_topic: "Nov osnutek teme"
      new_private_message: "Nov osnutek zasebnega sporočila"
      topic_reply: "Osnutek odgovora"
      abandon:
        confirm: "V tej temi že imate drug osnutek. Ste prepričani, da ga želite opustiti?"
        yes_value: "Da, opusti"
        no_value: "Ne, obdrži"
    topic_count_latest:
      one: "Poglej {{count}} novo ali posodobljeno temo"
      two: "Poglej {{count}} novi ali posodobljeni temi"
      few: "Poglej {{count}} nove ali posodobljene teme"
      other: "Poglej {{count}} novih ali posodobljenih tem"
    topic_count_unread:
      one: "Poglej {{count}} neprebrano temo"
      two: "Poglej {{count}} neprebrani temi"
      few: "Poglej {{count}} neprebrane teme"
      other: "Poglej {{count}} neprebranih tem"
    topic_count_new:
      one: "Poglej {{count}} novo temo"
      two: "Poglej {{count}} novi temi"
      few: "Poglej {{count}} nove teme"
      other: "Poglej {{count}} novih tem"
    preview: "predogled"
    cancel: "prekliči"
    save: "Shrani spremembe"
    saving: "Shranjujem..."
    saved: "Shranjeno!"
    upload: "Naloži"
    uploading: "Nalagam..."
    uploading_filename: "Nalagam: {{filename}} ..."
    clipboard: "odložišče"
    uploaded: "Naloženo!"
    pasting: "Prilepljam..."
    enable: "Omogoči"
    disable: "Onemogoči"
    continue: "Nadaljuj"
    undo: "Razveljavi"
    revert: "Povrni"
    failed: "Spodletelo"
    switch_to_anon: "Vklopi anonimni način"
    switch_from_anon: "Izklopi anonimni način"
    banner:
      close: "Opusti ta oglasni trak."
      edit: "Uredi ta oglasni trak >>"
    pwa:
      install_banner: "Ali želite <a href>namestiti %{title} na to napravo?</a>"
    choose_topic:
      none_found: "Ni tem."
    choose_message:
      none_found: "Ne najdem sporočila."
    review:
      order_by: "Uredi po"
      in_reply_to: "v odgovor na"
      awaiting_approval: "Čaka odobritev"
      delete: "Izbriši"
      settings:
        saved: "Shranjeno"
        save_changes: "Shrani spremembe"
        title: "Nastavitve"
      moderation_history: "Zgodovina moderiranja"
      view_all: "Prikaži vse"
      grouped_by_topic: "Združeno po skupinah"
      none: "Ni nobenih predmetov za odobritev."
      view_pending: "poglej za odobritev"
      topic_has_pending:
        one: "Ta tema ima <b>{{count}}</b> prispevek za potrditev"
        two: "Ta tema ima <b>{{count}}</b> prispevka za potrditev"
        few: "Ta tema ima <b>{{count}}</b> prispevke za potrditev"
        other: "Ta tema ima <b>{{count}}</b> prispevkov za potrditev"
      title: "Pregled"
      topic: "Tema:"
      filtered_user: "Uporabnik"
      show_all_topics: "prikaži vse teme"
      deleted_post: "(prispevek izbrisan)"
      deleted_user: "(uporabnik izbrisan)"
      user:
        username: "Uporabniško ime"
        email: "E-sporočila"
        name: "Polno ime"
        fields: "Polja"
      user_percentage:
        summary:
          one: "{{agreed}}, {{disagreed}}, {{ignored}} ({{count}} vseh prijav)"
          two: "{{agreed}}, {{disagreed}}, {{ignored}} ({{count}} vseh prijav)"
          few: "{{agreed}}, {{disagreed}}, {{ignored}} ({{count}} vseh prijav)"
          other: "{{agreed}}, {{disagreed}}, {{ignored}} ({{count}} vseh prijav)"
      topics:
        topic: "Tema"
        reviewable_count: "Število"
        reported_by: "Prijavljen od"
        deleted: "[tema izbrisana]"
        original: "(izvorna tema)"
        details: "podrobnosti"
        unique_users:
          one: "{{count}} uporabnik"
          two: "{{count}} uporabnika"
          few: "{{count}} uporabniki"
          other: "{{count}} uporabnikov"
      replies:
        one: "{{count}} odgovor"
        two: "{{count}} odgovora"
        few: "{{count}} odgovori"
        other: "{{count}} odgovorov"
      edit: "Uredi"
      save: "Shrani"
      cancel: "Prekliči"
      filters:
        all_categories: "(vse kategorije)"
        type:
          title: "Tip"
          all: "(vse vrste)"
        minimum_score: "Najnižja ocena:"
        refresh: "Osveži"
        status: "Stanje"
        category: "Kategorija"
        priority:
          medium: "Srednja"
          high: "Visoka"
      conversation:
        view_full: "prikaži celo razpravo"
      scores:
        about: "Ta ocena je izračunana na podlagi nivoja zaupanja prijavitelja, ustreznosti njihovih prejšnih prijav in prioritete prispevka, ki je bil prijavljen."
        score: "Ocena"
        date: "Datum"
        type: "Tip"
        status: "Stanje"
        submitted_by: "Poslano od"
        reviewed_by: "Pregledano od"
      statuses:
        pending:
          title: "Za potrditev"
        approved:
          title: "Potrjeno"
        rejected:
          title: "Zavrnjeno"
        ignored:
          title: "Prezrto"
        deleted:
          title: "Izbrisano"
      types:
        reviewable_flagged_post:
          title: "Prijavljen prispevek"
          flagged_by: "Prijavljen od"
        reviewable_queued_post:
          title: "Prispevek za potrditev"
        reviewable_user:
          title: "Uporabnik"
      approval:
        title: "Prispevek za odobritev."
        description: "Prejeli smo vaš nov prispevek, vendar potrebuje odobritev s strani moderatorja preden bo objavljen. Prosimo za potrpežljivost."
        pending_posts:
          one: "Imate <strong>{{count}}</strong> prispevek za potrditev."
          two: "Imate <strong>{{count}}</strong> prispevka za potrditev."
          few: "Imate <strong>{{count}}</strong> prispevke za potrditev."
          other: "Imate <strong>{{count}}</strong> prispevkov za potrditev."
        ok: "OK"
    user_action:
      user_posted_topic: "<a href='{{userUrl}}'>{{user}}</a> je objavil <a href='{{topicUrl}}'>temo</a>"
      you_posted_topic: "<a href='{{userUrl}}'>Vi</a> ste objavili <a href='{{topicUrl}}'>temo</a>"
      user_replied_to_post: "<a href='{{userUrl}}'>{{user}}</a> je odgovoril na <a href='{{postUrl}}'>{{post_number}}</a>"
      you_replied_to_post: "<a href='{{userUrl}}'>Vi</a> ste odgovorili na <a href='{{postUrl}}'>{{post_number}}</a>"
      user_replied_to_topic: "<a href='{{userUrl}}'>{{user}}</a> je odgovoril na <a href='{{topicUrl}}'>temo</a>"
      you_replied_to_topic: "<a href='{{userUrl}}'>Vi</a> ste odgovorili na <a href='{{topicUrl}}'>temo</a>"
      user_mentioned_user: "<a href='{{user1Url}}'>{{user}}</a> je omenil <a href='{{user2Url}}'>{{another_user}}</a>"
      user_mentioned_you: "<a href='{{user1Url}}'>{{user}}</a> je omenil <a href='{{user2Url}}'>vas</a>"
      you_mentioned_user: "<a href='{{user1Url}}'>Vi</a> ste omenili <a href='{{user2Url}}'>{{another_user}}</a>"
      posted_by_user: "Objavljeno od <a href='{{userUrl}}'>{{user}}</a>"
      posted_by_you: "Objavljeno od <a href='{{userUrl}}'>vas</a>"
      sent_by_user: "Poslano od <a href='{{userUrl}}'>{{user}}</a>"
      sent_by_you: "Poslano od <a href='{{userUrl}}'>tebe</a>"
    directory:
      filter_name: "filtriraj po uporabniškem imenu"
      title: "Uporabniki"
      likes_given: "Dano"
      likes_received: "Prejeto"
      topics_entered: "Ogledano"
      topics_entered_long: "Ogledane teme"
      time_read: "Prebrano"
      topic_count: "Tem"
      topic_count_long: "Ustvarjenih tem"
      post_count: "Odgovorov"
      post_count_long: "Objavljenih odgovorov"
      no_results: "Noben rezultat ni bil najden."
      days_visited: "Obiskov"
      days_visited_long: "Dni prisotnosti"
      posts_read: "Prebrano"
      posts_read_long: "Prebranih prispevkov"
      total_rows:
        one: "%{count} uporabnik"
        two: "%{count} uporabnika"
        few: "%{count} uporabniki"
        other: "%{count} uporabnikov"
    group_histories:
      actions:
        change_group_setting: "Spremeni nastavitve za skupino"
        add_user_to_group: "Dodaj uporabnika"
        remove_user_from_group: "Odstrani uporabnika"
        make_user_group_owner: "Spremeni v skrbnika"
        remove_user_as_group_owner: "Odstrani skrbnika"
    groups:
      member_added: "Dodano"
      member_requested: "Zahtevano ob"
      add_members:
        title: "Dodaj člane"
        description: "Upravljaj članstvo te skupine"
        usernames: "Uporabniška imena"
      requests:
        title: "Zahtevki"
        reason: "Razlog"
        accept: "Odobri"
        accepted: "odobreno"
        deny: "Zavrni"
        denied: "zavrnjeno"
        undone: "zahtevek umaknjen"
      manage:
        title: "Upravljaj"
        name: "Ime skupine"
        full_name: "Polno ime"
        add_members: "Dodaj člane"
        delete_member_confirm: "Odstrani '%{username}' iz skupine '%{group}'?"
        profile:
          title: Profil
        interaction:
          title: Interakcija
          posting: Objave
          notification: Obvestila
        membership:
          title: Članstvo
          access: Dostopnost
        logs:
          title: "Dnevniki"
          when: "Kdaj"
          action: "Dejanje"
          acting_user: "Izvajalec"
          target_user: "Ciljni uporabnik"
          subject: "Naslov"
          details: "Podrobnosti"
          from: "Od"
          to: "Za"
      public_admission: "Dovoli uporabnikom, da se sami pridružijo skupini (skupina mora biti javna)"
      public_exit: "Dovoli uporabnikom da sami zapustijo skupino"
      empty:
        posts: "Ni prispevkov članov skupine."
        members: "Ta skupina nima članov."
        requests: "Ni nobenih zahtevkov po članstvu v tej skupini."
        mentions: "Ta skupina ni bila nikjer omenjena."
        messages: "Ni sporočil za to skupino."
        topics: "Člani te skupine nimajo nobene teme."
        logs: "Dnevnik za to skupino je prazen."
      add: "Dodaj"
      join: "Pridruži se"
      leave: "Zapusti"
      request: "Zahteva"
      message: "Sporočilo"
      membership_request_template: "Predloga za prikaz uporabnikom, ko zaprosijo za članstvo"
      membership_request:
        submit: "Zaprosi za članstvo"
        title: "Prošnja za pridružitev @%{group_name}"
        reason: "Sporoči skrbniku skupine zakaj spadaš v to skupino"
      membership: "Članstvo"
      name: "Ime"
      group_name: "Ime skupine"
      user_count: "Uporabniki"
      bio: "O skupini"
      selector_placeholder: "vnesi uporabniško ime"
      owner: "skrbnik"
      index:
        title: "Skupine"
        all: "Vse skupine"
        empty: "Ni javnih skupin."
        filter: "Filtriraj po tipu skupine"
        owner_groups: "Sem skrbnik skupin"
        close_groups: "Zaprte skupine"
        automatic_groups: "Samodejne skupine"
        automatic: "Samodejno"
        closed: "Zaprto"
        public: "Javno"
        private: "Zasebno"
        public_groups: "Javne skupine"
        automatic_group: Samodejna skupina
        close_group: Zapri skupino
        my_groups: "Moje skupine"
        group_type: "Vrsta skupine"
        is_group_user: "Član"
        is_group_owner: "Skrbnik"
      title:
        one: "Skupina"
        two: "Skupini"
        few: "Skupine"
        other: "Skupine"
      activity: "Aktivnost"
      members:
        title: "Člani"
        filter_placeholder_admin: "uporabniško ime ali e-naslov"
        filter_placeholder: "uporabniško ime"
        remove_member: "Odstrani člana"
        remove_member_description: "Odstrani <b>%{username}</b> iz te skupine"
        make_owner: "Izberi za skrbnika"
        make_owner_description: "Izberi <b>%{username}</b> za skrbnika te skupine"
        remove_owner: "Odstrani kot skrbnika"
        remove_owner_description: "Odstrani <b>%{username} </b> kot skrbnika te skupine"
        owner: "Skrbnik"
        forbidden: "Nimate dovoljenja da vidite člane."
      topics: "Teme"
      posts: "Prispevki"
      mentions: "Omembe"
      messages: "Sporočila"
      notification_level: "Privzeti nivo obvestil za sporočila skupini"
      alias_levels:
        mentionable: "Kdo lahko @omeni skupino?"
        messageable: "Kdo lahko pošlje sporočilo skupini?"
        nobody: "Nihče"
        only_admins: "Le administratorji"
        mods_and_admins: "Le moderatorji in administratorji"
        members_mods_and_admins: "Le člani skupine, moderatorji in administratorji"
        owners_mods_and_admins: "Samo za skrbnike skupin, moderatorje in administratorje"
        everyone: "Vsi"
      notifications:
        watching:
          title: "Opazujem"
          description: "Obveščeni boste o vsakem novem prispevku v vsakem sporočilu in prikazan bo število novih odgovorov."
        watching_first_post:
          title: "Opazujem prvi prispevek"
          description: "Obveščeni boste o novih sporočilih v tej skupini, ne pa tudi o odgovorih na ta sporočila."
        tracking:
          title: "Sledim"
          description: "Obveščeni boste, če nekdo omeni vaše @ime ali vam odgovori. Ob temi bo prikazano število novih odgovorov."
        regular:
          title: "Običajno"
          description: "Obveščeni boste, če nekdo omeni vaše @ime ali vam odgovori."
        muted:
          title: "Utišano"
          description: "Obveščeni boste o vsem na sporočilih v tej skupini."
      flair_url: "Avatar Flair slika"
      flair_url_placeholder: "(neobvezno) URL slike ali Font Awesome razred"
      flair_url_description: 'Uporabite kvadratne slike velikosti vsaj 20px x 20px ali FontAwesome ikone (sprejeti formati: "fa-icon", "far fa-icon" ali "fab fa-icon").'
      flair_bg_color: "Avatar Flair barva ozadja"
      flair_bg_color_placeholder: "(neobvezno) Hex barvna vrednost"
      flair_color: "Avatar Flair barva"
      flair_color_placeholder: "(neobvezno) Hex barvna vrednost"
      flair_preview_icon: "Predogled ikone"
      flair_preview_image: "Predogled slike"
    user_action_groups:
      "1": "Dani všečki"
      "2": "Prejeti všečki"
      "3": "Zaznamki"
      "4": "Teme"
      "5": "Odgovori"
      "6": "Odzivi"
      "7": "Omembe"
      "9": "Citati"
      "11": "Urejanja"
      "12": "Poslano"
      "13": "Prejeto"
      "14": "Čaka odobritev"
      "15": "Osnutki"
    categories:
      all: "vse kategorije"
      all_subcategories: "vse"
      no_subcategory: "brez"
      category: "Kategorija"
      category_list: "Prikaži seznam kategorij"
      reorder:
        title: "Razvrsti kategorije"
        title_long: "Reorganiziraj seznam kategorij"
        save: "Shrani vrstni red"
        apply_all: "Uporabi"
        position: "Pozicija"
      posts: "Prispevki"
      topics: "Teme"
      latest: "Najnovejše"
      latest_by: "najnovejše po"
      toggle_ordering: "preklop nadzora razvrščanja"
      subcategories: "Pod Kategorija"
      topic_sentence:
        one: "%{count} tema"
        two: "%{count} temi"
        few: "%{count} teme"
        other: "%{count} tem"
      topic_stat_sentence_week:
        one: "%{count} nova tema v preteklem tednu."
        two: "%{count} novi temi v preteklem tednu."
        few: "%{count} nove teme v preteklem tednu."
        other: "%{count} novih tem v preteklem tednu."
      topic_stat_sentence_month:
        one: "%{count} nova tema v preteklem mesecu."
        two: "%{count} novi temi v preteklem mesecu."
        few: "%{count} nove teme v preteklem mesecu."
        other: "%{count} novih tem v preteklem mesecu."
      n_more: "Kategorije (še %{count} več) ..."
    ip_lookup:
      title: Poizvedba IP naslova
      hostname: Hostname
      location: Lokacija
      location_not_found: (neznano)
      organisation: Organizacija
      phone: Telefon
      other_accounts: "Ostali računi s tem IP naslovom:"
      delete_other_accounts: "Izbriši %{count}"
      username: "uporabniško ime"
      trust_level: "TL"
      read_time: "čas prebiranja"
      topics_entered: "vstop v teme"
      post_count: "# prispevkov"
      confirm_delete_other_accounts: "Ste prepričani, da želite izbrisati te račune?"
      powered_by: "preko <a href='https://maxmind.com'>MaxMindDB</a>"
      copied: "skopirano"
    user_fields:
      none: "(izberi možnost)"
    user:
      said: "{{username}}:"
      profile: "Profil"
      mute: "Utišaj"
      edit: "Uredi Nastavitve"
      download_archive:
        button_text: "Prenesi vse"
        confirm: "Ste prepričani, da želite prenesti svoje prispevke?"
        success: "Prenos se je začel, obveščeni boste s sporočilom, ko bo prenos končan."
        rate_limit_error: "Prispevki so lahko prevešene enkrat dnevno, poskusi ponovno jutri."
      new_private_message: "Novo ZS"
      private_message: "Zasebno sporočilo"
      private_messages: "Zasebna sporočila"
      user_notifications:
        ignore_duration_title: "Prezri opomnik"
        ignore_duration_username: "Uporabniško ime"
        ignore_duration_when: "Trajanje:"
        ignore_duration_save: "Prezri"
        ignore_duration_note: "Vsi prezrti opomniki so samodejno odstranjeni ko poteče čas za preziranje."
        ignore_duration_time_frame_required: "Izberite časovni okvir"
        ignore_no_users: "Nimate prezrtih uporabnikov"
        ignore_option: "Prezrti"
        ignore_option_title: "Ne boste prejemali obvestil povezanih z tem uporabnikom in vse njihove teme in odgovori bodo skriti."
        add_ignored_user: "Dodaj..."
        mute_option: "Utišani"
        mute_option_title: "Ne boste prejemali obvestil povezanih s tem uporabnikom."
        normal_option: "Običajno"
        normal_option_title: "Obveščeni boste če vam ta uporabnik odgovori, vas citira ali vas omeni. "
      activity_stream: "Aktivnost"
      preferences: "Nastavitve"
      feature_topic_on_profile:
        save: "Shrani"
        clear:
          title: "Počisti"
      profile_hidden: "Profil tega uporabnika je skrit."
      expand_profile: "Razširi"
      collapse_profile: "Skrči"
      bookmarks: "Zaznamki"
      bio: "O meni"
      timezone: "Časovni pas"
      invited_by: "Povabilo od"
      trust_level: "Nivo zaupanja"
      notifications: "Obvestila"
      statistics: "Statistika"
      desktop_notifications:
        label: "Obvestila v brskalniku"
        not_supported: "Oprostite, obvestila niso podprta v tem brskalniku."
        perm_default: "Vklopi obvestila"
        perm_denied_btn: "Dovoljenje zavrnjeno"
        perm_denied_expl: "Zavrnili ste dovoljenje za obvestila. Omogočite obvestila v nastavitvah vašega brskalnika."
        disable: "Onemogoči obvestila"
        enable: "Omogoči obvestila"
        each_browser_note: "Opomba: to nastavitev morate spremeniti v vseh brskalnikih, ki jih uporabljate."
        consent_prompt: "Ali hočete obvestila v brskalniku, ko prejmete odgovore na vaše prispevke?"
      dismiss: "Opusti"
      dismiss_notifications: "Opusti vse"
      dismiss_notifications_tooltip: "Označi vsa neprebrana obvestila kot prebrana"
      first_notification: "Vaše prvo obvestilo! Izberite ga za začetek."
      dynamic_favicon: "Prikaži števec na ikoni brskalnika"
      theme_default_on_all_devices: "Nastavi kot privzeti videz na vseh mojih napravah"
      text_size_default_on_all_devices: "Nastavi kot privzeto velikost besedila na vseh mojih napravah "
      allow_private_messages: "Dovoli drugim uporabnikom da mi pošiljajo zasebna sporočila."
      external_links_in_new_tab: "Odpri vse zunanje povezave v novem zavihku"
      enable_quoting: "Omogoči odgovarjanje s citiranjem za poudarjen tekst"
      enable_defer: "Omogoči preloži za označiti teme kot neprebrane"
      change: "spremeni"
      moderator: "{{user}} je moderator"
      admin: "{{user}} je administrator"
      moderator_tooltip: "Uporabnik je moderator"
      admin_tooltip: "Uporabnik je administrator"
      silenced_tooltip: "Ta uporabnik je utišan"
      suspended_notice: "Ta uporabnik je suspendiran do {{date}}."
      suspended_permanently: "Ta uporabnik je suspendiran"
      suspended_reason: "Razlog:"
      github_profile: "Github"
      email_activity_summary: "Povzetek aktivnosti"
      mailing_list_mode:
        label: "E-sporočilo za vsak prispevek"
        enabled: "Vklopi pošiljanje e-sporočila za vsak prispevek"
        instructions: |
          Ta nastavitev spremeni povzetek aktivnosti.<br />
          Izključene teme in kategorije niso vključene v ta obvestila.
        individual: "Pošlji e-sporočilo za vsako nov prispevek"
        individual_no_echo: "Pošlji e-sporočilo za vsak nov prispevek, razen mojih"
        many_per_day: "Pošlji mi e-sporočilo za vsak nov prispevek (okvirno {{dailyEmailEstimate}} na dan)"
        few_per_day: "Pošlji mi e-sporočilo za vsako nov prispevek (okvirno 2 na dan)"
        warning: "Vkopljeno pošiljanje e-sporočila za vsak prispevek. Povzetek aktivnosti izklopljen."
      tag_settings: "Oznake"
      watched_tags: "Opazujem"
      watched_tags_instructions: "Samodejno boste opazovali vse teme s to oznako. Obveščeni boste o vseh novih temah in prispevkih. Ob temi bo prikazano število novih prispevkov."
      tracked_tags: "Sledim"
      tracked_tags_instructions: "Samodejno boste sledili vse teme s to oznako. Ob temi bo prikazano število novih prispevkov."
      muted_tags: "Utišano"
      muted_tags_instructions: "Nikoli ne boste obveščeni o novih temah s to oznako in ne bodo se prikazovale med najnovejšimi."
      watched_categories: "Opazujem"
      watched_categories_instructions: "Samodejno boste opazovali vse teme v tej kategoriji. Obveščeni boste o vseh novih prispevkih in temah in število novih prispevkov se bo prikazovalo ob imenu teme."
      tracked_categories: "Sledena"
      tracked_categories_instructions: "Samodejno boste sledili vsem temam v tej kategoriji. Število novih prispevkov se bo prikazovalo ob imenu teme."
      watched_first_post_categories: "Opazujem prvi prispevek"
      watched_first_post_categories_instructions: "Obveščeni boste ob prvem prispevku v novi temi v tej kategoriji."
      watched_first_post_tags: "Opazujem prvi prispevek"
      watched_first_post_tags_instructions: "Obveščeni boste ob prvem prispevku v novi temi s to oznako."
      muted_categories: "Utišano"
      muted_categories_instructions: "Nikoli ne boste obveščeni o novih temah v tej kategoriji in ne bodo se prikazovale med najnovejšimi."
      muted_categories_instructions_dont_hide: "Ne boste obveščeni o ničemer o novimi temami v teh kategorijah"
      no_category_access: "Kot moderator imaš omejen dostop do kategorije, shranjevanje je onemogočeno"
      delete_account: "Izbriši moj račun"
      delete_account_confirm: "Ste prepričani, da želite trajno izbrisati svoj račun? Tega postopka ni mogoče razveljaviti!"
      deleted_yourself: "Vaš račun je bil uspešno izbrisan."
      delete_yourself_not_allowed: "Če želite izbrisati račun, kontaktirajte člana osebja foruma."
      unread_message_count: "Sporočila"
      admin_delete: "Izbriši"
      users: "Uporabniki"
      muted_users: "Utišano"
      muted_users_instructions: "Onemogoči vsa obvestila povezana s temi uporabniki."
      ignored_users: "Prezrti"
      ignored_users_instructions: "Onemogoči vse prispevke in obvestila povezana s temi uporabniki."
      tracked_topics_link: "Prikaži"
      automatically_unpin_topics: "Samodejno odpni temo, ko preberem zadnji prispevek."
      apps: "Aplikacije"
      revoke_access: "Prekliči dostop"
      undo_revoke_access: "Razveljavi preklic dostopa"
      api_approved: "Odobreno"
      api_last_used_at: "Zadnjič uporabljeno:"
      theme: "Videz"
      home: "Privzeta začetna stran"
      staged: "Prirejen"
      staff_counters:
        flags_given: "oznake v pomoč"
        flagged_posts: "prijavljeni prispevki"
        deleted_posts: "izbrisani prispevki"
        suspensions: "suspendiranih"
        warnings_received: "opozorila"
      messages:
        all: "Vse"
        inbox: "Prejeto"
        sent: "Poslano"
        archive: "Arhiv"
        groups: "Moje Skupine"
        bulk_select: "Izberi Sporočila"
        move_to_inbox: "Prestavi v Prejeto"
        move_to_archive: "Arhiv"
        failed_to_move: "Premik izbranih sporočil ni uspel (mogoče je vaša povezava prekinjena)"
        select_all: "Izberi vse"
        tags: "Oznake"
      preferences_nav:
        account: "Račun"
        profile: "Profil"
        emails: "E-sporočila"
        notifications: "Obvestila"
        categories: "Kategorije"
        users: "Uporabniki"
        tags: "Oznake"
        interface: "Uporabniški vmesnik"
        apps: "Aplikacije"
      change_password:
        success: "(e-sporočilo poslano)"
        in_progress: "(pošiljanje e-sporočila)"
        error: "(napaka)"
        action: "Pošlji e-sporočilo za zamenjavo gesla"
        set_password: "Nastavi geslo"
        choose_new: "Izberite novo geslo"
        choose: "Izberite geslo"
      second_factor_backup:
        title: "Rezervne potrditvene kode za preverjanje v dveh korakih"
        regenerate: "Ponovno ustvari"
        disable: "Onemogoči"
        enable: "Omogoči"
        enable_long: "Omogočite rezervne potrditvene kode"
        copied_to_clipboard: "Prenešeno na odlagališče"
        copy_to_clipboard_error: "Napaka pri prenosu na odlagališče"
        remaining_codes: "Imate <strong>{{count}}</strong> rezervnih potrditvenih kod."
        codes:
          title: "Rezervne potrditvene kode ustvarjene"
          description: "Vsaka od rezervnih potrditvenih kod se lahko uporabi samo enkrat. Shranite jih na varno, ampak dostopno mesto."
      second_factor:
        title: "Preverjanje v dveh korakih"
        forgot_password: "Ste pozabili geslo?"
        confirm_password_description: "Vnesite geslo za nadaljevanje"
        name: "Polno ime"
        label: "Koda"
        rate_limit: "Počakajte preden uporabite novo potrditveno kodo."
        enable_description: |
          Skeniraj to QR kodo v podprti aplikaciji (<a href="https://www.google.com/search?q=authenticator+apps+for+android" target="_blank">Android</a> – <a href="https://www.google.com/search?q=authenticator+apps+for+ios" target="_blank">iOS</a>) in vnesi vašo potrditveno kodo.
        disable_description: "Vnesite potrditveno kodo iz vaše aplikacije"
        show_key_description: "Vnesite ročno"
        extended_description: |
          Preverjanje v dveh korakih omogoči dodatno varnost vašega računa saj za prijavo zahteva dodatno enkratno potrditveno kodo poleg vašega gesla. Potrditvene kode se lahko ustvarijo na <a href="https://www.google.com/search?q=authenticator+apps+for+android" target='_blank'>Android</a> ali <a href="https://www.google.com/search?q=authenticator+apps+for+ios">iOS</a> napravah.
        oauth_enabled_warning: "Preverjanje v dveh korakih bo onemogočila prijavo z družabnimi omrežji."
        enforced_notice: "Obvezno morate vklopiti preverjanje v dveh korakih za dostop to tega spletnega mesta."
        edit: "Uredi"
        security_key:
          delete: "Izbriši"
      change_about:
        title: "Spremeni O meni"
        error: "Prišlo je do napake pri spreminjanju te vrednosti"
      change_username:
        title: "Spremeni uporabniško ime"
        confirm: "Ali ste prepričani, da želite zamenjati vaše uporabniško ime?"
        taken: "Oprostite, to uporabniško ime je zasedeno."
        invalid: "Uporabniško ime ni pravilno. Vsebuje lahko samo črke in številke. Preslednica in posebni znaki niso dovoljeni."
      change_email:
        title: "Spremeni e-naslov"
        taken: "Ta e-naslov ni na voljo."
        error: "Prišlo je do napake pri zamenjavi e-naslova. Je ta e-naslov že v uporabi?"
        success: "Poslali smo e-sporočilo na ta naslov. Sledite navodilom za potrditev."
        success_staff: "Poslali smo e-sporočilo na vaš trenutni naslov. Sledite navodilom za potrditev."
      change_avatar:
        title: "Menjaj profilno sliko"
        gravatar: "<a href='//gravatar.com/emails' target='_blank'>Gravatar</a> od"
        gravatar_title: "Spremeni svoj avatar na Gravatar strani"
        gravatar_failed: "Nismo našli Gravatar s tem e-naslovom."
        refresh_gravatar_title: "Osveži svoj Gravatar"
        letter_based: "Sistemsko privzeta profilna slika"
        uploaded_avatar: "Slika po meri"
        uploaded_avatar_empty: "Dodaj sliko po meri"
        upload_title: "Prenesi svojo sliko"
        image_is_not_a_square: "Opozorilo: obrezali smo vašo sliko; širina in višina nista bili enaki."
      change_card_background:
        title: "Ozadje kartice uporabnika"
        instructions: "Ozadje kartice bo centrirano in imelo širino 590px."
      email:
        title: "E-naslov"
        primary: "E-naslov"
        secondary: "Dodatni e-naslovi"
        no_secondary: "Ni dodatnih e-naslovov"
        sso_override_instructions: "E-naslov se lahko spremeni pri SSO ponudniku."
        instructions: "se nikoli ne prikaže javno"
        ok: "Poslali vam bomo e-sporočilo za potrditev."
        invalid: "Vnesite veljaven e-naslov."
        authenticated: "Vaša e-naslov je bil potrjen pri {{provider}}"
        frequency_immediately: "E-sporočilo bo poslano nemudoma, če niste prebrali stvari o katerih vam pošiljamo e-sporočilo."
        frequency:
          one: "E-sporočilo bo poslano samo če niste bili aktivni v zadnji minuti."
          two: "E-sporočilo bo poslano samo če niste bili aktivni vsaj {{count}} minuti."
          few: "E-sporočilo bo poslano samo če niste bili aktivni vsaj {{count}} minute."
          other: "E-sporočilo bo poslano samo če niste bili aktivni vsaj {{count}} minut."
      associated_accounts:
        title: "Povezani računi"
        connect: "Poveži"
        revoke: "Prekliči"
        cancel: "Prekliči"
        not_connected: "(ni povezano)"
        confirm_modal_title: "Poveži %{provider} račun"
        confirm_description:
          account_specific: "Vaš %{provider} račun '%{account_description}' bo uporabljen za avtentikacijo."
          generic: "Vaš %{provider} račun bo uporabljen za avtentikacijo."
      name:
        title: "Polno ime"
        instructions: "vaše polno ime (neobvezno)"
        instructions_required: "Vaše polno ime"
        too_short: "Ime je prekratko"
        ok: "Vaše ime izgleda ustrezno"
      username:
        title: "Uporabniško ime"
        instructions: "unikatno, brez presledkov, kratko"
        short_instructions: "Ljudje vas lahko omenijo kot @{{username}}"
        available: "Vaše uporabniško ime je prosto"
        not_available: "Ni na voljo. Poskusi {{suggestion}}?"
        not_available_no_suggestion: "Ni na voljo"
        too_short: "Vaše uporabniško ime je prekratko"
        too_long: "Vaše uporabniško ime je predolgo"
        checking: "Preverjam če je uporabniško ime prosto..."
        prefilled: "E-naslov ustreza uporabniškemu imenu"
      locale:
        title: "Jezik vmesnika"
        instructions: "Jezik uporabniškega vmesnika. Zamenjal se bo, ko boste osvežili stran."
        default: "(privzeto)"
        any: "katerokoli"
      password_confirmation:
        title: "Geslo - ponovno"
      auth_tokens:
        title: "Nedavno uporabljene naprave"
        ip: "IP"
        details: "Podrobnosti"
        log_out_all: "Odjavi vse naprave"
        active: "aktiven zdaj"
        not_you: "To niste vi?"
        show_all: "Prikaži vse ({{count}})"
        show_few: "Prikaži manj"
        was_this_you: "Ste bili to vi?"
        was_this_you_description: "Če to niste bili vi, vam predlagamo da spremenite geslo in se odjavite iz vseh naprav."
        browser_and_device: "{{browser}} na {{device}}"
        secure_account: "Zavaruj moj račun"
        latest_post: "Nazadnje ste objavili..."
      last_posted: "Zadnji prispevek"
      last_emailed: "Zadnja e-pošta"
      last_seen: "Viden"
      created: "Pridružen"
      log_out: "Odjava"
      location: "Lokacija"
      website: "Spletna stran"
      email_settings: "E-sporočila"
      hide_profile_and_presence: "Skrij moj javni profil in prisotnost"
      enable_physical_keyboard: "Omogoči podporo fizične tipkovnice na iPadu"
      text_size:
        title: "Velikost besedila"
        smaller: "Majhna"
        normal: "Običajna"
        larger: "Večja"
        largest: "Največja"
      title_count_mode:
        title: "Stran v ozadju prikazuje števec kot:"
        notifications: "Nova obvestila"
        contextual: "Nova vsebina na strani"
      like_notification_frequency:
        title: "Obvesti o všečkih"
        always: "Vedno"
        first_time_and_daily: "Prvič ko je prispevek všečkan in dnevno"
        first_time: "Prvič ko je prispevek všečkan"
        never: "Nikoli"
      email_previous_replies:
        title: "Vključi prejšnje odgovore na koncu e-sporočila"
        unless_emailed: "če ni že poslano"
        always: "vedno"
        never: "nikoli"
      email_digests:
        title: "Ko nisem prisoten, mi pošljite e-sporočilo s povzetkom popularnih tem in prispevkov."
        every_30_minutes: "vsakih 30 minut"
        every_hour: "vsako uro"
        daily: "dnevno"
        weekly: "tedensko"
        every_month: "vsak mesec"
        every_six_months: "vsakih 6 mesecev"
      email_level:
        title: "Pošlji mi e-sporočilo, ko me nekdo citira, odgovori na moj prispevek, omeni moje @ime ali me povabi v temo."
        always: "vedno"
        only_when_away: "samo ko sem odsoten"
        never: "nikoli"
      email_messages_level: "Pošlji mi e-sporočilo, ko mi nekdo pošlje zasebno sporočilo"
      include_tl0_in_digests: "V e-sporočilo s povzetki vključi vsebino, ki so jo dodali novi uporabniki "
      email_in_reply_to: "Vključi povzetek prispevka v e-sporočilo"
      other_settings: "Ostalo"
      categories_settings: "Kategorije"
      new_topic_duration:
        label: "Obravnavaj temo kot novo"
        not_viewed: "je še neprebrana"
        last_here: "ustvarjeno po mojem zadnjem obisku"
        after_1_day: "ustvarjeno v zadnjem dnevu"
        after_2_days: "ustvarjeno v zadnjih 2 dnevih"
        after_1_week: "ustvarjeno v zadnjem tednu"
        after_2_weeks: "ustvarjeno v zadnjih 2 tednih"
      auto_track_topics: "Samodejno sledi temam, ki jih berem"
      auto_track_options:
        never: "nikoli"
        immediately: "takoj"
        after_30_seconds: "po 30 sekundah"
        after_1_minute: "po 1 minuti"
        after_2_minutes: "po 2 minutah"
        after_3_minutes: "po 3 minutah"
        after_4_minutes: "po 4 minutah"
        after_5_minutes: "po 5 minutah"
        after_10_minutes: "po 10 minutah"
      notification_level_when_replying: "Ko objavim v določeni temi, nastavi temo na"
      invited:
        search: "išči povabila..."
        title: "Povabila"
        user: "Povabljen uporabnik"
        none: "Ni povabil za prikaz."
        truncated:
          one: "Prikazano prvo povabilo."
          two: "Prikazana prva {{count}} povabila."
          few: "Prikazanih prva {{count}} povabila."
          other: "Prikazanih prvih {{count}} povabil."
        redeemed: "Sprejeta povabila"
        redeemed_tab: "Sprejeto"
        redeemed_tab_with_count: "Sprejeto ({{count}})"
        redeemed_at: "Sprejeto"
        pending: "Povabila v teku"
        pending_tab: "V teku"
        pending_tab_with_count: "V teku ({{count}})"
        topics_entered: "Ogledanih tem"
        posts_read_count: "Prebranih prispevkov"
        expired: "To povabilo je poteklo."
        rescind: "Odstrani"
        rescinded: "Povabilo odstranjeno"
        rescind_all: "Odstrani vsa pretečena povabila"
        rescinded_all: "Vsa pretečena povabila odstranjena!"
        rescind_all_confirm: "Ali ste prepričani, da hočete odstraniti vsa pretečena povabila?"
        reinvite: "Ponovno povabi"
        reinvite_all: "Ponovno pošlji vsa"
        reinvite_all_confirm: "Ste prepričani, da želite ponovno poslati vsa povabila?"
        reinvited: "Povabilo ponovno poslano"
        reinvited_all: "Vsa povabila ponovno poslana!"
        time_read: "Čas branja"
        days_visited: "Dni prisotnosti"
        account_age_days: "Starost računa v dnevih"
        create: "Pošlji povabilo"
        generate_link: "Kopiraj povezavo s povabilom"
        link_generated: "Povezava s povabilom ustvarjena!"
        valid_for: "Povezava s povabilom je veljavna samo za e-naslov: %{email}"
        bulk_invite:
          none: "Niste povabili še nikogar. Pošljite posamična povabila ali povabite več oseb naenkrat tako da <a href='https://meta.discourse.org/t/send-bulk-invites/16468'>naložite CSV datoteko</a>."
          text: "Množično povabilo iz datoteke"
          success: "Datoteka uspešno prenešena. Obveščeni boste, ko je postopek zaključen."
          error: "Datoteka mora biti v CSV obliki."
          confirmation_message: "Poslali boste povabila preko e-pošte vsem iz naložene datoteke."
      password:
        title: "Geslo"
        too_short: "Vaše geslo je prekratko."
        common: "To geslo je preveč običajno."
        same_as_username: "Vaše geslo je enako kot uporabniško ime."
        same_as_email: "Vaše geslo je enako kot vaš e-naslov."
        ok: "Vaše geslo je videti v redu."
        instructions: "vsaj %{count} znakov"
      summary:
        title: "Vsebina"
        stats: "Statistika"
        time_read: "čas branja"
        recent_time_read: "nedaven čas branja"
        topic_count:
          one: "ustvarjena tema"
          two: "ustvarjeni temi"
          few: "ustvarjene teme"
          other: "ustvarjenih tem"
        post_count:
          one: "prispevek"
          two: "prispevka"
          few: "prispevki"
          other: "prispevkov"
        likes_given:
          one: "dan"
          two: "dana"
          few: "dani"
          other: "danih"
        likes_received:
          one: "sprejet"
          two: "sprejeta"
          few: "sprejeti"
          other: "sprejetih"
        days_visited:
          one: "dan prisotnosti"
          two: "dneva prisotnosti"
          few: "dnevi prisotnosti"
          other: "dni prisotnosti"
        topics_entered:
          one: "ogledana tema"
          two: "ogledani temi"
          few: "ogledane teme"
          other: "ogledanih tem"
        posts_read:
          one: "prebran prispevek"
          two: "prebrana prispevka"
          few: "prebrani prispevki"
          other: "prebranih prispevkov"
        bookmark_count:
          one: "zaznamek"
          two: "zaznamka"
          few: "zaznamki"
          other: "zaznamkov"
        top_replies: "Najboljši odgovori"
        no_replies: "Ni odgovorov."
        more_replies: "Več odgovorov"
        top_topics: "Najboljše teme"
        no_topics: "Ni prispevkov."
        more_topics: "Več tem"
        top_badges: "Najboljše značke"
        no_badges: "Ni značk."
        more_badges: "Več značk"
        top_links: "Najboljše povezave"
        no_links: "Ni povezav."
        most_liked_by: "Največ všečkov od"
        most_liked_users: "Največ všečkov za"
        most_replied_to_users: "Največkrat odgovorjeno"
        no_likes: "Ni všečkov."
        top_categories: "Najboljše kategorije"
        topics: "Teme"
        replies: "Odgovorov"
      ip_address:
        title: "Zadnji IP naslov"
      registration_ip_address:
        title: "Registracijski IP naslov"
      avatar:
        title: "Profilna slika"
        header_title: "profil, zasebna sporočila, zaznamki in nastavitve"
      title:
        title: "Naziv"
        none: "(brez)"
      primary_group:
        title: "Primarna skupina"
        none: "(brez)"
      filters:
        all: "Vse"
      stream:
        posted_by: "Avtor"
        sent_by: "Poslano od"
        private_message: "zasebno sporočilo"
        the_topic: "tema"
    loading: "Nalagam..."
    errors:
      prev_page: "med nalaganjem"
      reasons:
        network: "napaka na mreži"
        server: "napaka na strežniku"
        forbidden: "dostop zavrnjen"
        unknown: "napaka"
        not_found: "stran ne obstaja"
      desc:
        network: "Preverite vašo povezavo"
        network_fixed: "Izgleda da je povezava nazaj"
        server: "Oznaka napake: {{status}}"
        forbidden: "Nimate dostopa."
        not_found: "Aplikacija je hotela naložiti URL, ki ne obstaja."
        unknown: "Nekaj je šlo narobe."
      buttons:
        back: "Nazaj"
        again: "Poskusi ponovno"
        fixed: "Naloži stran"
    close: "Zapri"
    assets_changed_confirm: "Stran ji bala pravkar posodobljena. Osvežimo takoj za zadnjo verzijo?"
    logout: "Bili ste odjavljeni."
    refresh: "Osveži"
    read_only_mode:
      enabled: "Stran je v načinu samo za branje. Lahko nadaljujete z branjem; odgovori, všečki in druga dejanja pa so onemogočena za zdaj."
      login_disabled: "Prijava je onemogočena dokler je stran v načinu za branje."
      logout_disabled: "Odjava je onemogočena dokler je stran v načinu za branje."
    learn_more: "izvedite več..."
    all_time: "skupaj"
    all_time_desc: "skupaj ustvarjenih tem"
    year: "leto"
    year_desc: "teme, ustvarjene v preteklih 365 dneh"
    month: "mesec"
    month_desc: "teme, ustvarjene v preteklih 30 dneh"
    week: "teden"
    week_desc: "teme, ustvarjene v preteklih 7 dneh"
    day: "dan"
    first_post: Prvi prispevek
    mute: Utišano
    unmute: Povrni glasnost
    last_post: Zadnji prispevek
    time_read: Čas branja
    time_read_recently: "%{time_read} nedavno"
    time_read_tooltip: "%{time_read} branja skupaj"
    time_read_recently_tooltip: "%{time_read} branja skupaj (%{recent_time_read} v zadnjih 60 dneh)"
    last_reply_lowercase: zadnji odgovor
    replies_lowercase:
      one: odgovor
      two: odgovora
      few: odgovori
      other: odgovorov
    signup_cta:
      sign_up: "Registracija"
      hide_session: "Spomni me jutri"
      hide_forever: "ne, hvala"
      hidden_for_session: "Hvala, ponovno vas vprašamo jutri. Vedno pa lahko uporabite gumb 'Prijava', da ustvarite nov račun."
      intro: "Pozdravljeni! Vidimo, da uživate v branju razprave, vendar se še niste registrirali kot uporabnik."
      value_prop: "Ko registrirate uporabniški račun, si lahko zapomnimo točno kaj ste že prebrali, tako da boste naslednjič lahko nadaljevali od tam, kjer ste končali. Lahko boste tudi prejemali obvestila, tukaj ali preko e-sporočila vsakič, ko vam nekdo odgovori. In lahko boste všečkali prispevke, ki so vam všeč. :heartpulse:"
    summary:
      enabled_description: "Ogledujete si povzetek teme: najbolj zanimive prispevke, kot jih je določila skupnost."
      description: "Obstaja <b>{{replyCount}}</b> odgovorov."
      description_time: "Obstaja <b>{{replyCount}}</b> odgovorov z ocenjenim časom branja <b>{{readingTime}} minut</b>."
      enable: "Pripravi povzetek teme"
      disable: "Prikaži vse prispevke"
    deleted_filter:
      enabled_description: "Ta tema vsebuje izbrisane prispevke, ki so skriti."
      disabled_description: "Izbrisani prispevki so prikazani."
      enable: "Skrij izbrisane prispevke"
      disable: "Prikaži izbrisane prispevke"
    private_message_info:
      title: "Sporočilo"
      invite: "Povabi druge..."
      edit: "Dodaj ali odstrani..."
      leave_message: "Ali hočete res zapustiti to sporočilo?"
      remove_allowed_user: "Ali resnično želite odstraniti {{name}} s tega sporočila?"
      remove_allowed_group: "Ali resnično želite odstraniti {{name}} s tega sporočila?"
    email: "E-naslov"
    username: "Uporabniško ime"
    last_seen: "Viden"
    created: "Ustvarjeno"
    created_lowercase: "ustvarjeno"
    trust_level: "Nivo zaupanja"
    search_hint: "uporabniško ime, e-naslov ali IP naslov"
    create_account:
      disclaimer: "Z registracijo sprejemate <a href='{{privacy_link}}' target='blank'>Pravilnik o zasebnosti</a> in <a href='{{tos_link}}' target='blank'>Pogoje uporabe</a>."
      title: "Registracija uporabnika"
      failed: "Nekaj je šlo narobe, morda je ta e-naslov že registriran, poskusite povezavo za pozabljeno geslo."
    forgot_password:
      title: "Zamenjava gesla"
      action: "Pozabil sem geslo"
      invite: "Vpišite uporabniško ime ali e-naslov in poslali vam bomo e-sporočilo za zamenjavo gesla."
      reset: "Zamenjaj geslo"
      complete_username: "Če obstaja račun za uporabniško ime <b>%{username}</b>, boste kmalu prejeli e-sporočilo z navodili za zamenjavo gesla."
      complete_email: "Če račun ustreza <b>%{email}</b>, boste v kratkem prejeli e-sporočilo z navodili za zamenjavo gesla."
      complete_username_not_found: "Račun z uporabniškim imenom <b>%{username}</b> ne obstaja."
      complete_email_not_found: "Račun z e-naslovom <b>%{email}</b>ne obstaja."
      help: "Ali e-pošta ne prihaja? Najprej preverite mapo z neželeno pošto.<p>Ne veste kateri e-naslov ste uporabili? Vpišite e-naslov in povedali vam bomo če obstaja pri nas.</p><p>Če nimate več dostopa do e-naslova vašega računa kontaktirajte <a href='%{basePath}/about'>našo ekipo.</a></p>"
      button_ok: "V redu"
      button_help: "Pomoč"
    email_login:
      link_label: "Pošlji mi povezavo za prijavo na e-pošto"
      button_label: "preko e-pošte"
      complete_username: "Če ima račun uporabniško ime <b>%{username}</b> boste v kratkem prejeli e-sporočilo s povezavo za prijavo."
      complete_email: "Če se račun ujema z <b>%{email}</b>boste v kratkem prejeli e-sporočilo s povezavo za prijavo."
      complete_username_found: "Račun z uporabniškim imenom <b>%{username}</b> obstaja. V kratkem bi morali prejeti e-sporočilo s povezavo za samodejno prijavo."
      complete_email_found: "Račun z e-naslovom <b>%{email}</b> obstaja. V kratkem bi morali prejeti e-sporočilo s povezavo za samodejno prijavo."
      complete_username_not_found: "Račun z uporabniškim imenom <b>%{username}</b> ne obstaja."
      complete_email_not_found: "Noben račun se ne ujema z <b>%{email}</b>"
      confirm_title: "Nadaljujte na %{site_name}"
<<<<<<< HEAD
=======
      logging_in_as: "Prijava kot %{email}"
      confirm_button: Zaključi prijavo
>>>>>>> baba1cc0
    login:
      title: "Prijava"
      username: "Uporabnik"
      password: "Geslo"
      second_factor_title: "Preverjanje v dveh korakih"
      second_factor_description: "Vnesite potrditveno kodo iz vaše aplikacije: "
      second_factor_backup_title: "Rezervno preverjanje v dveh korakih"
      second_factor_backup_description: "Vnesite eno od rezervnih potrditvenih kod:"
      email_placeholder: "e-naslov ali uporabniško ime"
      caps_lock_warning: "Caps Lock je vključen"
      error: "Neznana napaka"
      cookies_error: "Brskalnik ima izklopljene piškotke. Mogoče se ne boste uspeli prijaviti, dokler jih ne omogočite."
      rate_limit: "Počakajte preden se poskusite ponovno prijaviti."
      blank_username: "Vnesite uporabniško ime ali e-naslov."
      blank_username_or_password: "Vpišite e-naslov ali uporabniško ime in geslo."
      reset_password: "Zamenjaj geslo"
      logging_in: "Prijava v teku..."
      or: "ali"
      authenticating: "Preverjanje..."
      awaiting_activation: "Vaš uporabniški račun čaka aktivacijo - uporabite povezavo za pozabljeno geslo, če želite prejeti še en e-sporočilo za aktivacijo."
      awaiting_approval: "Vaš uporabniški račun še ni bil potrjen s strani člana osebja foruma. Prejeli boste e-sporočilo, ko bo potrjen."
      requires_invite: "Oprostite, dostop do foruma je mogoč samo preko povabila."
      not_activated: "Ne morete se še prijaviti. Pred časom smo poslali aktivacijsko e-sporočilo na <b>{{sentTo}}</b>. Sledite navodilom v e-sporočilu da akitivirate vaš uporabniški račun."
      not_allowed_from_ip_address: "Ne morete se prijaviti s tega IP naslova."
      admin_not_allowed_from_ip_address: "Ne morete se prijaviti kot administrator iz tega IP naslova."
      resend_activation_email: "Kliknite tukaj za ponovno pošiljanje aktivacijskega e-sporočila."
      omniauth_disallow_totp: "Vaš račun ima vklopljeno preverjanje v dveh korakih. Prijavite se z vašim geslom."
      resend_title: "Ponovno pošlji aktivacijsko e-sporočilo"
      change_email: "Spremeni e-naslov"
      provide_new_email: "Vpišite nov e-naslov in ponovno vam bomo poslali potrditveno e-sporočilo."
      submit_new_email: "Usveži e-naslov"
      sent_activation_email_again: "Poslali smo vam novo aktivacijsko sporočilo na <b>{{currentEmail}}</b>. Lahko traja nekaj minut, da ga boste prejeli - drugače preverite mapo z neželeno pošto."
      sent_activation_email_again_generic: "Poslali smo vam novo aktivacijsko sporočilo. Lahko traja nekaj minut, da ga boste prejeli - drugače preverite mapo z neželeno pošto."
      to_continue: "Prijavite se"
      preferences: "Za spremembo nastavitev morate biti prijavljeni."
      forgot: "Ne spominjam se podatkov o svojem računu"
      not_approved: "Vaš uporabniški račun še ni bil potrjen. Ko bo pripravljen za prijavo boste obveščeni preko e-sporočila."
      google_oauth2:
        name: "Google"
        title: "Google"
      twitter:
        name: "Twitter"
        title: "Twitter"
      instagram:
        name: "Instagram"
        title: "Instagram"
      facebook:
        name: "Facebook"
        title: "Facebook"
      github:
        name: "GitHub"
        title: "GitHub"
      second_factor_toggle:
        totp: "Namesto tega uporabite authenticator aplikacijo"
        backup_code: "Namesto tega uporabite rezervno potrditveno kodo"
    invites:
      accept_title: "Povabilo"
      welcome_to: "Dobrodošli na %{site_name}!"
      invited_by: "Povabljeni ste od: "
      social_login_available: "Omogočena vam bo tudi prijava preko družabnih omrežij s tem e-naslovom."
      your_email: "E-naslov vašega računa je <b>%{email}</b>."
      accept_invite: "Sprejmi povabilo"
      success: "Vaš račun je ustvarjen in vi ste prijavljeni."
      name_label: "Ime"
      password_label: "Nastavi geslo"
      optional_description: "(neobvezno)"
    password_reset:
      continue: "Nadaljujte na %{site_name}"
    emoji_set:
      apple_international: "Apple/International"
      google: "Google"
      twitter: "Twitter"
      win10: "Win10"
      google_classic: "Google Classic"
      facebook_messenger: "Facebook Messenger"
    category_page_style:
      categories_only: "Samo kategorije"
      categories_with_featured_topics: "Kategorije z izpostavljenimi temami"
      categories_and_latest_topics: "Kategorije in najnovejše teme"
      categories_and_top_topics: "Kategorije in najboljše teme"
      categories_boxes: "Škatle s podkategorijami"
      categories_boxes_with_topics: "Škatle z izpostavljenimi temami"
    shortcut_modifier_key:
      shift: "Shift"
      ctrl: "Ctrl"
      alt: "Alt"
      enter: "Enter"
    conditional_loading_section:
      loading: Nalagam...
    category_row:
      topic_count: "{{count}} tem v tej kategoriji"
    select_kit:
      default_header_text: Izberi...
      no_content: Ni zadetkov
      filter_placeholder: Išči...
      filter_placeholder_with_any: Išči ali ustvari novo...
      create: "Ustvari: '{{content}}'"
      max_content_reached:
        one: "Izberete lahko samo {{count}} stvar."
        two: "Izberete lahko samo {{count}} stvari."
        few: "Izberete lahko samo {{count}} stvari."
        other: "Izberete lahko samo {{count}} stvari."
      min_content_not_reached:
        one: "Izberite vsaj {{count}} stvar."
        two: "Izberite vsaj {{count}} stvari."
        few: "Izberite vsaj {{count}} stvari."
        other: "Izberite vsaj {{count}} stvari."
    date_time_picker:
      from: Od
      to: Do
      errors:
        to_before_from: "Datum Od mora biti starejši kot Do datum"
    emoji_picker:
      filter_placeholder: Išči emoji
      smileys_&_emotion: Smeški in emotikoni
      people_&_body: Ljudje in telo
      animals_&_nature: Živali in narava
      food_&_drink: Hrana in pijača
      travel_&_places: Potovanja in lokacije
      activities: Dejavnosti
      objects: Stvari
      symbols: Simboli
      flags: Zastave
      custom: Po meri emoji
      recent: Nedavno uporabljeni
      default_tone: Brez barve kože
      light_tone: Svetla barva kože
      medium_light_tone: Srednje svetla barva kože
      medium_tone: Srednja barva kože
      medium_dark_tone: Srednje temna barva kože
      dark_tone: Temna barva kože
    shared_drafts:
      title: "Skupni osnutki"
      notice: "Ta tema je vidna samo tistim, ki lahko vidijo kategorijo <b>{{category}}</b>."
      destination_category: "Ciljna kategorija"
      publish: "Objavi skupni osnutek"
      confirm_publish: "Ali ste prepričani da hočete objaviti ta osnutek?"
      publishing: "Objavljamo temo..."
    composer:
      emoji: "Emoji :)"
      more_emoji: "več..."
      options: "Možnosti"
      whisper: "šepet"
      unlist: "izločeno"
      blockquote_text: "Citirano"
      add_warning: "To je uradno opozorilo."
      toggle_whisper: "Preklopi šepet"
      toggle_unlisted: "Preklopi izločeno"
      posting_not_on_topic: "Na katero temo bi radi odgovorili?"
      saved_local_draft_tip: "shranjeno lokalno"
      similar_topics: "Vaša tema je podobna kot..."
      drafts_offline: "osnutki brez povezave"
      edit_conflict: "uredi spor"
      group_mentioned_limit: "<b>Opozorilo!</b> Omenili ste <a href='{{group_link}}'>{{group}}</a> ampak ta skupina ima več članov kot je omejitev administratorja na {{max}} uporabnika. Nihče ne bo obveščen. "
      group_mentioned:
        one: "Z omembo {{group}} boste obvestili <a href='{{group_link}}'>{{count}} osebo</a> – ali ste prepričani?"
        two: "Z omembo {{group}}boste obvestili <a href='{{group_link}}'>{{count}} osebi</a> – ali ste prepričani?"
        few: "Z omembo {{group}} boste obvestili <a href='{{group_link}}'>{{count}} osebe</a> – ali ste prepričani?"
        other: "Z omembo {{group}} boste obvestili <a href='{{group_link}}'>{{count}} oseb</a> – ali ste prepričani?"
      cannot_see_mention:
        category: "Omenil si uporabnika {{username}}, a ta ne bo obveščen saj nima dostopa do te kategorije. Dodati ga je potrebno v skupino ki lahko dostopa do kategorije."
        private: "Omenili ste uporabnika {{username}}, a ta ne bo obveščen, ker ne more videti tega zasebnega sporočila. Moraii ga boste povabiti v to zasebno sporočilo."
      duplicate_link: "Povezava do <b>{{domain}}</b> bila že objavljena v temi od <b>@{{username}}</b> v <a href='{{post_url}}'>odgovoru {{ago}}</a> – ali ste prepričani, da jo želite objaviti še enkrat?"
      reference_topic_title: "RE: {{title}}"
      error:
        title_missing: "Naslov je obvezen"
        title_too_short: "Naslov mora vsebovati vsaj {{min}} znakov"
        title_too_long: "Naslov ne more imeti več kot {{max}} znakov"
        post_missing: "Prispevek ne more biti prazen"
        post_length: "Prispevek mora vsebovati vsaj {{min}} znakov"
        try_like: "Ste že uporabili {{heart}} gumb za všečkanje?"
        category_missing: "Izbrati morate kategorijo"
        tags_missing: "Izbrati morate vsaj {{count}} oznak"
        topic_template_not_modified: "Dodajte podrobnosti in značilnosti v vašo temo tako da uredite predlogo teme."
      save_edit: "Shrani spremembe"
      overwrite_edit: "Prepiši spremembo"
      reply_original: "Odgovori v izvorni temi"
      reply_here: "Odgovori tu"
      reply: "Odgovori"
      cancel: "Prekliči"
      create_topic: "Objavi temo"
      create_pm: "Pošlji"
      create_whisper: "Šepet"
      create_shared_draft: "Ustvari skupni osnutek"
      edit_shared_draft: "Uredi skupni osnutek"
      title: "Ali pritisnite Ctrl+Enter"
      users_placeholder: "Dodaj uporabnika"
      title_placeholder: "Kaj je tema prispevka v kratkem stavku?"
      title_or_link_placeholder: "vpiši naslov ali prilepi povezavo "
      edit_reason_placeholder: "zakaj spreminjate prispevek?"
      topic_featured_link_placeholder: "Vnesite povezavo prikazano z naslovom."
      remove_featured_link: "Odstrani povezavo iz teme."
      reply_placeholder: "Tu lahko pišeš. Možna je uporaba Markdown, BBcode ali HTML za oblikovanje. Sem lahko povlečeš ali prilepiš sliko."
      reply_placeholder_no_images: "Tipkajte tukaj. Uporabite Markdown, BBCode ali HTML za oblikovanje."
      reply_placeholder_choose_category: "Izberite kategorijo preden vnašate besedilo tukaj."
      view_new_post: "Oglej si tvoj nov prispevek "
      saving: "Shranjujem"
      saved: "Shranjeno!"
      uploading: "Nalagam..."
      show_preview: "prikaži predogled &raquo;"
      hide_preview: "&laquo; skrij predogled"
      quote_post_title: "Citiraj cel prispevek"
      bold_label: "B"
      bold_title: "Krepko"
      bold_text: "krepko"
      italic_label: "I"
      italic_title: "Ležeče"
      italic_text: "poudarjeno"
      link_title: "Povezava"
      link_description: "vnesite opis povezave tukaj"
      link_dialog_title: "Vstavi povezavo"
      link_optional_text: "neobvezen naslov"
      quote_title: "Citiraj"
      quote_text: "Citirano"
      code_title: "Preformatirano besedilo"
      code_text: "zamakni preformatirano besedilo s 4 presledki"
      paste_code_text: "vpiši ali prilepi kodo"
      upload_title: "Naloži"
      upload_description: "vnesite opis prenosa tukaj"
      olist_title: "Oštevilčen seznam"
      ulist_title: "Seznam"
      list_item: "Element seznama"
      toggle_direction: "Preklopi smer"
      help: "pomoč pri Markdown urejanju"
      collapse: "minimiziraj urejevalnik"
      open: "odpri urejevalnik"
      abandon: "zapri urejevalnik in zavrži osnutek"
      enter_fullscreen: "vklopi celozaslonski urejevalnik"
      exit_fullscreen: "izklopi celozaslonski urejevalnik"
      modal_ok: "V redu"
      modal_cancel: "Prekliči"
      cant_send_pm: "Ne moremo poslati sporočila %{username}."
      yourself_confirm:
        title: "Ali ste pozabili dodati prejemnike?"
        body: "Trenutno bo to sporočilo poslano samo vam!"
      admin_options_title: "Neobvezne nastavitve osebja za to temo"
      composer_actions:
        reply: Odgovori
        draft: Osnutek
        edit: Uredi
        reply_to_post:
          label: "Odgovor na prispevek %{postNumber} od %{postUsername}"
          desc: Odgovori na posamezen prispevek
        reply_as_new_topic:
          label: Odgovori v novi povezani temi
          desc: Ustvari novo temo povezano na to temo
        reply_as_private_message:
          label: Novo ZS
          desc: Odgovori v zasebno sporočilo
        reply_to_topic:
          label: Odgovori v temi
          desc: "Odgovori v temi, ne na posamezen prispevek"
        toggle_whisper:
          label: Preklopi šepet
          desc: Šepeti so vidni samo članom osebja
        create_topic:
          label: "Nova tema"
        shared_draft:
          label: "Skupen osnutek"
          desc: "Ustvari osnutek teme, ki bo vien samo osebju"
        toggle_topic_bump:
          label: "Preklopi izpostavljanje teme"
          desc: "Odgovori brez da spremeniš čas zadnjega odgovora"
    notifications:
      tooltip:
        regular:
          one: "{{count}} neprebrano obvestilo"
          two: "{{count}} neprebrani obvestili"
          few: "{{count}} neprebrana obvestila"
          other: "{{count}} neprebranih obvestil"
        message:
          one: "{{count}} neprebrano sporočilo"
          two: "{{count}} neprebrani sporočili"
          few: "{{count}} neprebrana sporočila"
          other: "{{count}} neprebranih sporočil"
      title: "obvestila ko omeni vaše @ime, odgovorih na vaše prispevke in teme, zasebna sporočila"
      none: "Ta trenutek ne moremo naložiti obvestil."
      empty: "Ni obvestil."
      post_approved: "Vaš prispevek je bil odobren"
      reviewable_items: "čakajo na pregled"
      mentioned: "<span>{{username}}</span> {{description}}"
      group_mentioned: "<span>{{username}}</span> {{description}}"
      quoted: "<span>{{username}}</span> {{description}}"
      replied: "<span>{{username}}</span> {{description}}"
      posted: "<span>{{username}}</span> {{description}}"
      edited: "<span>{{username}}</span> {{description}}"
      liked: "<span>{{username}}</span> {{description}}"
      liked_2: "<span>{{username}}, {{username2}}</span> {{description}}"
      liked_many:
        one: "<span>{{username}}, {{username2}} in {{count}} drug</span> {{description}}"
        two: "<span>{{username}}, {{username2}} in {{count}} druga</span> {{description}}"
        few: "<span>{{username}}, {{username2}} in {{count}} drugi</span> {{description}}"
        other: "<span>{{username}}, {{username2}} in {{count}} drugih</span> {{description}}"
      liked_consolidated_description:
        one: "je všečkal {{count}} vaš prispevek"
        two: "je všečkal {{count}} vaša prispevka"
        few: "je všečkal {{count}} vaše prispevke"
        other: "je všečkal {{count}} vaših prispevkov"
      liked_consolidated: "<span>{{username}}</span> {{description}}"
      private_message: "<span>{{username}}</span> {{description}}"
      invited_to_private_message: "<p><span>{{username}}</span> {{description}}"
      invited_to_topic: "<span>{{username}}</span> {{description}}"
      invitee_accepted: "<span>{{username}}</span> je sprejel tvoje povabilo."
      moved_post: "<span>{{username}}</span> premaknil {{description}}"
      linked: "<span>{{username}}</span> {{description}}"
      granted_badge: "Prislužili '{{description}}'"
      topic_reminder: "<span>{{username}}</span> {{description}}"
      watching_first_post: "<span>Nova tema</span> {{description}}"
      membership_request_accepted: "Sprejeti v članstvo v '{{group_name}}'"
      group_message_summary:
        one: "{{count}} sporočilo v{{group_name}} predalu"
        two: "{{count}} sporočili v {{group_name}} predalu"
        few: "{{count}} sporočila v {{group_name}} predalu"
        other: "{{count}} sporočil v {{group_name}} predalu"
      popup:
        mentioned: '{{username}} vas je omenil v"{{topic}}" - {{site_title}}'
        group_mentioned: '{{username}} vas je omenil v "{{topic}}" - {{site_title}}'
        quoted: '{{username}} vas je citiral v "{{topic}}" - {{site_title}}'
        replied: '{{username}} vam je odgovoril v "{{topic}}" - {{site_title}}'
        posted: '{{username}} objavil v "{{topic}}" - {{site_title}}'
        private_message: '{{username}} vam je poslal zasebno sporočilo "{{topic}}" - {{site_title}}'
        linked: '{{username}} je dodal povezavo na vaš prispevek iz "{{topic}}" - {{site_title}}'
        watching_first_post: '{{username}} je ustvaril novo temo "{{topic}}" - {{site_title}}'
        confirm_title: "Obvestila omogočena - %{site_title}"
        confirm_body: "Uspelo! Obvestila so bila omogočena."
        custom: "Obvestilo od {{username}} na %{site_title}"
      titles:
        mentioned: "omenjen"
        replied: "nov odgovor"
        quoted: "citiran"
        edited: "urejen"
        liked: "nov všeček"
        private_message: "novo zasebno sporočilo"
        invited_to_private_message: "povabljen v zasebno sporočilo"
        invitee_accepted: "povabilo sprejeto"
        posted: "nov prispevek"
        moved_post: "prispevek premaknjen"
        linked: "povezan"
        granted_badge: "značka podeljena"
        invited_to_topic: "povabljen v temo"
        group_mentioned: "omemba skupine"
        group_message_summary: "nova sporočila skupine"
        watching_first_post: "nova tema"
        topic_reminder: "opomnik teme"
        liked_consolidated: "novi všečki"
        post_approved: "prispevek odobren"
    upload_selector:
      title: "Dodaj sliko"
      title_with_attachments: "Dodaj sliko ali datoteko"
      from_my_computer: "Iz moje naprave"
      from_the_web: "Iz spletne strani"
      remote_tip: "povezava do slike"
      remote_tip_with_attachments: "povezava do slike ali datoteke {{authorized_extensions}}"
      local_tip: "izberite slike iz vaše naprave"
      local_tip_with_attachments: "izberite slike na svoji napravi {{authorized_extensions}}"
      hint: "(slike lahko naložite tudi tako, da jih povlečete in spustite v urejevalnik) "
      hint_for_supported_browsers: "slike lahko naložite tudi tako, da jih povlečete in spustite v urejevalnik"
      uploading: "Nalagam"
      select_file: "Izberite datoteko"
      default_image_alt_text: slika
    search:
      sort_by: "Uredi po"
      relevance: "Pomembnosti"
      latest_post: "Najnovejšem prispevku"
      latest_topic: "Najnovejši temi"
      most_viewed: "Številu ogledov"
      most_liked: "Številu všečkov"
      select_all: "Izberi vse"
      clear_all: "Počisti vse"
      too_short: "Niz za iskanje je prekratek"
      result_count:
        one: "<span>{{count}} zadetek za</span><span class='term'>{{term}}</span>"
        two: "<span>{{count}}{{plus}} zadetka za</span><span class='term'>{{term}}</span>"
        few: "<span>{{count}}{{plus}} zadetki za</span><span class='term'>{{term}}</span>"
        other: "<span>{{count}}{{plus}} zadetkov za</span><span class='term'>{{term}}</span>"
      title: "išči po temah, prispevkih, uporabnikih ali kategorijah"
      full_page_title: "išči teme ali prispevke"
      no_results: "Iskanje nima zadetkov."
      no_more_results: "Ni več zadetkov iskanja."
      searching: "Iščem ..."
      post_format: "#{{post_number}} od {{username}}"
      results_page: "Zadetki iskanja za '{{term}}'"
      more_results: "Obstaja več zadetkov. Zožite kriterije iskanja."
      cant_find: "Ne najdete tega kar iščete?"
      start_new_topic: "Bi mogoče ustvarili novo temo?"
      or_search_google: "Ali poskusite iskati z Googlom:"
      search_google: "Poskusite iskati z Googlom:"
      search_google_button: "Google"
      search_google_title: "Išči po tej spletni strani"
      context:
        user: "Išči prispevke od @{{username}}"
        category: "Išči po #{{category}} kategoriji"
        topic: "Išči po tej temi"
        private_messages: "Išči po zasebnih sporočilih"
      advanced:
        title: Napredno iskanje
        posted_by:
          label: Avtor
        in_category:
          label: Kategorizirano
        in_group:
          label: V skupini
        with_badge:
          label: Z značko
        with_tags:
          label: Označeno
        filters:
          label: Vrni samo teme/prispevke...
          title: kjer se ujema naslov
          likes: ki sem jih všečkal
          posted: v katerih sem objavljal
          watching: ki jih opazujem
          tracking: ki jim sledim
          private: v mojih zasebnih sporočilih
          bookmarks: kjer sem ustvaril zaznamek
          first: ob prvem prispevku
          pinned: so pripete
          unpinned: niso pripete
          seen: ki sem jih prebral
          unseen: ki jih nisem prebral
          wiki: so wiki
          images: vsebujejo sliko/slike
          all_tags: Vse zgornje oznake
        statuses:
          label: Kjer so teme
          open: odprte
          closed: zaprte
          archived: arhivirane
          noreplies: brez odgovora
          single_user: od samo enega uporabnika
        post:
          count:
            label: Minimalno število prispevkov
          time:
            label: Objavljeno
            before: pred
            after: po
    hamburger_menu: "pojdi na drug seznam tem ali kategorijo"
    new_item: "nov"
    go_back: "pojdi nazaj"
    not_logged_in_user: "stran uporabnika s povzetkom trenutnih aktivnosti in nastavitev"
    current_user: "pojdi na svojo uporabniško stran"
    view_all: "prikaži vse"
    topics:
      new_messages_marker: "zadnji obisk"
      bulk:
        select_all: "Izberi vse"
        clear_all: "Počisti vse"
        unlist_topics: "Izloči temo iz seznamov"
        relist_topics: "Postavi temo nazaj na seznam"
        reset_read: "Ponastavi prebrano"
        delete: "Izbriši teme"
        dismiss: "Opusti"
        dismiss_read: "Opusti vse neprebrane"
        dismiss_button: "Opusti"
        dismiss_tooltip: "Opusti samo nove teme ali prenehaj slediti temam"
        also_dismiss_topics: "Prenehaj slediti tem temam tako da se ne prikažejo več kot neprebrane"
        dismiss_new: "Opusti nove"
        toggle: "preklopi množično izbiro tem"
        actions: "Množična dejanja"
        change_category: "Določi kategorijo"
        close_topics: "Zapri teme"
        archive_topics: "Arhiviraj teme"
        notification_level: "Obvestila"
        choose_new_category: "Izberi novo kategorijo za temo:"
        selected:
          one: "Izbrali ste <b>{{count}}</b> temo."
          two: "Izbrali ste <b>{{count}}</b> temi."
          few: "Izbrali ste <b>{{count}}</b> teme."
          other: "Izbrali ste <b>{{count}}</b> tem."
        change_tags: "Zamenjaj oznake"
        append_tags: "Dodaj oznake"
        choose_new_tags: "Izberite nove oznake za te teme:"
        choose_append_tags: "Izberite nove oznake da se dodajo na te teme:"
        changed_tags: "Oznake na teh temah so bile spremenjene."
      none:
        unread: "Nimate neprebranih tem."
        new: "Nimate novih tem."
        read: "Niste prebrali še nobene teme."
        posted: "Niste objavili še v nobeni temi."
        latest: "Ni najnovejših tem. "
        bookmarks: "Nimate tem z zaznamki."
        category: "Ni tem v kategoriji {{category}} ."
        top: "Ni najboljših tem."
        educate:
          new: '<p>Tu se prikažejo vaše nove teme.</p><p>Privzeto se teme prikažejo kot nove in bodo imele oznako <span class="badge new-topic badge-notification" style="vertical-align:middle;line-height:inherit;">novo</span> če so bile ustvarjene v zadnjih 2 dneh.</p><p>Obiščite <a href="%{userPrefsUrl}">nastavitve</a> če želite spremembo.</p>'
          unread: '<p>Tu se prikažejo vaše neprebrane teme.</p><p>Privzeto se teme prikažejo kot neprebrane s prikazom števila <span class="badge new-posts badge-notification">1</span> če ste:</p><ul><li>Ustvarili temo</li><li>Odgovorili na temo</li><li>Brali temo več kot 4 minute</li></ul><p>Izrecno nastavili temo kot "Opazujem" ali "Sledim" preko nastavitev obveščenja na dnu teme.</p><p>Pojdite na <a href="%{userPrefsUrl}">nastavitve</a> če želite spremembo.</p>'
      bottom:
        latest: "Ni več najnovejših tem."
        posted: "Ni več objavljenih tem."
        read: "Ni več prebranih tem."
        new: "Ni več novih tem."
        unread: "Ni več neprebranih tem."
        category: "Ni več tem v kategoriji {{category}}."
        top: "Ni več najboljših tem."
        bookmarks: "Ni več tem z zaznamki."
    topic:
      filter_to:
        one: "{{count}} prispevek v temi"
        two: "{{count}} prispevka v temi"
        few: "{{count}} prispevki v temi"
        other: "{{count}} prispevkov v temi"
      create: "Nova tema"
      create_long: "Ustvari novo temo"
      open_draft: "Odpri osnutek"
      private_message: "Novo zasebno sporočilo"
      archive_message:
        help: "Prestavi sporočilo v Arhiv"
        title: "Arhiviraj"
      move_to_inbox:
        title: "Prestavi v Prejeto"
        help: "Prestavi sporočilo nazaj v Prejeto"
      edit_message:
        help: "Uredi prvi prispevek sporočila"
        title: "Uredi sporočilo"
      defer:
        title: "Preloži"
      list: "Teme"
      new: "nova tema"
      unread: "neprebrana"
      new_topics:
        one: "{{count}} nova tema"
        two: "{{count}} novi temi"
        few: "{{count}} nove teme"
        other: "{{count}} novih tem"
      unread_topics:
        one: "{{count}} neprebrana tema"
        two: "{{count}} neprebrani temi"
        few: "{{count}} neprebrane teme"
        other: "{{count}} neprebranih tem"
      title: "Tema"
      invalid_access:
        title: "Tema je zasebna"
        description: "Oprostite, do te teme nimate dostopa!"
        login_required: "Morate biti prijavljeni da lahko dostopate do te teme."
      server_error:
        title: "Tema se ni uspela naložiti."
        description: "Oprostite, ni nam uspelo naložiti te teme, verjetno zaradi napake na omrežju. Poskusite ponovno. Če se napaka ponavlja, nam sporočite."
      not_found:
        title: "Ne najdemo temo."
        description: "Oprostite, ne najdemo te teme. Mogoče jo je odstranil moderator?"
      total_unread_posts:
        one: "imate {{count}} neprebran prispevek v tej temi"
        two: "imate {{count}} neprebrana prispevka v tej temi"
        few: "imate {{count}} neprebrane prispevke v tej temi"
        other: "imate {{count}} neprebranih prispevkov v tej temi"
      unread_posts:
        one: "imate {{count}} neprebran star prispevek v tej temi"
        two: "imate {{count}} neprebrana stara prispevka v tej temi"
        few: "imate {{count}} neprebrane stare prispevke v tej temi"
        other: "imate {{count}} neprebranih starih prispevkov v tej temi"
      new_posts:
        one: "{{count}} nov prispevek v tej temi od kar ste jo zadnjič brali"
        two: "{{count}} nova prispevka v tej temi od kar ste jo zadnjič brali"
        few: "{{count}} novi prispevki v tej temi od kar ste jo zadnjič brali"
        other: "{{count}} novih prispevkov v tej temi od kar ste jo zadnjič brali"
      likes:
        one: "{{count}} všeček na tej temi"
        two: "{{count}} všečka na tej temi"
        few: "{{count}} všečki na tej temi"
        other: "{{count}} všečkov na tej temi"
      back_to_list: "Nazaj na seznam tem"
      options: "Možnosti teme"
      show_links: "pokaži povezave v tej temi"
      toggle_information: "preklopi podrobnosti teme"
      read_more_in_category: "Brskaj po ostalih temah v {{catLink}} ali {{latestLink}}."
      read_more: "Brskaj po ostalih temah {{catLink}} ali {{latestLink}}."
      group_request: "Zaprositi morate članstvo v skupini `{{name}}` za dostop do te teme"
      group_join: "Včlaniti se morate v skupino `{{name}}` za dostop do te teme"
      group_request_sent: "Vaša prošnja za članstvo je bila poslana. Obveščeni boste, ko bo odobrena."
      unread_indicator: "Noben član ni še prebral zadnjega prispevka v tej temi."
      read_more_MF: "{ UNREAD, plural, =0 {} one { Je še <a href='{basePath}/unread'>1 neprebrana</a> } two { Sta še <a href='{basePath}/unread'>2 neprebrani</a> } other { Je še<a href='{basePath}/unread'># neprebranih } } { NEW, plural, =0 {} one { {BOTH, select, true{in} false {je } other{}} <a href='{basePath}/new'>1 nova</a> tema ostala} two { {BOTH, select, true{in } false {sta } other{}} <a href='{basePath}/new'>2 novi</a> temi ostali} other { {BOTH, select, true{in } false {so } other{}} <a href='{basePath}/new'># nove</a> teme ostale} }, ali {CATEGORY, select, true {brskaj druge teme v {catLink}} false {{latestLink}} other {}}"
      browse_all_categories: Brskajte po vseh kategorijah
      view_latest_topics: poglej najnovejše teme
      suggest_create_topic: "Ustvari novo temo?"
      jump_reply_up: pojdi na prejšni odgovor
      jump_reply_down: pojdi na naslednji odgovor
      deleted: "Tema je bila izbrisana"
      topic_status_update:
        title: "Opomnik teme"
        save: "Nastavi opomnik"
        num_of_hours: "Število ur:"
        remove: "Odstrani opomnik"
        publish_to: "Objavi v:"
        when: "Kdaj:"
        public_timer_types: Opomniki teme
        private_timer_types: Uporabnikovi opomniki teme
        time_frame_required: Izberite časovni okvir
      auto_update_input:
        none: "Izberi časovni okvir"
        later_today: "Kasneje v dnevu"
        tomorrow: "Jutri"
        later_this_week: "Kasneje v tednu"
        this_weekend: "Ta vikend"
        next_week: "Naslednji teden"
        two_weeks: "Dva tedna"
        next_month: "Naslednji mesec"
        two_months: "Dveh mesecih"
        three_months: "Tri mesece"
        four_months: "Štirih mesecih"
        six_months: "Šest mesecev"
        one_year: "Eno leto"
        forever: "Za vedno"
        pick_date_and_time: "Izberi datum in čas"
        set_based_on_last_post: "Kloniraj na podlagi zadnjega prispevka"
      publish_to_category:
        title: "Objavi kasneje"
      temp_open:
        title: "Začasno odpri"
      auto_reopen:
        title: "Samodejno odpri temo"
      temp_close:
        title: "Začasno zapri"
      auto_close:
        title: "Samodejno zapri temo"
        label: "Samodejno zapri temo ob:"
        error: "Vnesite veljavno vsebino"
        based_on_last_post: "Ne zapri dokler zadnji prispevek v temi ni vsaj star."
      auto_delete:
        title: "Samodejno izbriši temo"
      auto_bump:
        title: "Samodejno izpostavi temo"
      reminder:
        title: "Opomni me"
      status_update_notice:
        auto_open: "Ta tema se bo samodejno odprla %{timeLeft}."
        auto_close: "Ta tema se bo samodejno zaprla %{timeLeft}."
        auto_publish_to_category: "Ta tema bo objavljena v <a href=%{categoryUrl}>#%{categoryName}</a> %{timeLeft}."
        auto_close_based_on_last_post: "Ta tema se bo zaklenila %{duration} po zadnjem odgovoru."
        auto_delete: "Ta tema se bo sama izbrisala čez %{timeLeft}."
        auto_bump: "Ta tema se bo sama izpostavila %{timeLeft}."
        auto_reminder: "Opomnili vas bomo o tej temi %{timeLeft}."
      auto_close_title: "Samodejno zapri nastavitve"
      auto_close_immediate:
        one: "Zadnji prispevek v tej temi je star že %{count} uro, zato da bo tema zaprta nemudoma."
        two: "Zadnji prispevek v tej temi je star že %{count} uri, zato da bo tema zaprta nemudoma."
        few: "Zadnji prispevek v tej temi je star že %{count} ure, zato da bo tema zaprta nemudoma."
        other: "Zadnji prispevek v tej temi je star že %{count} ur, zato da bo tema zaprta nemudoma."
      timeline:
        back: "Nazaj"
        back_description: "Pojdi nazaj na zadnji neprebrani prispevek"
        replies_short: "%{current} / %{total}"
      progress:
        title: napredek teme
        go_top: "na vrh"
        go_bottom: "dno"
        go: "pojdi"
        jump_bottom: "skoči na zadnji prispevek"
        jump_prompt: "skoči na..."
        jump_prompt_of: "od %{count} prispevkov"
        jump_prompt_long: "Skoči na..."
        jump_bottom_with_number: "skoči na prispevek %{post_number}"
        jump_prompt_to_date: "na datum"
        jump_prompt_or: "ali"
        total: število prispevkov
        current: trenutni prispevek
      notifications:
        title: spremenite kako pogosto želite biti obveščeni o tej temi
        reasons:
          mailing_list_mode: "Omogočeno imate e-sporočilo za vsak prispevek, zato boste o tej temi obveščeni preko e-pošte."
          "3_10": "Prejemali boste obvestila, ker opazujete oznako na tej temi."
          "3_6": "Prejemali boste obvestila, ker opazujete to kategorijo."
          "3_5": "Prejemali boste obvestila, ker ste začeli opazovati to temo samodejno."
          "3_2": "Prejemali boste obvestila, ker opazujete to kategorijo."
          "3_1": "Prejemali boste obvestila, ker ste ustvarili to temo."
          "3": "Prejemali boste obvestila, ker opazujete to temo."
          "2_8": "Videli boste število novih odgovorov, ker sledite tej kategoriji."
          "2_4": "Videli boste število novih odgovorov, ker ste objavili odgovor na to temo."
          "2_2": "Videli boste število novih odgovorov, ker sledite tej temi."
          "2": 'Videli boste število novih odgovorov, ker ste <a href="{{basePath}}/u/{{username}}/preferences">prebrali to temo</a>.'
          "1_2": "Obveščeni boste, če nekdo omeni vaše @ime ali vam odgovori."
          "1": "Obveščeni boste, če nekdo omeni vaše @ime ali vam odgovori."
          "0_7": "Ignorirate vsa obvestila za to kategorijo."
          "0_2": "Ne boste prejemali obvestil o tej temi."
          "0": "Ne boste prejemali obvestil o tej temi."
        watching_pm:
          title: "Opazujem"
          description: "Obveščeni boste o vsakem novem odgovoru v tem sporočilu. Ob temi bo prikazano število novih odgovorov."
        watching:
          title: "Opazujem"
          description: "Obveščeni boste o vsakem novem odgovoru v tej temi. Ob temi bo prikazano število novih odgovorov."
        tracking_pm:
          title: "Sledim"
          description: "Število novih odgovorov bo prikazano za to sporočilo. Obveščeni boste, če nekdo omeni vaše @ime ali vam odgovori."
        tracking:
          title: "Sledim"
          description: "Število novih odgovorov bo prikazano za to temo. Obveščeni boste, če nekdo omeni vaše @ime ali vam odgovori."
        regular:
          title: "Običajno"
          description: "Obveščeni boste, če nekdo omeni vaše @ime ali vam odgovori."
        regular_pm:
          title: "Običajno"
          description: "Obveščeni boste, če nekdo omeni vaše @ime ali vam odgovori."
        muted_pm:
          title: "Utišano"
          description: "Nikoli ne boste obveščeni o tem sporočilu."
        muted:
          title: "Utišano"
          description: "Nikoli ne boste obveščeni o tej temi. Ta tema se ne bo pojavila med najnovejšimi."
      actions:
        title: "Akcije"
        recover: "Prekliči izbris teme"
        delete: "Izbriši temo"
        open: "Odpri temo"
        close: "Zapri temo"
        multi_select: "Izberite prispevke..."
        timed_update: "Nastavi opomnik teme..."
        pin: "Pripni temo"
        unpin: "Odpni temo"
        unarchive: "Odarhiviraj temo"
        archive: "Arhiviraj temo"
        invisible: "Izloči iz seznamov"
        visible: "Naredi uvrščeno"
        reset_read: "Ponastavi podatke o branosti"
        make_public: "Spremeni v javno temo"
        make_private: "Spremeni v ZS"
        reset_bump_date: "Ponastavi izpostavljanje"
      feature:
        pin: "Pripni temo"
        unpin: "Odpni temo"
        pin_globally: "Pripni temo globalno"
        make_banner: "Tema na oglasnem traku"
        remove_banner: "Odstrani temo iz oglasnega traku"
      reply:
        title: "Odgovori"
        help: "sestavi odgovor na to temo"
      clear_pin:
        title: "Odpni temo"
        help: "Odstrani pripeto s te teme, tako da se ne pojavlja več na vrhu seznama tem"
      share:
        title: "Deli"
        extended_title: "Deli povezavo"
        help: "deli povezavo do te teme"
      print:
        title: "Natisni"
        help: "Odpri tiskalniku prilagojeno verzijo te teme"
      flag_topic:
        title: "Prijavi"
        help: "prijavi to temo moderatorjem ali pošlji opozorilo avtorju"
        success_message: "Uspešno ste prijavili to temo."
      make_public:
        title: "Pretvori v javno temo"
        choose_category: "Izberite kategorijo za to javno temo:"
      feature_topic:
        title: "Izpostavi to temo"
        pin: "Naj se ta tema prikaže na vrhu kategorije {{categoryLink}} do"
        confirm_pin: "Trenutno imate {{count}} pripetih tem. Preveč pripetih tem je lahko breme za nove in anonimne uporabnike. Ali ste prepričani da želite pripeti še eno temo v to kategorijo?"
        unpin: "Odpnite to temo iz vrha kategorije {{categoryLink}}."
        unpin_until: "Odstrani to temo iz vrha kategorije {{categoryLink}} ali počakaj do <strong>%{until}</strong>."
        pin_note: "Uporabniki lahko samostojno odpnejo temo."
        pin_validation: "Datum je zahtevan, če želite pripeti to temo."
        not_pinned: "Ni pripetih tem v {{categoryLink}}."
        already_pinned:
          one: "Trenutno pripeta tema v {{categoryLink}}: <strong class='badge badge-notification unread'>{{count}}</strong>"
          two: "Trenutno pripeti temi v {{categoryLink}}: <strong class='badge badge-notification unread'>{{count}}</strong>"
          few: "Trenutno pripete teme v {{categoryLink}}: <strong class='badge badge-notification unread'>{{count}}</strong>"
          other: "Trenutno pripetih tem v {{categoryLink}}: <strong class='badge badge-notification unread'>{{count}}</strong>"
        pin_globally: "Ta tema naj se pojavi na vrhu vseh seznamov tem do"
        confirm_pin_globally: "Trenutno imate {{count}} globalno pripetih tem. Preveč pripetih tem je lahko breme za nove in anonimne uporabnike. Ali ste prepričani da želite pripeti še eno globalno temo?"
        unpin_globally: "Odstrani to temo z vrha vseh seznamov tem."
        unpin_globally_until: "Odstrani to temo z vrha seznama vseh tem ali počakaj do <strong>%{until}</strong>."
        global_pin_note: "Uporabniki lahko samostojno odpnejo temo."
        not_pinned_globally: "Ni globalno pripetih tem."
        already_pinned_globally:
          one: "Trenutno globalno pripeta tema: <strong class='badge badge-notification unread'>{{count}}</strong>"
          two: "Trenutno globalno pripeti temi: <strong class='badge badge-notification unread'>{{count}}</strong>"
          few: "Trenutno globalno pripete teme: <strong class='badge badge-notification unread'>{{count}}</strong>"
          other: "Trenutno globalno pripetih tem: <strong class='badge badge-notification unread'>{{count}}</strong>"
        make_banner: "Naredi to temo v oglasni trak, ki se bo prikazoval na vrhu vseh strani."
        remove_banner: "Odstrani oglasni trak, ki se pojavlja na vrhu vseh strani."
        banner_note: "Uporabniki lahko opustijo oglasni trak tako da ga zaprejo. Naenkrat je lahko samo ena tema v oglasnem traku."
        no_banner_exists: "Ni nobene teme v oglasnem traku."
        banner_exists: "Tema na oglasnem traku <strong class='badge badge-notification unread'>že obstaja</strong>."
      inviting: "Vabimo..."
      automatically_add_to_groups: "To povabilo bo prijatelja dodalo v naslednje skupine:"
      invite_private:
        title: "Povabi k sporočilu"
        email_or_username: "E-naslov ali uporabniško ime vabljenega"
        email_or_username_placeholder: "e-naslov ali uporabniško ime "
        action: "Povabi"
        success: "Povabili smo uporabnika/co, da sodeluje v tem pogovoru."
        success_group: "Povabili smo skupino, da sodeluje v tem pogovoru."
        error: "Prišlo je do napake ob vabilu uporabnika."
        group_name: "ime skupine"
      controls: "Akcije na temi..."
      invite_reply:
        title: "Povabi"
        username_placeholder: "uporabniško ime"
        action: "Pošlji povabilo"
        help: "povabi ostale v to temo preko e-sporočila ali obvestil"
        to_forum: "Poslali bomo kratko e-sporočilo s povezavo preko katere se bo vaš prijatelj lahko prijavil."
        sso_enabled: "Vnesite uporabniško ime osebe, ki bi jo povabili v to temo."
        to_topic_blank: "Vnesite uporabniško ime ali e-naslov osebe, ki bi ga radi povabili v to temo."
        to_topic_email: "Vnesli ste e-naslov. Poslali bomo vabilo preko e-sporočila, ki bo vašemu prijatelju omogočila, da bo neposredno odgovoril v temo."
        to_topic_username: "Vnesli ste uporabniško ime. Poslali mu bomo obvestilo s povezavo na to temo."
        to_username: "Vnesite uporabniško ime osebe, ki bi jo povabili v to temo. Poslali mu bomo obvestilo s povezavo na to temo."
        email_placeholder: "name@example.com"
        success_email: "Poslali smo povabilo na <b>{{emailOrUsername}}</b>. Obvestili vas bomo, ko se bo uporabnik prvič prijavil. Na vaši uporabniški strani lahko v zavihku Povabila spremljate stanje vaših povabil."
        success_username: "Povabili smo uporabnika, da sodeluje v tej temi."
        error: "Nismo mogli povabiti to osebo. Mogoče je ta oseba že povabljena? (povabila so omejena)"
        success_existing_email: "Uporabnik z e-naslovom <b>{{emailOrUsername}}</b> že obstaja. Tega uporabnika smo povabili, da sodeluje v tej temi."
      login_reply: "Za odgovor je potrebna prijava"
      filters:
        n_posts:
          one: "{{count}} prispevek"
          two: "{{count}} prispevka"
          few: "{{count}} prispevki"
          other: "{{count}} prispevkov"
        cancel: "Odstrani filter"
      move_to:
        title: "Prestavi v"
        action: "prestavi v"
        error: "Med prestavljanjem prispevkov je prišlo do napake."
      split_topic:
        title: "Prestavi v novo temo"
        action: "prestavi v novo temo"
        topic_name: "Naslov nove teme"
        radio_label: "Nova tema"
        error: "Med prestavljanjem prispevkov v novo temo je prišlo do napake."
        instructions:
          one: "Ustvarili boste novo temo in jo napolnili z <b>{{count}}</b> izbranim prispevkom."
          two: "Ustvarili boste novo temo in jo napolnili z <b>{{count}}</b> izbranima prispevkoma."
          few: "Ustvarili boste novo temo in jo napolnili z <b>{{count}}</b> izbranimi prispevki."
          other: "Ustvarili boste novo temo in jo napolnili z <b>{{count}}</b> izbranimi prispevki."
      merge_topic:
        title: "Prestavi v obstoječo temo"
        action: "prestavi v obstoječo temo"
        error: "Med prestavljanjem prispevkov v to temo je prišlo do napake."
        radio_label: "Obstoječa tema"
        instructions:
          one: "Izberite temo v katero bi prestavili <b>{{count}}</b> prispevek."
          two: "Izberite temo v katero bi prestavili <b>{{count}}</b> prispevka."
          few: "Izberite temo v katero bi prestavili <b>{{count}}</b> prispevke."
          other: "Izberite temo v katero bi prestavili <b>{{count}}</b> prispevkov."
      move_to_new_message:
        title: "Prestavi v novo ZS"
        action: "prestavi v novo ZS"
        message_title: "Naslov novega sporočila"
        radio_label: "Novo zasebno sporočilo"
        participants: "Udeleženci"
        instructions:
          one: "Ustvarili boste novo sporočilo in ga napolnili z <b>{{count}}</b> izbranim prispevkom."
          two: "Ustvarili boste novo sporočilo in ga napolnili z <b>{{count}}</b> izbranima prispevkoma."
          few: "Ustvarili boste novo sporočilo in ga napolnili z <b>{{count}}</b> izbranimi prispevki."
          other: "Ustvarili boste novo sporočilo in ga napolnili z <b>{{count}}</b> izbranimi prispevki."
      move_to_existing_message:
        title: "Prestavi v obstoječe zasebno sporočilo"
        action: "prestavi v obstoječe zasebno sporočilo"
        radio_label: "Obstoječe zasebno sporočilo"
        participants: "Udeleženci"
        instructions:
          one: "Izberite sporočilo v katero bi radi premaknili <b>{{count}}</b> prispevek."
          two: "Izberite sporočilo v katero bi radi premaknili <b>{{count}}</b> prispevka."
          few: "Izberite sporočilo v katero bi radi premaknili <b>{{count}}</b> prispevke."
          other: "Izberite sporočilo v katero bi radi premaknili <b>{{count}}</b> prispevkov."
      merge_posts:
        title: "Združi izbrane prispevke"
        action: "združi izbrane prispevke"
        error: "Med združevanjem izbranih prispevkov je prišlo do napake."
      change_owner:
        title: "Spremeni lastnika"
        action: "spremeni lastnika"
        error: "Med spreminjanjem lastništva prispevkov je prišlo do napake."
        placeholder: "uporabniško ime novega lastnika"
        instructions:
          one: "Izberite novega lastnika za {{count}} prispevek od <b>@{{old_user}}</b>"
          two: "Izberite novega lastnika za {{count}} prispevka od <b>@{{old_user}}</b>"
          few: "Izberite novega lastnika za {{count}} prispevke od <b>@{{old_user}}</b>"
          other: "Izberite novega lastnika za {{count}} prispevkov od <b>@{{old_user}}</b>"
      change_timestamp:
        title: "Spremeni čas objave..."
        action: "spremeni čas objave"
        invalid_timestamp: "Čas objave ne more biti v prihodnosti."
        error: "Med spremembo časa objave je prišlo do napake."
        instructions: "Izberite nov čas objave za temo. Prispevki v temi se bodo spremenili z enakim zamikom časa objave."
      multi_select:
        select: "izberi"
        selected: "izbrani ({{count}})"
        select_post:
          label: "izberi"
          title: "Dodaj prispevek med izbrane"
        selected_post:
          label: "izbran"
          title: "Kliknite za odstranitev prispevka iz izbranih"
        select_replies:
          label: "izberi +odgovore"
          title: "Dodaj prispevek in vse njegove odgovore med izbrane"
        select_below:
          label: "izberi +nadaljne"
          title: "Dodaj prispevek in vse nadaljne med izbrane"
        delete: izbriši izbrano
        cancel: prekliči izbiro
        select_all: izberi vse
        deselect_all: odznači vse
        description:
          one: Izbrali ste <b>{{count}}</b> prispevek.
          two: "Izbrali ste <b>{{count}}</b> prispevka."
          few: "Izbrali ste <b>{{count}}</b> prispevke."
          other: "Izbrali ste <b>{{count}}</b> prispevkov."
      deleted_by_author:
        one: "(tema umaknjena s strani avtorja bo samodejno izbrisana v {{count}} uri - razen če je prijavljena moderatorju)"
        two: "(tema umaknjena s strani avtorja bo samodejno izbrisana v {{count}} urah - razen če je prijavljena moderatorju)"
        few: "(tema umaknjena s strani avtorja bo samodejno izbrisana v {{count}} urah - razen če je prijavljena moderatorju)"
        other: "(tema umaknjena s strani avtorja bo samodejno izbrisana v {{count}} urah - razen če je prijavljena moderatorju)"
    post:
      quote_reply: "Citiraj"
      edit_reason: "Razlog:"
      post_number: "prispevek {{number}}"
      ignored: "Prezrta vsebina"
      wiki_last_edited_on: "wiki zadnjič spremenjen"
      last_edited_on: "prispevek zadnjič spremenjen"
      reply_as_new_topic: "Odgovori v novi povezani temi"
      reply_as_new_private_message: "Odgovori kot zasebno sporočilo z enakimi naslovniki"
      continue_discussion: "Nadaljevanje pogovora iz {{postLink}}:"
      follow_quote: "pojdi na citiran prispevek"
      show_full: "Prikaži cel prispevek"
      show_hidden: "Prikaži prezrto vsebino."
      deleted_by_author:
        one: "(prispevek umaknjen s strani avtorja se bo samodejno izbrisal po %{count} uri, če ni prijavljen moderatorju)"
        two: "(prispevek umaknjen s strani avtorja se bo samodejno izbrisal po %{count} urah, če ni prijavljen moderatorju)"
        few: "(prispevek umaknjen s strani avtorja se bo samodejno izbrisal po %{count} urah, če ni prijavljen moderatorju)"
        other: "(prispevek umaknjen s strani avtorja se bo samodejno izbrisal po %{count} urah - razen če je prijavljen moderatorju)"
      collapse: "skrči"
      expand_collapse: "razširi/skrči"
      locked: "član osebja je zaklenil ta prispevek za urejanje"
      gap:
        one: "poglej {{count}} skriti odgovor"
        two: "poglej {{count}} skrita odgovora"
        few: "poglej {{count}} skrite odgovore"
        other: "poglej {{count}} skritih odgovorov"
      notice:
        new_user: "Uporabnik {{user}} je prvič objavil prispevek — poskrbimo da bo lepo sprejet v naši skupnosti!"
        returning_user: "Uporabnik {{user}} že nekaj časa ni sodeloval na forumu — njihov zadnji prispevek je bil objavljen {{time}}."
      unread: "Prispevek je neprebran"
      has_replies:
        one: "{{count}} odgovor"
        two: "{{count}} odgovora"
        few: "{{count}} odgovore"
        other: "{{count}} odgovorov"
      has_likes_title:
        one: "{{count}} uporabniku je prispevek všeč"
        two: "{{count}} uporabnikoma je prispevek všeč"
        few: "{{count}} uporabnikom je prispevek všeč"
        other: "{{count}} uporabnikom je prispevek všeč"
      has_likes_title_only_you: "všečkali ste prispevek"
      has_likes_title_you:
        one: "vam in {{count}} drugemu uporabniku je prispevek všeč"
        two: "vam in {{count}} drugima uporabnikoma je prispevek všeč"
        few: "vam in {{count}} drugim uporabnikom je prispevek všeč"
        other: "vam in {{count}} drugim uporabnikom je prispevek všeč"
      errors:
        create: "Oprostite, pri ustvarjanju vašega prispevka je prišlo do napake. Poskusite ponovno."
        edit: "Oprostite, pri ustvarjanju vašega prispevka je prišlo do napake. Poskusite ponovno."
        upload: "Oprostite, pri prenosu datoteke je prišlo do napake. Poskusite ponovno."
        file_too_large: "Datoteka je prevelika (največja velikost je {{max_size_kb}}kb). Naložite vašo veliko datoteko na ponudnika v oblaku in objavite povezavo?"
        too_many_uploads: "Oprostite, naenkrat lahko naložite samo eno datoteko."
        too_many_dragged_and_dropped_files: "Oprostite, naenkrat lahko naložite samo {{max}} datotek."
        upload_not_authorized: "Oprostite, datoteka ki ste jo hoteli naložiti ni podprta (podprte pripone:{{authorized_extensions}})."
        image_upload_not_allowed_for_new_user: "Oprostite, novi uporabniki ne morejo nalagati datotek."
        attachment_upload_not_allowed_for_new_user: "Oprostite, novi uporabniki ne morejo nalagati priponk."
        attachment_download_requires_login: "Oprostite, morate biti prijavljeni da lahko prenesete priponke."
      abandon_edit:
        no_value: "Ne, obdrži"
        no_save_draft: "Ne, shranite osnutek"
      abandon:
        confirm: "Ali ste prepričani, da hočete zavreči vaš prispevek?"
        no_value: "Ne, ohrani"
        no_save_draft: "Ne, shranite osnutek"
        yes_value: "Da, zavrži"
      via_email: "ta prispevek je prispel preko e-sporočila"
      via_auto_generated_email: "ta prispevek je prispel preko samodejno ustvarjenega e-sporočila"
      whisper: "ta prispevek je zasebno šepetanje med moderatorji"
      wiki:
        about: "ta prispevek je wiki"
      archetypes:
        save: "Shrani možnosti"
      few_likes_left: "Hvala ker delite všečke! Danes jih imate samo še nekaj na voljo."
      controls:
        reply: "sestavi odgovor na ta prispevek"
        like: "všečkaj ta prispevek"
        has_liked: "všečkali ste prispevek"
        read_indicator: "člani, ki so prebrali ta prispevek"
        undo_like: "razveljavi všeček"
        edit: "uredi prispevek"
        edit_action: "Uredi"
        edit_anonymous: "Oprostite vendar morate biti prijavljeni, da lahko uredite ta prispevek."
        flag: "prijavi ta prispevek moderatorjem ali pošlji opozorilo avtorju"
        delete: "izbriši prispevek"
        undelete: "razveljavi izbris prispevka"
        share: "deli povezavo do tega prispevka"
        more: "Več"
        delete_replies:
          confirm: "Ali hočete izbrisati tudi vse odgovore na tem prispevku?"
          direct_replies:
            one: "Da, in {{count}} neposreden odgovor"
            two: "Da, in {{count}} neposredna odgovora"
            few: "Da, in {{count}} neposredne odgovore"
            other: "Da, in {{count}} neposrednih odgovorov"
          all_replies:
            one: "Da, in {{count}} odgovor"
            two: "Da, in {{count}} odgovora"
            few: "Da, in vse {{count}} odgovore"
            other: "Da, in vseh {{count}} odgovorov"
          just_the_post: "Ne, samo ta prispevek"
        admin: "ukrepi administratorja"
        wiki: "Naredi wiki"
        unwiki: "Odstrani wiki"
        convert_to_moderator: "Dodaj barvo osebja"
        revert_to_regular: "Odstrani barvo osebja"
        rebake: "Obnovi HTML"
        unhide: "Ponovni prikaži"
        change_owner: "Spremeni lastnika"
        grant_badge: "Podeli značko"
        lock_post: "Zakleni prispevek"
        lock_post_description: "onemogoči avtorju da ureja prispevek"
        unlock_post: "Odkleni prispevek"
        unlock_post_description: "omogoči avtorju da ureja prispevek"
        delete_topic_disallowed_modal: "Nimate pravic da izbrišete to temo. Če jo bi res radi izbrisali, jo prijavite osebju skupaj z razlogi."
        delete_topic_disallowed: "nimate pravic za brisanje te teme"
        delete_topic: "izbriši temo"
        add_post_notice: "Dodaj obvestilo osebja"
        remove_post_notice: "Odstrani obvestilo osebja"
        remove_timer: "odstrani opomnik"
      actions:
        flag: "Prijavi"
        defer_flags:
          one: "Ne upoštevaj prijavo"
          two: "Ne upoštevaj prijavi"
          few: "Ne upoštevaj prijave"
          other: "Ne upoštevaj prijav"
        undo:
          off_topic: "Razveljavi prijavo"
          spam: "Razveljavi prijavo"
          inappropriate: "Razveljavi prijavo"
          bookmark: "Razveljavi zaznamek"
          like: "Razveljavi všeček"
        people:
          off_topic: "prijavljeno kot ne ustreza temi"
          spam: "prijavljeno kot neželeno"
          inappropriate: "prijavljeno kot neprimerno"
          notify_moderators: "opozoril moderatorje"
          notify_user: "pošlji opozorilo"
          bookmark: "je zaznamovalo"
          like_capped:
            one: "in {{count}} drugemu uporabniku je prispevek všeč"
            two: "in {{count}} drugima uporabnikoma je prispevek všeč"
            few: "in {{count}} drugim uporabnikom je prispevek všeč"
            other: "in {{count}} drugim uporabnikom je prispevek všeč"
        by_you:
          off_topic: "Vi ste prijavili da ne ustreza temi"
          spam: "Vi ste prijavili kot neželeno"
          inappropriate: "Vi ste prijavili kot neprimerno"
          notify_moderators: "Ta prispevek ste prijavil moderatorjem"
          notify_user: "Poslali ste opozorilo avtorju"
          bookmark: "Zaznamovali ste ta prispevek"
          like: "Vam je všeč"
      delete:
        confirm:
          one: "Ali ste prepričani da hočete izbrisati ta {{count}} prispevek?"
          two: "Ali ste prepričani da hočete izbrisati ta {{count}} prispevka?"
          few: "Ali ste prepričani da hočete izbrisati te {{count}} prispevke?"
          other: "Ali ste prepričani da hočete izbrisati teh {{count}} prispevkov?"
      merge:
        confirm:
          one: "Ali ste prepričani da hočete združiti ta {{count}} prispevek?"
          two: "Ali ste prepričani da hočete združiti ta {{count}} prispevka?"
          few: "Ali ste prepričani da hočete združiti te {{count}} prispevke?"
          other: "Ali ste prepričani da hočete združiti teh {{count}} prispevkov?"
      revisions:
        controls:
          first: "Prva verzija"
          previous: "Prejšna verzija"
          next: "Naslednja verzija"
          last: "Zadnja verzija"
          hide: "Skrij verzije"
          show: "Prikaži verzije"
          revert: "Povrni to verzijo"
          edit_wiki: "Uredi wiki"
          edit_post: "Uredi prispevek"
          comparing_previous_to_current_out_of_total: "<strong>{{previous}}</strong> {{icon}} <strong>{{current}}</strong> / {{total}}"
        displays:
          inline:
            title: "Prikaži končno obliko z dodajanji in izbrisi"
            button: "HTML"
          side_by_side:
            title: "Prikaži končno obliko z razlikami eno zraven druge"
            button: "HTML"
          side_by_side_markdown:
            title: "Prikaži izvorno obliko z razlikami eno zraven druge"
            button: "Izvorna oblika"
      raw_email:
        displays:
          raw:
            title: "Prikaži izvorno obliko e-sporočila"
            button: "Izvorna oblika"
          text_part:
            title: "Prikaži besedilo e-sporočila"
            button: "Besedilo"
          html_part:
            title: "Prikaži HTML obliko e-sporočila"
            button: "HTML"
      bookmarks:
        name: "Polno ime"
    category:
      can: "lahko&hellip; "
      none: "(brez kategorije)"
      all: "Vse kategorije"
      choose: "kategorija&hellip;"
      edit: "Uredi"
      edit_dialog_title: "Uredi: %{categoryName}"
      view: "Poglej teme v kategoriji"
      general: "Splošno"
      settings: "Nastavitve"
      topic_template: "Predloga teme"
      tags: "Oznake"
      tags_allowed_tags: "Omeji te oznake na to kategorijo:"
      tags_allowed_tag_groups: "Omeji te skupine oznak na to kategorijo:"
      tags_placeholder: "(neobvezno) seznam dovoljenih oznak"
      tag_groups_placeholder: "(neobvezno) seznam dovoljenih oznak skupin"
      manage_tag_groups_link: "Upravljaj skupine oznak tukaj."
      allow_global_tags_label: "Dovoli tudi druge oznake"
      topic_featured_link_allowed: "Dovoli najboljše povezave v tej kategoriji"
      delete: "Izbriši kategorijo"
      create: "Nova kategorija"
      create_long: "Ustvari novo kategorijo"
      save: "Shrani kategorijo"
      slug: "URL kategorije"
      slug_placeholder: "(neobvezno) besede-s-črtico za URL"
      creation_error: Prišlo je do napake pri kreiranju kategorije.
      save_error: Prišlo je do napake pri shranjevanju kategorije.
      name: "Ime kategorije"
      description: "Opis"
      topic: "kategorija teme"
      logo: "Logotip slika kategorije"
      background_image: "Slika ozadja kategorije"
      badge_colors: "Barve značk"
      background_color: "Barva ozadja"
      foreground_color: "Barva ospredja"
      name_placeholder: "Največ ena ali dve besede"
      color_placeholder: "Katerakoli spletna barva"
      delete_confirm: "Ste prepričani da želite izbrisati kategorijo?"
      delete_error: "Prišlo je do napake pri brisanju kategorije."
      list: "Seznam kategorij"
      no_description: "Dodajte opis kategorije."
      change_in_category_topic: "Uredi opis"
      already_used: "Ta barva je že uporabljena na drugi kategoriji."
      security: "Varnost"
      special_warning: "Ta kategorija je prednastavljena, zato varnostnih nastavitev ni mogoče urejati. Če ne želite uporabljati te kategorije jo raje izbrišite kot uporabljajte v drug namen."
      uncategorized_security_warning: "Ta kategorija je posebna. Namenjena je za shranjevanje tem, ki nimajo kategorije. Zato ne more imeti varnostnih nastavitev."
      uncategorized_general_warning: 'Ta kategorija je posebna. Uporabi se kot privzeta kategorija za teme brez kategorije. Če hočete onemogočiti takšen način in hočete obvezno izbiro kategorije, <a href="%{settingLink}">potem onemogočite nastavitev tukaj</a>. Če hočete spremeniti ime ali opis, pojdite <a href="%{customizeLink}">Prilagodi / Vsebina besedila</a>.'
      pending_permission_change_alert: "Niste dodali %{group} v to kategorijo; kliknite ta gumb za dodajanje."
      images: "Slike"
      email_in: "Dohodni e-naslov po meri:"
      email_in_allow_strangers: "Dovoli e-sporočila od anonimnih uporabnikov brez računa"
      email_in_disabled: "Objavljanje novih tem preko e-sporočila je onemogočeno v Nastavitvah strani. Za omogočanje objave novih tem preko e-sporočila, "
      email_in_disabled_click: 'vključite "email in" nastavitev.'
      mailinglist_mirror: "Kategorija zrcali poštni seznam"
      show_subcategory_list: "Prikaži seznam podkategorij nad temami za to kategorijo."
      num_featured_topics: "Število tem prikazanih na seznamu kategorij:"
      subcategory_num_featured_topics: "Število osrednjih tem na strani nadrejene kategorije:"
      all_topics_wiki: "Naredi nove teme kot wiki"
      subcategory_list_style: "Stil seznama podkategorij:"
      sort_order: "Seznam tem urejen po:"
      default_view: "Privzet seznam tem:"
      default_top_period: "Privzeto obdobje za najboljše:"
      allow_badges_label: "Omogoči nagrajevanje z značkami v tej kategoriji"
      edit_permissions: "Uredi dovoljenja"
      reviewable_by_group: "Poleg osebja bo prispevke in prijave v tej kategoriji lahko pregledoval tudi:"
      review_group_name: "ime skupine"
      require_topic_approval: "Zahtevaj moderatorjevo potrditev vseh novih tem"
      require_reply_approval: "Zahteva odobritev moderatorja za vse nove odgovore"
      this_year: "to leto"
      position: "Položaj na strani kategorij:"
      default_position: "Privzeta pozicija"
      position_disabled: "Kategorije bodo razvrščene glede na aktivnost. Za kontrolo razvrščanja kategorij na seznamih, "
      position_disabled_click: 'omogoči nastavitev "fiksnih položajev kategorij"'
      minimum_required_tags: "Najmanjše število oznak zahtevanih na temi:"
      parent: "Nadrejena kategorija"
      num_auto_bump_daily: "Število odprtih tem, ki se samodejno izpostavijo vsak dan:"
      navigate_to_first_post_after_read: "Premakni se na prvi prispevek ko so vse teme prebrane"
      notifications:
        watching:
          title: "Opazujem"
          description: "Samodejno boste opazovali vse teme v tej kategoriji. Obveščeni boste za vsak nov prispevek v vsaki temi. Ob temi bo prikazano število novih odgovorov."
        watching_first_post:
          title: "Opazujem prvi prispevek"
          description: "Obveščeni boste o novih temah v tej kategoriji, ne pa tudi o odgovorih v temi."
        tracking:
          title: "Sledim"
          description: "Samodejno boste sledili vsem temam v tej kategoriji. Obveščeni boste, če nekdo omeni vaše @ime ali vam odgovori. Ob temi bo prikazano število novih odgovorov."
        regular:
          title: "Običajno"
          description: "Obveščeni boste, če nekdo omeni vaše @ime ali vam odgovori."
        muted:
          title: "Utišano"
          description: "O novih temah v tej kategoriji ne boste obveščeni in ne bodo se pojavile med najnovejšimi."
      search_priority:
        label: "Pomembnost v iskalniku"
        options:
          normal: "Običajna"
          ignore: "Prezri"
          very_low: "Zelo nizka"
          low: "Nizka"
          high: "Visoka"
          very_high: "Zelo visoka"
      sort_options:
        default: "privzeto"
        likes: "Všečki"
        op_likes: "Všečki izvornega prispevka"
        views: "Ogledi"
        posts: "Prispevki"
        activity: "Aktivnost"
        posters: "Avtorji"
        category: "Kategorija"
        created: "Ustvarjeno"
      sort_ascending: "Naraščajoče"
      sort_descending: "Padajoče"
      subcategory_list_styles:
        rows: "Vrstice"
        rows_with_featured_topics: "Vrstice z izpostavljenimi temami"
        boxes: "Škatle"
        boxes_with_featured_topics: "Škatle z izpostavljenimi temami"
      settings_sections:
        general: "Splošno"
        moderation: "Moderiranje"
        appearance: "Izgled"
        email: "E-sporočila"
    flagging:
      title: "Hvala, da pomagate ohraniti prijazno skupnost!"
      action: "Prijavi prispevek"
      take_action: "Ukrepaj"
      notify_action: "Opozorilo"
      official_warning: "Uradno opozorilo"
      delete_spammer: "Izbriši spamerja"
      delete_confirm_MF: "Izbrisali boste {POSTS, plural, one {<b>1</b> prispevek} two {<b>2</b> prispevka} other {<b>#</b> prispevkov}} in {TOPICS, plural, one {<b>1</b> temo} two {<b>2</b> temi} other {<b>#</b> tem}} od tega uporabnika, odstranili njegov račun, blokirali prijave iz njegovih IP naslovov <b>{ip_address}</b> in dodali njegov e-naslov <b>{email}</b> na trajen seznam blokiranih. Ali ste prepričani da je ta uporabnik res spamer?"
      yes_delete_spammer: "Da, izbriši spamerja"
      ip_address_missing: "(N/A)"
      hidden_email_address: "(skrito)"
      submit_tooltip: "Pošlji zasebno opozorilo"
      take_action_tooltip: "Doseži zahtevan nivo prijav takoj in ne čakaj na več prijav s strani uporabnikov"
      cant: "Tega prispevka ne morete prijaviti v tem trenutku."
      notify_staff: "Prijavite osebju foruma"
      formatted_name:
        off_topic: "Ne ustreza temi"
        inappropriate: "Neprimerno"
        spam: "Neželeno"
      custom_placeholder_notify_user: "Opozorilo naj bo konkretno, konstruktivno, predvsem pa prijazno."
      custom_placeholder_notify_moderators: "Napišite kaj vas konkretno moti na prispevku in napišite konkretne primere ter dodajte povezave na motečo vsebino."
      custom_message:
        at_least:
          one: "vnesite vsaj {{count}} znak"
          two: "vnesite vsaj {{count}} znaka"
          few: "vnesite vsaj {{count}} znake"
          other: "vnesite vsaj {{count}} znakov"
        more:
          one: "{{count}} do konca..."
          two: "{{count}} do konca..."
          few: "{{count}} do konca..."
          other: "{{count}} do konca..."
        left:
          one: "{{count}} preostal"
          two: "{{count}} preostala"
          few: "{{count}} preostali"
          other: "{{count}} preostalih"
    flagging_topic:
      title: "Hvala, da pomagate ohraniti prijazno skupnost!"
      action: "Prijavi temo"
      notify_action: "Opozorilo"
    topic_map:
      title: "Povzetek teme"
      participants_title: "Pogosto objavljajo"
      links_title: "Popularne povezave"
      links_shown: "prikaži več povezav..."
      clicks:
        one: "%{count} klik"
        two: "%{count} klika"
        few: "%{count} kliki"
        other: "%{count} klikov"
    post_links:
      about: "razširi več povezav za to temo"
      title:
        one: "{{count}} več"
        two: "%{count} več"
        few: "%{count} več"
        other: "%{count} več"
    topic_statuses:
      warning:
        help: "To je uradno opozorilo."
      bookmarked:
        help: "Zaznamovali ste to temo."
      locked:
        help: "Ta tema je zaprta; ne sprejema več odgovorov."
      archived:
        help: "Ta tema je arhivirana; je zamrznjena in se ne more spreminjati."
      locked_and_archived:
        help: "Ta tema je zaprta in arhivirana; ne sprejema več novih odgovorov in se ne more spreminjati."
      unpinned:
        title: "Odpeta"
        help: "Ta tema je odpeta; prikazana bo v običajnem vrstnem redu"
      pinned_globally:
        title: "Pripeto globalno"
        help: "Ta tema je pripeta globalno; prikazala se bo na vrhu zadnjih tem in njene kategorije"
      pinned:
        title: "Pripeto"
        help: "Ta tema je pripeta; prikazala se bo na vrhu njene kategorije."
      unlisted:
        help: "Ta tema je izločena; ne bo se prikazovala na seznamih tem in se jo lahko dostopa samo preko neposredne povezave."
      personal_message:
        title: "Ta tema je zasebno sporočilo"
    posts: "Prispevki"
    posts_long: "{{number}} prispevkov v tej temi"
    posts_likes_MF: |
      Ta tema ima {count, plural, one {1 odgovor} two {2 odgovora} other {# odgovorov}} {ratio, select,
        low {z visokim razmerjem med všečki in prispevki}
        med {z zelo visokim razmerjem med všečki in prispevki}
        high {z skrajno visokim razmerjem med všečki in prispevki}
        other {}}
    original_post: "Izvirni prispevek"
    views: "Ogledi"
    views_lowercase:
      one: "ogled"
      two: "ogleda"
      few: "ogledi"
      other: "ogledov"
    replies: "Odgovori"
    views_long:
      one: "ta tema je bila ogledna {{number}} krat"
      two: "ta tema je bila ogledna {{number}} krat"
      few: "ta tema je bila ogledna {{number}} krat"
      other: "ta tema je bila ogledna {{number}} krat"
    activity: "Aktivnost"
    likes: "Všečki"
    likes_lowercase:
      one: "všeček"
      two: "všečka"
      few: "všečki"
      other: "všečkov"
    likes_long: "{{number}} všečkov v tej temi"
    users: "Uporabniki"
    users_lowercase:
      one: "uporabnik"
      two: "uporabnika"
      few: "uporabniki"
      other: "uporabnikov"
    category_title: "Kategorija"
    history: "Zgodovina"
    changed_by: "od {{author}}"
    raw_email:
      title: "Dohodno e-sporočilo"
      not_available: "Ni na voljo!"
    categories_list: "Seznam kategorij"
    filters:
      with_topics: "%{filter} teme"
      with_category: "%{filter} %{category} teme"
      latest:
        title: "Najnovejše"
        title_with_count:
          one: "Najnovejša ({{count}})"
          two: "Najnovejši ({{count}})"
          few: "Najnovejše ({{count}})"
          other: "Najnovejših ({{count}})"
        help: "teme z nedavnimi prispevki"
      read:
        title: "Prebrano"
        help: "teme, ki jih prebrali, urejene po času zadnjega branja"
      categories:
        title: "Kategorije"
        title_in: "Kategorija - {{categoryName}}"
        help: "vse teme združene po kategorijah"
      unread:
        title: "Neprebrane"
        title_with_count:
          one: "Neprebrana ({{count}})"
          two: "Neprebrani ({{count}})"
          few: "Neprebrane ({{count}})"
          other: "Neprebranih ({{count}})"
        help: "teme, ki jih opazujete ali jim sledite z neprebranimi sporočili"
        lower_title_with_count:
          one: "{{count}} neprebrana"
          two: "{{count}} neprebrani"
          few: "{{count}} neprebrane"
          other: "{{count}} neprebranih"
      new:
        lower_title_with_count:
          one: "{{count}} nova"
          two: "{{count}} novi"
          few: "{{count}} nove"
          other: "{{count}} novih"
        lower_title: "novo"
        title: "Nove"
        title_with_count:
          one: "Nova ({{count}})"
          two: "Novi ({{count}})"
          few: "Nove ({{count}})"
          other: "Novih ({{count}})"
        help: "teme ustvarjene v zadnjih dneh"
      posted:
        title: "Moji prispevki"
        help: "teme v katerih ste objavljali"
      bookmarks:
        title: "Zaznamki"
        help: "teme z zaznamki"
      category:
        title: "{{categoryName}}"
        title_with_count:
          one: "{{categoryName}} ({{count}})"
          two: "{{categoryName}} ({{count}})"
          few: "{{categoryName}} ({{count}})"
          other: "{{categoryName}} ({{count}})"
        help: "zadnje teme v kategoriji {{categoryName}}"
      top:
        title: "Najboljše"
        help: "najbolj aktivne teme v zadnjem letu, mesecu, tednu ali dnevu"
        all:
          title: "Ves čas"
        yearly:
          title: "V letu"
        quarterly:
          title: "V četrtletju"
        monthly:
          title: "Mesečno"
        weekly:
          title: "Tedensko"
        daily:
          title: "Dnevno"
        all_time: "Ves čas"
        this_year: "Leto"
        this_quarter: "Četrtletje"
        this_month: "Mesec"
        this_week: "Teden"
        today: "Danes"
        other_periods: "poglej najboljše"
    browser_update: 'Nažalost, <a href="https://www.discourse.org/faq/#browser">vaš brskalnik je preveč zastarel za to spletno stran</a>. <a href="https://browsehappy.com">Nadgradite vaš brskalnik</a>.'
    permission_types:
      full: "Ustvari / Odgovori / Vidi"
      create_post: "Odgovori / Vidi"
      readonly: "Vidi"
    lightbox:
      download: "prenesi"
      previous: "Predhodna (leva puščična tipka)"
      next: "Naslednja (desna puščična tipka)"
      counter: "%curr% od %total%"
      close: "Zapri (Esc)"
      content_load_error: '<a href="%url%">Te vsebina</a> ne moremo naložiti.'
      image_load_error: '<a href="%url%">Te slike</a> ne moremo naložiti.'
    keyboard_shortcuts_help:
      shortcut_key_delimiter_comma: ","
      shortcut_key_delimiter_plus: "+"
      shortcut_delimiter_or: "%{shortcut1} ali %{shortcut2}"
      shortcut_delimiter_slash: "%{shortcut1}/%{shortcut2}"
      shortcut_delimiter_space: "%{shortcut1} %{shortcut2}"
      title: "Bližnjice na tipkovnici"
      jump_to:
        title: "Skoči na"
        home: "%{shortcut} Domov"
        latest: "%{shortcut} Najnovejše"
        new: "%{shortcut} Novo"
        unread: "%{shortcut} Neprebrane"
        categories: "%{shortcut} Kategorije"
        top: "%{shortcut} Na vrh"
        bookmarks: "%{shortcut} Zaznamki"
        profile: "%{shortcut} Profil"
        messages: "%{shortcut} Zasebna sporočila"
        drafts: "%{shortcut} Osnutki"
      navigation:
        title: "Navigacija"
        jump: "%{shortcut} Pojdi na prispevek #"
        back: "%{shortcut} Nazaj"
        up_down: "%{shortcut} Prestavi izbiro &uarr; &darr;"
        open: "%{shortcut} Odpri izbrano temo"
        next_prev: "%{shortcut} Naslednja/predhodna sekcija"
        go_to_unread_post: "%{shortcut} Na prvi neprebran prispevek"
      application:
        title: "Aplikacija"
        create: "%{shortcut} Ustvari novo temo"
        notifications: "%{shortcut} Odpri obvestila"
        hamburger_menu: "%{shortcut} Odpri meni"
        user_profile_menu: "%{shortcut} Odpri uporabniški meni"
        show_incoming_updated_topics: "%{shortcut} Prikaži osvežene teme"
        search: "%{shortcut} Iskalnik"
        help: "%{shortcut} Odpri bližnjice na tipkovnici"
        dismiss_new_posts: "%{shortcut} Opusti nov/prispevek"
        dismiss_topics: "%{shortcut} Opusti teme"
        log_out: "%{shortcut} Odjava"
      composing:
        title: "Urejevalnik"
        return: "%{shortcut} Vrni se v urejevalnik"
        fullscreen: "%{shortcut} Celostranski urejevalnik"
      actions:
        title: "Akcije"
        bookmark_topic: "%{shortcut}Dodaj/odstrani zaznamek na temi"
        pin_unpin_topic: "%{shortcut} Pripni/odpni temo"
        share_topic: "%{shortcut}Deli temo"
        share_post: "%{shortcut} Deli prispevek"
        reply_as_new_topic: "%{shortcut} Odgovori v novi povezani temi"
        reply_topic: "%{shortcut} Odgovori v temo"
        reply_post: "%{shortcut} Odgovori na prispevek"
        quote_post: "%{shortcut} Citiraj prispevek"
        like: "%{shortcut} Všečkaj prispevek"
        flag: "%{shortcut} Prijavi prispevek"
        bookmark: "%{shortcut} Dodaj zaznamek"
        edit: "%{shortcut} Uredi prispevek"
        delete: "%{shortcut} Zbriši prispevek"
        mark_muted: "%{shortcut} Utišaj temo"
        mark_regular: "%{shortcut} Normalna tema"
        mark_tracking: "%{shortcut} Sledi temi"
        mark_watching: "%{shortcut} Spremljaj temo"
        print: "%{shortcut} Natisni temo"
        defer: "%{shortcut} Preloži temo"
    badges:
      earned_n_times:
        one: "Prislužili to značko %{count} krat"
        two: "Prislužili to značko %{count} krat"
        few: "Prislužili to značko %{count} krat"
        other: "Prislužili to značko %{count} krat"
      granted_on: "Podeljeno %{date}"
      others_count: "Drugi s to značko (%{count})"
      title: Značke
      allow_title: "To značko lahko uporabite kot naziv"
      multiple_grant: "To lahko prislužite večkrat."
      badge_count:
        one: "%{count} značka"
        two: "%{count} znački"
        few: "%{count} značke"
        other: "%{count} značk"
      more_badges:
        one: "+%{count} več"
        two: "+%{count} več"
        few: "+%{count} več"
        other: "+%{count} več"
      granted:
        one: "%{count} podeljena"
        two: "%{count} podeljeni"
        few: "%{count} podeljene"
        other: "%{count} podeljenih"
      select_badge_for_title: Izberite značko za svoj naziv
      none: "(brez)"
      successfully_granted: "%{badge} uspešno podeljena %{username}"
      badge_grouping:
        getting_started:
          name: Začetki
        community:
          name: Skupnost
        trust_level:
          name: Nivo zaupanja
        other:
          name: Druge
        posting:
          name: Prispevki
    tagging:
      all_tags: "Vse oznake"
      other_tags: "Druge oznake"
      selector_all_tags: "vse oznake"
      selector_no_tags: "brez oznak"
      changed: "spremenjene oznake:"
      tags: "Oznake"
      choose_for_topic: "neobvezne oznake"
      add_synonyms: "Dodaj"
      delete_tag: "Izbriši oznako"
      delete_confirm:
        one: "Ali ste prepričani, da želite izbrisati to oznako in jo umaknili iz {{count}} teme s to oznako?"
        two: "Ali ste prepričani, da želite izbrisati to oznako in jo umaknili iz {{count}} tem s to oznako?"
        few: "Ali ste prepričani, da želite izbrisati to oznako in jo umaknili iz {{count}} tem s to oznako?"
        other: "Ali ste prepričani, da želite izbrisati to oznako in jo umaknili iz {{count}} tem s to oznako?"
      delete_confirm_no_topics: "Ali ste prepričani da hočete izbrisati to oznako?"
      rename_tag: "Preimenuj oznako"
      rename_instructions: "Izberite novo ime za oznako:"
      sort_by: "Uredi po:"
      sort_by_count: "številu"
      sort_by_name: "imenu"
      manage_groups: "Uredite skupine oznak"
      manage_groups_description: "Določi skupine za organiziranje oznak"
      upload: "Naloži oznake"
      upload_description: "Naloži datoteko CSV za množično ustvarjanje oznak"
      upload_instructions: "Ena na vrstico, po želji s skupino oznak v formatu 'tag_name,tag_group'."
      upload_successful: "Oznake so bile uspešno naložene"
      delete_unused_confirmation:
        one: "%{count} oznaka bod izbrisana: %{tags}"
        two: "%{count} oznaki bosta izbrisani: %{tags}"
        few: "%{count} oznake bodo izbrisane: %{tags}"
        other: "%{count} oznak bo izbrisano: %{tags}"
      delete_unused_confirmation_more_tags:
        one: "%{tags} in %{count} druga"
        two: "%{tags} in %{count} drugi"
        few: "%{tags} in %{count} druge"
        other: "%{tags} in %{count} drugih"
      delete_unused: "Izbriši neuporabljene oznake"
      delete_unused_description: "Izbriši vse oznake, ki se ne uporabljajo na nobeni temi ali zasebnem sporočilu"
      cancel_delete_unused: "Prekliči"
      filters:
        without_category: "%{filter} %{tag} teme"
        with_category: "%{filter} %{tag} teme v %{category}"
        untagged_without_category: "%{filter} neoznačenih tem"
        untagged_with_category: "%{filter} neoznačene teme v %{category}"
      notifications:
        watching:
          title: "Opazujem"
          description: "Samodejno boste opazovali vse teme s temi oznakami. Obveščeni boste za vsak nov prispevek v vsaki temi. Ob temi bo prikazano število novih odgovorov."
        watching_first_post:
          title: "Opazujem prvi prispevek"
          description: "Obveščeni boste o novih temah s temi oznakami, ne pa tudi o odgovorih v temah."
        tracking:
          title: "Sledim"
          description: "Samodejno boste sledili vsem temam s temi oznakami. Ob temi bo prikazano število novih odgovorov."
        regular:
          title: "Običajno"
          description: "Obveščeni boste, če nekdo omeni vaše @ime ali odgovori na vaš prispevek."
        muted:
          title: "Utišano"
          description: "Ne boste obveščeni o temah s temi oznakami in ne bodo se pojavile v seznamu neprebrane."
      groups:
        title: "Skupine oznak"
        about: "Dodajte oznake v skupine da jih lažje upravljate"
        new: "Nova skupina"
        tags_label: "Oznake v tej skupini:"
        tags_placeholder: "oznake"
        parent_tag_label: "Nadrejena oznaka:"
        parent_tag_placeholder: "Neobvezno"
        parent_tag_description: "Oznake iz te skupine se ne morejo uporabiti, če ni prisotna tudi nadrejena oznaka."
        one_per_topic_label: "Omeji na eno oznako na temo iz te skupine"
        new_name: "Nova skupina oznak"
        save: "Shrani"
        delete: "Izbriši"
        confirm_delete: "Ali ste prepričani, da hočete izbrisati to skupino oznak?"
        everyone_can_use: "Oznake lahko uporablja kdorkoli"
        usable_only_by_staff: "Oznake so vidne vsem, smao osebje jih lahko nastavi"
        visible_only_to_staff: "Oznake so vidne samo osebju"
      topics:
        none:
          unread: "Nimate neprebranih tem."
          new: "Nimate novih tem."
          read: "Niste prebrali še nobene teme."
          posted: "Niste objavili še v nobeni temi."
          latest: "Ni najnovejših tem."
          bookmarks: "Nimate tem z zaznamki."
          top: "Ni najboljših tem."
        bottom:
          latest: "Ni več zadnjih tem."
          posted: "Ni več objavljenih tem."
          read: "Ni več prebranih tem."
          new: "Ni več novih tem."
          unread: "Ni več neprebranih tem."
          top: "Ni več najboljših tem."
          bookmarks: "Ni več tem z zaznamki."
    invite:
      custom_message: "Naredite vaše povabilo bolj osebno tako da napišete <a href>osebno sporočilo</a>."
      custom_message_placeholder: "Vnesi sporočilo po meri"
      custom_message_template_forum: "Pridruži se našemu forumu!"
      custom_message_template_topic: "Zdi se mi, da vam bo ta tema všeč!"
    forced_anonymous: "Zaradi visoke obremenitve je to prikazano vsem tako kot bi videl neprijavljen uporabnik."
    safe_mode:
      enabled: "Varni način je vklopljen, za izklop varnega načina zaprite okno brskalnika."
  admin_js:
    type_to_filter: "vnesite za filter..."
    admin:
      title: "Discourse Admin"
      moderator: "Moderator"
      tags:
        remove_muted_tags_from_latest:
          always: "vedno"
          never: "nikoli"
      reports:
        title: "Seznam poročil"
      dashboard:
        title: "Nadzorna plošča"
        last_updated: "Nadzorna plošča posodobljena:"
        discourse_last_updated: "Discourse posodobljen:"
        version: "Verzija"
        up_to_date: "Imate zadnjo verzijo!"
        critical_available: "Nujna posodobitev je na voljo."
        updates_available: "Posodobitve so na voljo."
        please_upgrade: "Posodobite sistem!"
        no_check_performed: "Preverjanje posodobitev se ni izvedlo. Preverite da sidekiq teče."
        stale_data: "Zadnje čase se preverjanje posodobitev ni izvedlo. Preveite sidekiq teče. "
        version_check_pending: "Izgleda ste nedavno posodobili sistem. Super!"
        installed_version: "Nameščeno"
        latest_version: "Najnovejše"
        problems_found: "Nekaj priporočil glede na vaše trenutne nastavitve strani"
        last_checked: "Nazadnje preverjeno"
        refresh_problems: "Osveži"
        no_problems: "Nismo našli problemov."
        moderators: "Moderatorji:"
        admins: "Administratorji:"
        silenced: "Utišan:"
        suspended: "Suspendirani:"
        private_messages_short: "ZS"
        private_messages_title: "Zasebna sporočila"
        mobile_title: "Mobilni"
        space_used: "%{usedSize} uporabljeno"
        space_used_and_free: "%{usedSize} (%{freeSize} prosto)"
        uploads: "Prenosi"
        backups: "Varnostne kopije"
        backup_count:
          one: "%{count} varnostna kopija na %{location}"
          two: "%{count} varnostni kopiji na %{location}"
          few: "%{count} varnostne kopije na %{location}"
          other: "%{count} varnostnih kopij na %{location}"
        lastest_backup: "Zadnja: %{date}"
        traffic_short: "Promet"
        traffic: "Spletne zahteve aplikacije"
        page_views: "Ogledov strani"
        page_views_short: "Ogledov strani"
        show_traffic_report: "Pokaži podrobno poročilo prometa"
        community_health: Stanje skupnosti
        moderators_activity: Aktivnosti moderatorjev
        whats_new_in_discourse: "Kaj je novega v Discourse?"
        activity_metrics: Metrike aktivnosti
        all_reports: "Vsa poročila"
        general_tab: "Splošno"
        moderation_tab: "Moderiranje"
        security_tab: "Varnost"
        reports_tab: "Poročila"
        report_filter_any: "katerokoli"
        disabled: Onemogočeno
        timeout_error: Poizvedba traja predolgo - izberite krajši interval.
        exception_error: Prišlo je do napake med poizvedbo.
        too_many_requests: To dejanje ste izvedli prevečkrat. Počakajte preden poskusite ponovno.
        not_found_error: To poročilo ne obstaja.
        filter_reports: Filtriraj poročila
        reports:
          trend_title: "%{percent} sprememba. Trenutno %{current}, je bilo %{prev} v prejšnem obdobju."
          today: "Danes"
          yesterday: "Včeraj"
          last_7_days: "zadnjih 7 dni"
          last_30_days: "zadnjih 30 dni"
          all_time: "Ves čas"
          7_days_ago: "pred 7 dnevi"
          30_days_ago: "pred 30 dnevi"
          all: "Vsi"
          view_table: "tabela"
          view_graph: "graf"
          refresh_report: "Osveži poročilo"
          groups: "Vse skupine"
          disabled: "To poročilo je onemogočeno"
          totals_for_sample: "Skupaj za vzorec"
          total: "Skupaj vseh časov"
          no_data: "Ni podatkov za prikaz."
          trending_search:
            more: '<a href="%{basePath}/admin/logs/search_logs">Dnevnik iskanj</a>'
          filters:
            file-extension:
              label: Pripona datoteke
            group:
              label: Skupina
            category:
              label: Kategorija
      groups:
        new:
          title: "Nova skupina"
          create: "Ustvari skupino"
          name:
            too_short: "Ime skupine je prekratko"
            too_long: "Ime skupine je preveč dolgo"
            checking: "Preverjamo ime skupine..."
            available: "Ime skupine je na voljo"
            not_available: "Ime skupine ni na voljo"
            blank: "Ime skupine ne more biti prazno"
        bulk_add:
          title: "Množično dodajanje v skupino"
        add_members:
          as_owner: "Dodaj uporabnike in skrbnike za to skupino"
        manage:
          interaction:
            email: E-naslov
            incoming_email: "Dohodni e-naslov po meri"
            incoming_email_placeholder: "vnesite e-naslov"
            visibility: Vidljivost
            visibility_levels:
              title: "Kdo lahko vidi to skupino?"
              public: "Vsi"
              staff: "Skrbniki skupine in osebje foruma"
          membership:
            automatic: Samodejno
            trust_levels_title: "Stopnja zaupanja, ki je samodejno dodeljena članom, ko so dodani:"
            trust_levels_none: "Brez"
            automatic_membership_email_domains: "Uporabniki, ki se prijavijo z e-naslovom, ki se točno ujema s to domeno, bodo samodejno dodani v to skupino:"
            automatic_membership_retroactive: "Uporabi enako pravilo za e-naslov domene za dodajanje obstoječih uporabnikov"
            primary_group: "Samodejno nastavi za primarno skupino"
        name_placeholder: "Ime skupine, brez presledkov, enaka pravila kot za uporabniško ime"
        primary: "Primarna skupina"
        no_primary: "(ni primarne skupine)"
        title: "Skupine"
        edit: "Uredi skupino"
        refresh: "Osveži"
        about: "Uredite svoje članstvo v skupinah in imena tukaj"
        group_members: "Člani skupine"
        delete: "Izbriši"
        delete_confirm: "Izbriši skupino?"
        delete_owner_confirm: "Odstrani vlogo skrbnika uporabniku '%{username}'?"
        add: "Dodaj"
        custom: "Po meri"
        automatic: "Samodejno"
        default_title: "Privzet naziv"
        default_title_description: "bo dodeljen vsem uporabnikom v skupini"
        group_owners: Skrbniki
        add_owners: Dodaj skrbnike
        no_custom_groups: "Ustvari novo skupino po meri"
      api:
        generate_master: "Generiraj glavni API ključ"
        user: "Uporabnik"
        title: "API"
        created: Ustvarjeno
        generate: "Generiraj"
        revoke: "Prekliči"
        all_users: "Vsi uporabniki"
        show_details: Podrobnosti
        description: Opis
        save: Shrani
        continue: Nadaljuj
      web_hooks:
        create: "Ustvari"
        save: "Shrani"
        destroy: "Izbriši"
        description: "Opis"
        secret: "Skriven"
        wildcard_event: "Pošlji mi vse."
        active: "Aktivni"
        user_event:
          name: "Dogodek uporabnika"
        delivery_status:
          inactive: "Nedejaven"
          failed: "Spodletelo"
          successful: "Uspešno"
          disabled: "Onemogočeno"
        events:
          completed_in:
            one: "Dokončano v %{count} sekundi."
            two: "Dokončano v {{count}} sekundah."
            few: "Dokončano v {{count}} sekundah."
            other: "Dokončano v {{count}} sekundah."
          request: "Zahteva"
          timestamp: "Ustvarjeno"
          actions: "Akcije"
      plugins:
        title: "Vtičniki"
        installed: "Nameščeni vtičniki"
        name: "Ime"
        version: "Verzija"
        enabled: "Vključeno?"
        is_enabled: "Y"
        not_enabled: "N"
        change_settings: "Spremeni nastavitve"
        change_settings_short: "Nastavitve"
        howto: "Kako namestim vtičnike?"
      backups:
        title: "Varnostne kopije"
        menu:
          backups: "Varnostne kopije"
          logs: "Dnevniki"
        logs:
          none: "Ni zapisov."
        columns:
          filename: "Ime datoteke"
          size: "Velikost"
        upload:
          label: "Naloži"
          uploading: "Nalagam..."
          uploading_progress: "Nalagam... {{progress}}%"
          success: "'{{filename}}' je bila uspečno prenešena. Datoteka se procesira, zato bo potrebnih nekaj minut, preden se bo pojavila na seznamu."
          error: "Prišlo je do napake med prenašanjem '{{filename}}': {{message}}"
        operations:
          cancel:
            label: "Prekliči"
            title: "Prekliči trenutno operacijo"
          backup:
            label: "Varnostna kopija"
            title: "Ustvari varnostno kopijo"
            confirm: "Želite ustvariti varnostno kopijo?"
            without_uploads: "Da (brez naloženih datotek)"
          download:
            label: "Naloži"
        location:
          s3: "S3"
      export_csv:
        failed: "Izvoz ni uspel. Preverite dnevnike z napakami."
        button_text: "Izvozi"
      export_json:
        button_text: "Izvozi"
      invite:
        button_text: "Pošlji povabila"
        button_title: "Pošlji povabila"
      customize:
        title: "Prilagodi"
        preview: "predogled"
        explain_preview: "Oglej si stran s tem videzom"
        save: "Shrani"
        new: "Novi"
        delete: "Izbriši"
        color: "Barva"
        opacity: "Transparentnost"
        copy: "Kopiraj"
        copy_to_clipboard: "Kopiraj v odložišče"
        copied_to_clipboard: "Kopirano v odložišče"
        copy_to_clipboard_error: "Prišlo je do napake pri kopiranju v odložišče"
        email_templates:
          title: "E-sporočila"
          subject: "Naslov"
          multiple_subjects: "Ta e-sporočilo predloga ima več naslovov."
          revert: "Prekliči spremembe"
          revert_confirm: "Ste prepričani, da želite preklicati spremembe?"
        theme:
          theme: "Videz"
          theme_name: "Ime videza"
          customize_desc: "Prilagodi:"
          title: "Videzi"
          create: "Ustvari"
          create_type: "Tip"
          create_name: "Polno ime"
          edit: "Uredi"
          update_confirm: "Te lokalne spremembe bodo izbrisane po nadgradnji. Ali ste prepričani, da želite nadaljevati?"
          update_confirm_yes: "Da, nadaljuj z nadgradnjo"
          common: "Skupno"
          desktop: "Namizno"
          mobile: "Mobilno"
          settings: "Nastavitve"
          preview: "Predogled"
          collapse: Skrči
          uploads: "Prenosi"
          upload: "Prenesi"
          unsaved_changes_alert: "Niste shranili sprememb - ali jih želite zavreči in nadaljevati?"
          css_html: "CSS/HTML po meri"
          edit_css_html: "Uredi CSS/HTML"
          edit_css_html_help: "Niste uredili še nobenega CSS ali HTML."
          installed: "Nameščeno"
          install_popular: "Zanimivo"
          about_theme: "O nas"
          license: "Licenca"
          enable: "Omogoči"
          disable: "Onemogoči"
          updating: "Posodabljam..."
          add: "Dodaj"
          scss:
            text: "CSS"
          header:
            text: "Glava"
          head_tag:
            text: "</head>"
            title: "HTML, ki bo vstavljen pred </head> oznako"
          body_tag:
            text: "</body>"
            title: "HTML, ki bo vstavljen pred </body> oznako"
        colors:
          title: "Barve"
          copy_name_prefix: "Kopija od"
          undo: "razveljavi"
          highlight:
            name: "izpostavljeno"
          danger:
            name: "nevarnost"
          success:
            name: "uspeh"
        email_style:
          css: "CSS"
      email:
        title: "E-pošta"
        settings: "Nastavitve"
        templates: "Predloge"
        sending_test: "Pošiljam testno e-sporočilo..."
        test_error: "Prišlo je do napake med pošiljanjem testnega e-sporočila. Ponovno preverite vaše nastavitve e-pošte in preverite, da vaš ponudnik ne blokira povezav za e-pošto. Potem poskusite ponovno."
        sent: "Poslano"
        received: "Prejeto"
        rejected: "Zavrnjeno"
        sent_at: "Poslano"
        time: "Čas"
        user: "Uporabnik"
        refresh: "Osveži"
        incoming_emails:
          from_address: "Od"
          to_addresses: "Za"
          subject: "Naslov"
          error: "napaka"
          modal:
            error: "napaka"
            subject: "Naslov"
          filters:
            error_placeholder: "napaka"
        logs:
          none: "Ni zapisov."
          filters:
            title: "Filter"
            user_placeholder: "uporabniško ime"
            address_placeholder: "name@example.com"
      moderation_history:
        no_results: "Ni nobene zgodovine moderiranja."
        actions:
          delete_user: "Uporabnik izbrisan"
          suspend_user: "Uporabnik suspendiran"
          silence_user: "Uporabnik utišan"
          delete_topic: "Tema izbrisana"
      logs:
        title: "Dnevniki"
        action: "Dejanje"
        created_at: "Ustvarjeno"
        ip_address: "IP"
        topic_id: "ID teme"
        post_id: "ID prispevka"
        category_id: "ID kategorije"
        delete: "Izbriši"
        edit: "Uredi"
        save: "Shrani"
        screened_actions:
          block: "blokiraj"
          do_nothing: "ne naredi nič"
        staff_actions:
          all: "vse"
          filter: "Filter:"
          title: "Dejanja osebja"
          clear_filters: "Pokaži vse"
          staff_user: "Uporabnik"
          target_user: "Ciljni uporabnik"
          subject: "Vsebina"
          when: "Kdaj"
          context: "Kontekst"
          details: "Podrobnosti"
          previous_value: "Prejšna"
          new_value: "Nova"
          diff: "Razlika"
          show: "Pokaži"
          modal_title: "Podrobnosti"
          no_previous: "Ni prejšne vsebine."
          deleted: "Ni nove vsebine. Vsebina je bila izbrisana."
          actions:
            delete_user: "izbriši uporabnika"
            change_trust_level: "spremeni nivo zaupanja"
            change_username: "spremeni uporabniško ime"
            change_site_setting: "spremeni nastavitve strani"
            change_theme: "menjaj videz"
            delete_theme: "izbriši videz"
            suspend_user: "suspendiraj uporabnika"
            unsuspend_user: "prekini suspenzijo uporabnika"
            grant_badge: "podeli značko"
            revoke_badge: "odvzemi značko"
            check_email: "preveri e-naslove"
            delete_topic: "izbriši temo"
            recover_topic: "prekliči izbris teme"
            delete_post: "izbriši prispevek"
            impersonate: "poosebi uporabnika"
            anonymize_user: "anonimiziraj uporabnika"
            change_category_settings: "spremeni nastavitve kategorije"
            delete_category: "izbriši kategorijo"
            create_category: "ustvari kategorijo"
            silence_user: "utišaj uporabnika"
            unsilence_user: "ukini utišanje uporabnika"
            removed_silence_user: "utišaj uporabnika (odstranjen)"
            removed_unsilence_user: "ukini utišanje uporabnika (odstranjeno)"
            grant_admin: "odobri administratorja"
            grant_moderation: "odobri moderatorja"
            backup_create: "ustvari varnostno kopijo"
            deleted_tag: "izbriši oznako"
            deleted_unused_tags: "izbriši neuporabljene oznake"
            renamed_tag: "preimenuj oznako"
            lock_trust_level: "zakleni nivo zaupanja"
            unlock_trust_level: "odkleni nivo zaupanja"
            activate_user: "aktiviraj uporabnika"
            deactivate_user: "deaktiviraj uporabnika"
            backup_download: "Naloži varnostno kopijo"
            backup_destroy: "Uniči varnostno kopijo"
            post_locked: "prispevek zaklenjen"
            post_edit: "urejanje prispevka"
            post_unlocked: "prispevek odklenjen"
            check_personal_message: "preveri zasebno sporočilo"
            disabled_second_factor: "onemogočite preverjanje v dveh korakih"
            topic_published: "tema objavljena"
            post_approved: "prispevek odobren"
            create_badge: "ustvari značko"
            change_badge: "spremeni značko"
            delete_badge: "izbriši značko"
            entity_export: "izvoz entitete"
        screened_emails:
          title: "Nadzorovani e-naslovi"
          description: "Nadzorovani e-naslovi se bodo preverili ob vsaki novi registraciji uporabniškega računa - vsak poskus bo blokiran ali bo izvedena druga akcija."
          email: "E-naslov"
          actions:
            allow: "Dovoli"
        screened_urls:
          title: "Nadzorovani URLji"
          description: "Spodnji URLji se pogosto uporabljeni v prispevkih uporabnikov, ki so bili identificirani kot spamerji."
          url: "URL"
          domain: "Domena"
        screened_ips:
          title: "Nadzorovani IPji"
          description: 'Nadzorovani IP naslovi. Uporabite "Dovoli", da dodate med zanesljive IP naslove.'
          actions:
            block: "Blokiraj"
            do_nothing: "Dovoli"
            allow_admin: "Dovoli administratorju"
          form:
            label: "Novo:"
            add: "Dodaj"
            filter: "Išči"
        search_logs:
          title: "Dnevnik iskanj"
          term: "Iskalni pogoj"
          searches: "Iskanj"
          types:
            all_search_types: "Vse vrste iskanj"
            header: "Glava"
            full_page: "Cela stran"
            click_through_only: "Vse (kjer je kliknil na rezultat)"
        logster:
          title: "Dnevnik napak"
      watched_words:
        title: "Nadzorovane besede"
        search: "išči"
        clear_filter: "Počisti"
        show_words: "pokaži besede"
        download: Naloži
        clear_all: Počisti vse
        word_count:
          one: "%{count} beseda"
          two: "%{count} besedi"
          few: "%{count} besede"
          other: "%{count} besed"
        actions:
          block: "Blokiraj"
          censor: "Cenzuriraj"
          require_approval: "Zahtevaj odobritev"
          flag: "Prijavi"
        action_descriptions:
          block: "Onemogoči objavo prispevkov, ki vsebujejo te besede. Uporabnik bo dobil sporočilo o napaki, ko bodo hoteli objaviti prispevek. "
          censor: "Dovoli prispevke s temi besedami, ampak jih zamenjaj z znaki, ki skrijejo cenzurirane besede."
          require_approval: "Prispevki, ki vsebujejo te besede bodo zahtevali potrditev s strani osebja preden jih lahko kdo vidi."
          flag: "Dovoli prispevke, ki vsebujejo te besede, vendar jih prijavi kot neprimerne, tako da jih lahko moderatorji preverijo."
        form:
          label: "Nova beseda:"
          placeholder: "cela beseda ali * kot nadomestni znak"
          placeholder_regexp: "Regularni izraz"
          add: "Dodaj"
          success: "Uspeh"
        test:
          no_matches: "Ni zadetkov"
      impersonate:
        title: "Poosebi uporabnika"
        help: "Uporabljajte to orodje za poosebljanje uporabnika za iskanje in odpravljanje napak. Ko končate se morate odjaviti."
        invalid: "Oprostite, ne morete poosebiti tega uporabnika."
      users:
        title: "Uporabniki"
        last_emailed: "Zadnja e-pošta"
        active: "Aktiviran"
        show_emails: "Pokaži e-naslove"
        hide_emails: "Skrij e-naslove"
        nav:
          new: "Novi"
          active: "Aktivni"
          staff: "Osebje"
          suspended: "Suspendirani"
          silenced: "Utišani"
          suspect: "Sumljivi"
          staged: "Prirejeni"
        approved: "Potrjen?"
        titles:
          active: "Aktivni uporabniki"
          new: "Novi uporabniki"
          pending: "Uporabniki za odobritev"
          newuser: "Uporabniki na nivoju zaupanja 0 (novi)"
          basic: "Uporabniki na nivoju zaupanja 1 (osnovni)"
          member: "Uporabniki na nivoju zaupanja 2 (člani)"
          regular: "Uporabniki na nivoju zaupanja 3 (redni)"
          leader: "Uporabniki na nivoju zaupanja 4 (vodja)"
          staff: "Osebje"
          moderators: "Moderatorji"
          silenced: "Utišani uporabniki"
          suspended: "Suspendirani uporabniki"
          suspect: "Sumljivi uporabniki"
          staged: "Prirejeni uporabniki"
        check_email:
          text: "Prikaži"
      user:
        suspend_failed: "Nekaj je šlo narobe pri suspendiranju uporabnika {{error}}"
        unsuspend_failed: "Nekaj je šlo narobe pri preklicu suspenza {{error}}"
        suspend_duration: "Za kako dolgo bo uporabnik suspendiran?"
        suspend_reason_label: "Zakaj je uporabnik suspendiran? To besedilo <b>bo vidno vsem</b> na uporabnikovem profilu in se bo prikazalo uporabniku, ko se bo poskusil prijaviti. Naj bo kratko."
        suspend_reason_hidden_label: "Zakaj je uporabnik suspendiran? To besedilo bo prikazano uporabniku, ko se bo poskušal vpisati. Naj bo kratko."
        suspend_reason: "Razlog"
        suspend_reason_placeholder: "Razlog za suspenz"
        suspend_message: "E-sporočilo za uporabnika"
        suspend_message_placeholder: "Po potrebi napišite več informacij o razlogih za suspendiranje, ki bodo poslani uporabniku v e-sporočilu."
        suspended_by: "Suspendiran od"
        silence_reason: "Razlog"
        silenced_by: "Utišan od"
        silence_modal_title: "Utišaj uporabnika/co"
        silence_duration: "Za kako dolgo bo uporabnik utišan?"
        silence_reason_label: "Zakaj bi rad utišal/a uporabnika/co?"
        silence_reason_placeholder: "Razlog za utišanje"
        silence_message: "E-sporočilo za uporabnika"
        silence_message_placeholder: "(pustite prazno, če hočete poslati privzeto sporočilo)"
        suspended_until: "(do %{until})"
        cant_suspend: "Ta uporabnik ne more biti suspendiran."
        delete_all_posts: "Izbriši vse prispevke"
        penalty_post_actions: "Kaj bi rad naredil/a z asociiranim prispevkom?"
        penalty_post_delete: "Izbriši prispevek"
        penalty_post_edit: "Uredi prispevek"
        penalty_post_none: "Ne naredi nič"
        clear_penalty_history:
          title: "Izbriši zgodovino kazni"
        delete_all_posts_confirm_MF: "Izbrisali boste {POSTS, plural, one {1 prispevek} two {2 prispevka} other {# prispevkov}} in {TOPICS, plural, one {1 temo} two {2 temi} other {# tem}}. Ali ste prepričani?"
        silence: "Utišaj"
        unsilence: "Ukini utišanje uporabnika"
        silenced: "Utišan?"
        moderator: "Moderator?"
        admin: "Admin?"
        suspended: "Suspendiran?"
        staged: "Prirejen?"
        show_admin_profile: "Admin"
        show_public_profile: "Pokaži javni profil"
        impersonate: "Poosebi uporabnika"
        action_logs: "Dnevnik akcij"
        ip_lookup: "Poizvedba IP"
        log_out: "Odjava"
        logged_out: "Uporabnik je bil odjavljen iz vseh naprav."
        grant_admin: "Odobri administratorja"
        grant_admin_confirm: "Poslali smo ti e-sporočilo za potrditev novega administratorja. Odpri ga in sledi navodilom."
        grant_moderation: "Odobri moderatorja"
        unsuspend: "Prekliči suspenz"
        suspend: "Suspendiraj"
        show_flags_received: "Pokaži prejete prijave"
        flags_received_by: "Prijave prejete od %{username}"
        flags_received_none: "Ta uporabnik ni prejel nobene prijave."
        permissions: Dovoljenja
        activity: Aktivnost
        like_count: Podeljeni / prejeti všečki
        last_100_days: "v zadnjih 100 dnevih"
        private_topics_count: Privatne teme
        posts_read_count: Prebranih prispevkov
        post_count: Ustvarjenih prispevkov
        second_factor_enabled: Preverjanje v dveh korakih vključena
        topics_entered: Ogledane teme
        flags_given_count: Podeljene prijave
        flags_received_count: Prejete prijave
        warnings_received_count: Prejeta opozorila
        flags_given_received_count: "Podeljene/prejete prijave"
        approve: "Potrdi"
        approved_by: "potrjen od"
        approve_success: "Uporabnik je potrjen, e-sporočilo z navodili za aktivacijo računa je bilo poslano."
        approve_bulk_success: "Uspeh! Vsi izbrani uporabniki/ce, so bili potrjeni in obveščeni."
        time_read: "Čas branja"
        anonymize: "Anonimiziraj uporabnika"
        anonymize_confirm: "Ali ste PREPRIČANI da hočete anonomizirati tega uporabnika? To bo spremenilo njegovo uporabniško ime in e-naslov ter ponastavilo vse profilne podatke."
        anonymize_yes: "Da, anonimiziraj tega uporabnika"
        delete: "Izbriši uporabnika"
        delete_forbidden_because_staff: "Administratorjev in moderatorjev se ne da izbrisati."
        delete_posts_forbidden_because_staff: "Ne morete izbrisati vseh prispevkov od administratorjev ali moderatorjev."
        delete_forbidden:
          one: "Uporabnik ne more biti izbrisan, če ima prispevke. Izbrišite vse prispevke preden izbrišete uporabnika. (Prispevki starejši od %{count} dne ne morejo biti izbrisani.)"
          two: "Uporabnik ne more biti izbrisan, če ima prispevke. Izbrišite vse prispevke preden izbrišete uporabnika. (Prispevki starejši od %{count} dni ne morejo biti izbrisani.)"
          few: "Uporabnik ne more biti izbrisan, če ima prispevke. Izbrišite vse prispevke preden izbrišete uporabnika. (Prispevki starejši od %{count} dni ne morejo biti izbrisani.)"
          other: "Uporabnik ne more biti izbrisan, če ima prispevke. Izbrišite vse prispevke preden izbrišete uporabnika. (Prispevki starejši od %{count} dni ne morejo biti izbrisani.)"
        delete_confirm: "Navadno je bolj primerno da se uporabnike anonimizira in ne izbriše, ker se z brisanjem odstrani tudi vsebina iz obstoječih razprav. <br><br>Ali ste PREPRIČANI da hočete odstraniti tega uporabnika? To dejanje je trajno!"
        delete_and_block: "Izbriši in <b>blokiraj</b> ta e-naslov in IP naslov"
        delete_dont_block: "Samo izbriši"
        deleted: "Ta uporabnik je bil izbrisan"
        activate: "Aktiviraj račun"
        activate_failed: "Prišlo je do napake pri aktivaciji uporabnika."
        deactivate_account: "Deaktiviraj račun"
        deactivate_failed: "Prišlo je do napake pri deaktivaciji uporabnika."
        unsilence_failed: "Prišlo je do napake pri prekinitvi utišanja uporabnika."
        silence_failed: "Prišlo je do napake pri utišanju uporabnika."
        silence_confirm: "Ali ste prepričani dahočete utišati tega uporabnika? Uporabnik ne bo mogel objaviti novih tem ali prispevkov."
        silence_accept: "Da, utišaj uporabnika"
        reset_bounce_score:
          label: "Resetiraj"
        visit_profile: "Pojdite na <a href='%{url}'>uporabniške nastavitve</a> za urejanje profila"
        deactivate_explanation: "Deaktiviran uporabnik mora ponovno validirati svoj e-naslov."
        suspended_explanation: "Suspendiran uporabnik se ne more prijaviti."
        silence_explanation: "Utišan uporabnik ne more odgovarjati ali ustvariti novo temo."
        staged_explanation: "Prirejen uporabnik lahko objavi prispevek preko e-pošte v določenih temah."
        suspend_modal_title: "Suspendiraj uporabnika"
        trust_level_2_users: "Uporabniki na nivoju zaupanja 2"
        trust_level_3_requirements: "Zahteve za nivo zaupanja 3"
        trust_level_locked_tip: "nivo zaupanja je zaklenjen, sistem ne bo spreminjal nivo zaupanja uporabnika"
        trust_level_unlocked_tip: "nivo zaupanja je odklenjen, sistem bo lahko spreminjal nivo zaupanja uporabnika"
        lock_trust_level: "Zakleni nivo zaupanja"
        unlock_trust_level: "Odkleni nivo zaupanja"
        tl3_requirements:
          title: "Zahteve za nivo zaupanja 3"
          table_title:
            one: "V zadnjem dnevu:"
            two: "V zadnjih %{count} dnevih:"
            few: "V zadnjih %{count} dneh:"
            other: "V zadnjih %{count} dneh:"
          value_heading: "Stanje"
          requirement_heading: "Zahtevano"
          visits: "Obiskov"
          days: "dni"
          topics_replied_to: "Odgovorjenih tem"
          topics_viewed: "Ogledanih tem"
          topics_viewed_all_time: "Ogledanih tem (ves čas)"
          posts_read: "Prebranih prispevkov"
          posts_read_all_time: "Prebranih prispevkov (ves čas)"
          flagged_posts: "Prijavljenih prispevkov"
          flagged_by_users: "Uporabniki, ki so prijavili"
          likes_given: "Všečkov danih"
          likes_received: "Všečkov prejetih"
          likes_received_days: "Všečkov prejetih: dni"
          likes_received_users: "Všečkov prejetih: uporabnikov"
          qualifies: "Se kvalificira za nivo zaupanja 3."
          does_not_qualify: "Se ne kvalificira za nivo zaupanja 3."
          will_be_promoted: "Bo povišan kmalu."
          will_be_demoted: "Bo ponižan kmalu."
          on_grace_period: "Trenutno v času mirovanja promocije, ne bo ponižan."
          locked_will_not_be_promoted: "Nivo zaupanja zaklenjen. Ne bo nikoli povišan."
          locked_will_not_be_demoted: "Nivo zaupanja zaklenjen. Ne bo nikoli znižan."
        sso:
          external_username: "Uporabniško ime"
          external_name: "Ime"
          external_email: "E-naslov"
          external_avatar_url: "URL do profilne slike"
      user_fields:
        title: "Podatki uporabnika"
        create: "Dodaj podatek uporabnika"
        name: "Ime polja"
        type: "Vrsta polja"
        description: "Opis polja"
        save: "Shrani"
        edit: "Uredi"
        delete: "Izbriši"
        cancel: "Prekliči"
        delete_confirm: "Ali ste prepričani, da želite izbrisati to polje?"
        options: "Možnosti"
        required:
          title: "Zahtevano ob prijavi?"
          enabled: "zahtevano"
          disabled: "ni zahtevano"
        editable:
          title: "Uredljivo po prijavi?"
          enabled: "uredljivo"
          disabled: "ni uredljivo"
        show_on_profile:
          title: "Prikaži na javnem profilu?"
          enabled: "prikazano na profilu"
          disabled: "ni prikazano na profilu"
        show_on_user_card:
          title: "Prikaži na uporabnikovi izkaznici?"
          enabled: "prikazano na uporabnikovi izkaznici"
          disabled: "ni prikazano na uporabnikovi izkaznici"
        field_types:
          text: "Besedilno polje"
          confirm: "Potrditev"
          dropdown: "Spustni meni"
      site_text:
        description: "Lahko spremenite katerikoli besedilo na forumu. Začnite tako da poiščete spodaj:"
        search: "Išči besedilo, ki bi ga rad/a uredil/a"
        title: "Besedilo"
        edit: "uredi"
        revert: "Prekliči spremembe"
        revert_confirm: "Ste prepričani, da želite preklicati spremembe?"
        go_back: "Nazaj na iskalnik"
        show_overriden: "Prikaži samo preglašene/spremenjene"
        more_than_50_results: "Našli smo več kot 50 zadetkov. Določite bolj natančno iskalne kriterije."
      settings:
        show_overriden: "Prikaži samo preglašene/spremenjene"
        none: "brez"
      site_settings:
        title: "Nastavitve"
        no_results: "Iskanje nima zadetkov."
        clear_filter: "Počisti"
        add_group: "dodaj skupino"
        uploaded_image_list:
          upload:
            label: "Naloži"
        categories:
          all_results: "Vsi"
          required: "Zahtevano"
          basic: "Osnovne nastavitve"
          users: "Uporabniki"
          posting: "Prispevki"
          email: "E-sporočila"
          files: "Datoteke"
          trust: "Nivo zaupanja"
          security: "Varnost"
          onebox: "Onebox"
          seo: "SEO"
          spam: "Neželeno"
          rate_limits: "Omejitve"
          developer: "Razvijalci"
          embedding: "Vdelovanje"
          legal: "Pravno"
          api: "API"
          user_api: "Uporabniški API"
          uncategorized: "Drugo"
          backups: "Varnostne kopije"
          login: "Prijava"
          plugins: "Vtičniki"
          user_preferences: "Nastavitve uporabnika"
          tags: "Oznake"
          search: "Išči"
          groups: "Skupine"
          dashboard: "Nadzorna plošča"
        default_categories:
          modal_yes: "Da"
      badges:
        title: Značke
        new_badge: Nova značka
        new: Nova
        name: Ime
        badge: Značka
        display_name: Ime za prikaz
        description: Opis
        long_description: Dolg opis
        badge_type: Tip značke
        badge_grouping: Skupina
        badge_groupings:
          modal_title: Skupine značk
        granted_by: Podeljeno od
        granted_at: Podeljeno
        reason_help: (povezava na prispevek ali temo)
        save: Shrani
        delete: Izbriši
        delete_confirm: "Si prepričan, da želiš odstraniti to značko?"
        revoke: Odstrani
        reason: Razlog
        expand: Razširi &hellip;
        revoke_confirm: "Ali ste prepričani da hočete odvzeti to značko?"
        edit_badges: Uredi značke
        grant_badge: Podeli značko
        granted_badges: Podeljene značke
        grant: Podeli
        no_user_badges: "%{name} ni bila podeljena nobena značka."
        no_badges: "Ni značk, ki bi lahko bile podeljene."
        none_selected: "Izberi značko za začetek"
        allow_title: Dovoli da se značka uporablja kot naziv
        multiple_grant: Se lahko podeli večkrat
        listable: Prikaži značko na strani javnih značk
        enabled: Omogoči značko
        icon: Ikona
        image: Slika
        image_help: "Vnesi URL do slike (ima prednost pred ikono)"
        query: poizvedba (SQL) značke
        show_posts: Prikaži prispevek za značko na strani z značkami
        trigger: Sproži
        trigger_type:
          none: "Posodobi dnevno"
          post_action: "Ko uporabnik naredi na prispevku"
          post_revision: "Ko uporabnik ustvari ali uredi prispevek"
          trust_level_change: "Ko uporabnik zamenja nivo zaupanja"
          user_change: "Ko se uporabnik spremeni ali ustvari"
          post_processed: "Ko je prispevek obdelan"
        preview:
          link_text: "Oglejte si podeljene značke"
          bad_count_warning:
            header: "POZOR!"
          no_grant_count: "Ni značk za podelitev."
          grant_count:
            one: "<b>%{count}</b> značka za podelitev."
            two: "<b>%{count}</b> znački za podelitev."
            few: "<b>%{count}</b> značke za podelitev."
            other: "<b>%{count}</b> značk za podelitev."
          sample: "Primer:"
          grant:
            with_post: "<span class=\"username\">%{username}</span> za prispevek v %{link}"
            with_post_time: "<span class=\"username\">%{username}</span> za prispevek v %{link} ob <span class=\"time\">%{time}</span>"
            with_time: "<span class=\"username\">%{username}</span> ob <span class=\"time\">%{time}</span>"
        badge_intro:
          title: "Izberite obstoječo značko ali ustvari novo značko"
          what_are_badges_title: "Kaj so značke?"
          badge_query_examples_title: "Primeri poizvedb SQL za značke"
      emoji:
        title: "Emoji"
        help: "Dodaj nov emoji, ki bo na voljo vsem. (lahko prestavite in spustite več datotek naenkrat)"
        add: "Dodaj nov emoji"
        name: "Ime"
        image: "Slika"
        delete_confirm: "Ali ste prepričani, da hočete izbrisati emoji :%{name}:?"
      embedding:
        title: "Vdelovanje"
        edit: "uredi"
        category: "Objavi v kategorijo"
        embed_by_username: "Uporabniško ime za kreiranje teme"
      permalink:
        title: "Trajne povezave"
        url: "URL"
        topic_id: "ID teme"
        topic_title: "Tema"
        post_id: "ID prispevka"
        post_title: "Prispevek"
        category_id: "ID kategorije"
        category_title: "Kategorija"
        external_url: "Zunanji URL"
        delete_confirm: "Ali ste prepričani, da želite odstraniti trajno povezavo?"
        form:
          label: "Novo:"
          add: "Dodaj"
          filter: "Išči (URL ali zunanji URL)"
      reseed:
        modal:
          categories: "Kategorije"
          topics: "Tem"
  wizard_js:
    wizard:
      done: "Končano"
      finish: "Končaj"
      back: "Nazaj"
      next: "Naprej"
      step: "%{current} od %{total}"
      upload: "Naloži"
      uploading: "Nalagam..."
      upload_error: "Prišlo je do napake med nalaganjem te datoteke. Poskusite ponovno."
      quit: "Morda kasneje"
      staff_count:
        one: "Vaša skupnost ima %{count} člana osebja (vas)."
        two: "Vaša skupnost ima %{count} člana osebja, vključno z vami."
        few: "Vaša skupnost ima %{count} člane osebja, vključno z vami."
        other: "Vaša skupnost ima %{count} članov osebja, vključno z vami."
      invites:
        add_user: "dodaj"
        none_added: "Niste povabili še nobenega osebja. Ali ste prepričani da hočete nadaljevati?"
        roles:
          admin: "Admin"
          moderator: "Moderator"
          regular: "Običajni uporabnik"
      previews:
        topic_title: "Tema pogovora"
        share_button: "Deli"
        reply_button: "Odgovori"<|MERGE_RESOLUTION|>--- conflicted
+++ resolved
@@ -1320,11 +1320,8 @@
       complete_username_not_found: "Račun z uporabniškim imenom <b>%{username}</b> ne obstaja."
       complete_email_not_found: "Noben račun se ne ujema z <b>%{email}</b>"
       confirm_title: "Nadaljujte na %{site_name}"
-<<<<<<< HEAD
-=======
       logging_in_as: "Prijava kot %{email}"
       confirm_button: Zaključi prijavo
->>>>>>> baba1cc0
     login:
       title: "Prijava"
       username: "Uporabnik"
