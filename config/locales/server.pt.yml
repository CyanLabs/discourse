--- conflicted
+++ resolved
@@ -231,44 +231,6 @@
       - Críticas construtivas são bem-vindas, mas critique *ideias*, não pessoas.
 
       Para mais, [verifique as orientações da comunidade](/guidelines). Este painel irá aparecer apenas para o seu primeiro %{education_posts_text}.
-<<<<<<< HEAD
-    avatar: |
-      ### E que tal uma fotografia para a sua conta?
-
-      Publicou alguns tópicos e respostas, mas a sua fotografia de perfil não é tão única como você o é -- é apenas uma letra.
-
-      Considerou **[visitar o seu perfil de utilizador](%{profile_path})** e carregar uma fotografia que o represente?
-
-      É mais fácil seguir discussões e encontrar pessoas interessantes em conversações quando toda a gente tem uma fotografia de perfil única!
-    sequential_replies: |
-      ### Considere responder a várias mensagens de uma única vez
-
-      Em vez de várias respostas sequenciais a um tópico, por favor considere uma única resposta que inclua citações de mensagens anteriores ou referências a @nome.
-
-      Pode editar a sua resposta anterior para adicionar uma citação ao destacar o texto e selecionar o botão  <b>resposta com citação</b> que aparece.
-
-      É mais fácil para todos ler tópicos que tenham poucas respostas em profundidade em vez de muitas mas pequenas respostas individuais.
-    dominating_topic: |+
-      ### Deixe que os outros se juntem à conversa
-
-      Este tópico é claramente importante para si &ndash; publicou mais de %{percent}% das respostas aqui.
-
-      Tem a certeza de que está a fornecer o tempo adequado para que outras pessoas também possam partilhar os seus pontos de vista?
-
-    too_many_replies: |+
-      ### Chegou ao limite de respostas para este tópico
-
-      Pedimos desculpa mas novos utilizadores estão temporariamente limitados a %{newuser_max_replies_per_topic} respostas no mesmo tópico.
-
-      Em vez de adicionar outra resposta, por favor considere editar as suas respostas anteriores, ou visitar outros tópicos.
-    reviving_old_topic: |
-      ### Reavivar este tópico?
-
-      A última resposta a este tópico tem agora %{days} dias. A sua resposta irá sobressair no tópico, no topo da sua lista e notificar todos os que anteriormente estavam envolvidos nesta conversação.
-
-      Tem a certeza que pretende continuar esta conversação antiga?
-=======
->>>>>>> e66fa82f
   activerecord:
     attributes:
       category:
