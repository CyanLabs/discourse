# encoding: utf-8
#
# Never edit this file. It will be overwritten when translations are pulled from Transifex.
#
# To work with us on translations, join this project:
# https://www.transifex.com/projects/p/discourse-org/

he:
  dates:
    short_date_no_year: "D MMM"
    short_date: "D MMM, YYYY"
    long_date: "MMMM D, YYYY h:mma"
  datetime_formats: &datetime_formats
    formats:
      short: "%m-%d-%Y"
      short_no_year: "%B %-d"
      date_only: "%B %-d, %Y"
      long: "%B %-d, %Y, %l:%M%P"
  date:
    month_names: [null, ינואר, פברואר, מרץ, אפריל, מאי, יוני, יולי, אוגוסט, ספטמבר, אוקטובר, נובמבר, דצמבר]
    <<: *datetime_formats
  time:
    am: "am"
    pm: "pm"
    <<: *datetime_formats
  title: "Discourse"
  topics: "נושאים"
  posts: "פוסטים"
  loading: "טוען"
  powered_by_html: 'מונע ע"י <a href="http://www.discourse.org">Discourse</a>, פועל מיטבית עם Javascript מאופשר'
  log_in: "התחברות"
  purge_reason: "נמחק אוטומטית כחשבון נטוש ולא פעיל"
  disable_remote_images_download_reason: "הורדת תמונות מרחוק נחסמה בשל היעדר מספיק שטח אחסון פנוי."
  anonymous: "אנונימי"
  emails:
    incoming:
      default_subject: "התקבל מייל מ %{email}"
      show_trimmed_content: "הצגת תוכן גזום"
      maximum_staged_user_per_email_reached: "הגעתם למספר המירבי של משתמשים מועמדים למייל."
      errors:
        empty_email_error: "קורה כאשר המייל הגולמי שקיבלנו הוא ריק."
        no_message_id_error: "קורה כאשר למייל אין 'Message-Id' בכותרת."
        auto_generated_email_error: "קורה כאשר כותרת ה״קדימות״ מכוונת ל: רשימה, זבל, תפזורת או מענה-אוטומטי, או כאשר כותרת אחרת כוללת: נשלח-אוטומטית, מענה-אוטומטי או נוצר-אוטומטית."
        no_body_detected_error: "קורה כאשר לא הצלחנו לחלץ גוף ולא היו קבצים מצורפים."
        inactive_user_error: "קורה כאשר השולח אינו פעיל."
        blocked_user_error: "קורה כאשר השולח נחסם."
        bad_destination_address: "קורה כאשר אף אחת מהכתובות ב To/CC/Bcc לא מתאימה לאף כתובת מייל נכנסת."
        strangers_not_allowed_error: "מתרחש כאשר משתמשים מנסים ליצור נושא חדש בקטגוריה בה הם אינם חברים."
        insufficient_trust_level_error: "מתרחש כאשר משתמשים מנסים ליצור נושא חדש בקטגוריה בה אין להם את רמת האמון/הרשאה הנדרשת."
        reply_user_not_matching_error: "מתרחש כאשר תגובה מגיעה מכתובת דוא\"ל אחרת מזו שההתראה נשלחה אליה."
        topic_not_found_error: "קורה כאשר הגיעה תגובה אבל הנושא הקשור נמחק."
        topic_closed_error: "קורה כאשר הגיעה תגובה אבל הנושא הקשור נסגר."
        bounced_email_error: "המייל הוא דוח מיילים מוחזרים"
        screened_email_error: "מתרחש כאשר כתובת הדוא\"ל של השולחים כבר סוננה."
  errors: &errors
    format: '%{attribute} %{message}'
    messages:
      too_long_validation: "מוגבל לאורך של  %{max} תוים: אתם הקשתם %{length}."
      invalid_boolean: "בוליאני לא תקין."
      taken: "כבר תפוס"
      accepted: חייב להתקבל
      blank: לא ניתן להשאיר ריק
      present: חייב להיות ריק
      confirmation: "לא תואם ל-%{attribute}"
      empty: לא יכול להיות ריק
      equal_to: חייב להיות שווה ל-%{count}
      even: חייב להיות זוגי
      exclusion: שמור
      greater_than: ' חייב להיות יותר מ-%{count}'
      greater_than_or_equal_to: חייב להיות גדול יותר או שווה ל-%{count}
      has_already_been_used: "כבר בשימוש"
      inclusion: לא נכלל ברשימה
      invalid: לא תקין
      is_invalid: "נראה לא ברור, האם זה משפט שלם?"
      less_than: חייב להיות פחות מ-%{count}
      less_than_or_equal_to: חייב להיות פחות או שווה ל-%{count}
      not_a_number: אינו מספר
      not_an_integer: חייב להיות מספר שלם
      odd: חייב להיות אי-זוגי
      record_invalid: 'בדיקה נכשלה: %{errors}'
      restrict_dependent_destroy:
        one: "לא ניתן למחוק בגלל קיומה של רשומה תלויה %{record}"
        many: "לא ניתן למחוק רשומה בגלל קיומה של רשומה תלויה %{record}"
      too_long:
        one: ארוך מידי (המקסימום האפשרי הוא תו אחד)
        other: ארוך מידי (המקסימום האפשרי הוא %{count} תוים)
      too_short:
        one: קצר מידי (המינימום הנדרש הוא תו אחד)
        other: קצר מידי (המינימום הנדרש הוא %{count} תוים)
      wrong_length:
        one: באורך שגוי (צריך להיות באורך תו אחד)
        other: באורך שגוי (צריך להיות %{count} תוים)
      other_than: "צריך להיות שונה מ-%{count}"
    template:
      body: 'היו בעיות עם השדות הבאים:'
      header:
        one: שגיאה מנעה מ-%{model} להישמר.
        other: '%{count} שגיאות מנעו מ-%{model} להישמר.'
    embed:
      load_from_remote: "ארעה שגיאה בטעינת הפוסט הזה."
    site_settings:
      min_username_length_exists: "לא ניתן לקבוע את אורך שם המשתמש המינימלי להיות ארוך יותר משם משתמש שכבר קיים."
      min_username_length_range: "לא ניתן לקבוע את המינימום מעל המקסימום."
      max_username_length_exists: "לא ניתן לקבוע את אורך שם המשתמש המקסימלי לקצר יותר משם משתמש שכבר קיים."
      max_username_length_range: "לא ניתן לקבוע את המקסימום מתחת למינימום."
      default_categories_already_selected: "לא ניתן לבחור קטגוריה שהשתמשו בה ברשימה אחרת."
      s3_upload_bucket_is_required: "אינכם יכולים להעלות ל-S3 ללא 's3_upload_bucket'."
  bulk_invite:
    file_should_be_csv: "הקובץ שמועלה אמור להיות בפורמט csv."
    error: "ארעה שגיאה בהעלת הקובץ. אנא נסו שוב מאוחר יותר."
  backup:
    operation_already_running: "פעולה רצה כרגע. לא יכול להתחיל עבודה חדשה עכשיו."
    backup_file_should_be_tar_gz: "קובץ הגיבוי צריך להיות .tar.gz."
    not_enough_space_on_disk: "אין מספיק מקום על הדיסק כדי להעלות את הגיבוי הזה."
    invalid_filename: "שם קובץ הגיבוי מכיל תווים שגויים. תווים תקינים הם a-z 0-9 . - _."
  not_logged_in: "אתם צריכים להיות מחוברים כדי לעשות את זה."
  not_found: "המשאב או כתובת ה-URL המבוקשת לא נמצאו."
  invalid_access: "אינכם מורשים לצפות במשאב שביקשתם."
  read_only_mode_enabled: "האתר הזה במצב קריאה בלבד. פעולות אין אפשריות."
  reading_time: "זמן קריאה"
  likes: "לייקים"
  too_many_replies:
    one: "אנחנו מצטערים, אבל משתמשים חדשים מוגבלים זמנית לתגובה אחת לאותו הנושא."
    other: "אנחנו מצטערים, אבל משתמשים חדשים מוגבלים זמנית ל-%{count} תגובות לאותו הנושא."
  embed:
    start_discussion: "התחלת דיון"
    continue: "המשך דיון"
    error: "תקלה בשילוב"
    referer: "מפנה:"
    mismatch: "המפנה לא התאים לאף אחד מהשרתים הבאים:"
    no_hosts: "אף שרת לא הוגדר לשילוב."
    configure: "הגדרת שילוב (Embedding)"
    more_replies:
      one: "עוד תגובה אחת"
      other: "עוד %{count} תגובות"
    loading: "טוען דיון..."
    permalink: "קישור"
    imported_from: "זה נושא דיון מלווה לערך המקורי ב- %{link}"
    in_reply_to: "◄ %{username}"
    replies:
      one: "תגובה אחת"
      other: "%{count} תגובות"
  no_mentions_allowed: "מצטערים, אך אינכם יכולים לאזכר משתמשים אחרים."
  too_many_mentions:
    one: "מצטערים, אתם יכולים לאזכר רק משתמש אחד בפוסט"
    other: "מצטערים, אתם יכולים לאזכר רק %{count} משתמשים בפוסט"
  no_mentions_allowed_newuser: "מצטערים, משתמשים חדשים לא יכולים להזכיר משתמשים אחרים."
  too_many_mentions_newuser:
    one: "מצטערים, משתמשים חדשים יכולים לאזכר רק משתמש אחד בפוסט."
    other: "מצטערים, משתמשים חדשים יכולים להזכיר רק %{count} משתמשים אחרים בפוסט. "
  no_images_allowed: "מצטערים, משתמשים חדשים לא יכולים להוסיף תמונות לפוסטים."
  too_many_images:
    one: "מצטערים, משתמשים חדשים יכולים להוסיף רק תמונה אחת לפוסט."
    other: "מצטערים, משתמשים חדשים יכולים להוסיף רק %{count} תמונות לפוסט."
  no_attachments_allowed: "מצטערים, משתמשים חדשים לא יכולים להוסיף קבצים לפוסטים."
  too_many_attachments:
    one: "מצטערים, משתמשים חדשים יכולים להוסיף רק צירוף אחד לפוסט."
    other: "מצטערים, משתמשים חדשים יכולים להוסיף רק %{count} צירופים לפוסט."
  no_links_allowed: "מצטערים, משתמשים חדשים לא יכולים להוסיף קישורים לפוסטים."
  too_many_links:
    one: "מצטערים, משתמשים חדשים יכולים להוסיף רק קישור אחד בפוסט."
    other: "מצטערים, משתמשים חדשים יכולים להוסיף רק %{count} קישורים בפוסט."
  spamming_host: "סליחה אך אינכם יכולים להוסיף קישור לאתר זה."
  user_is_suspended: "משתמשים מושעים אינם מורשים לפרסם."
  topic_not_found: "משהו השתבש אולי נושא זה נסגר או נמחק בזמן שקראתם אותו?"
  just_posted_that: "דומה מידי למה שפרסמתם לאחרונה"
  invalid_characters: "מכיל תווים לא תקניים"
  is_invalid: "נראה לא ברור, האם זה משפט שלם?"
  next_page: "עמוד הבא ←"
  prev_page: "→ עמוד קודם"
  page_num: "עמוד %{num}"
  home_title: "בית"
  topics_in_category: "נושאים בקטגוריה '%{category}'"
  rss_posts_in_topic: "תזרים RSS של '%{topic}'"
  rss_topics_in_category: "תזרים RSS של נושאים בקטגוריה '%{category}'"
  author_wrote: "%{author} כתב/ה:"
  num_posts: "פוסטים:"
  num_participants: "משתתפים:"
  read_full_topic: "קראו נושא מלא"
  private_message_abbrev: "הודעה"
  rss_description:
    latest: "נושאים אחרונים"
    hot: "נושאים חמים"
    top: "נושאים מובילים"
    posts: "פוסטים אחרונים"
    private_posts: "הודעות פרטיות אחרונות"
    group_posts: "פוסטים אחרונים מ %{group_name}"
    group_mentions: "איזכורים אחרונים מ %{group_name}"
    user_posts: "פוסטים אחרונים של @%{username}"
    user_topics: "נושאים אחרונים של @%{username}"
    tag: "נושאים מתוייגים"
  too_late_to_edit: "פוסט זה נוצר לפני זמן רב מידי. לא ניתן יותר לערוך או למחוק אותו."
  revert_version_same: "הגרסה הנוכחית זהה לגרסה אליה אתם מנסים לחזור."
  excerpt_image: "תמונה"
  queue:
    delete_reason: "נמחק באמצעות בקרה על תור הפוסטים"
  groups:
    errors:
      can_not_modify_automatic: "אינכם יכולים לערוך קבוצה אוטומטית"
      member_already_exist: "'%{username}' כבר חבר/ה בקבוצה זו."
      invalid_domain: "'%{domain}' אינו שם מתחם תקף."
      invalid_incoming_email: "'%{email}' אינה כתובת מייל תקפה."
      email_already_used_in_group: "'%{email}' כבר בשימוש על ידי הקבוצה '%{group_name}'."
      email_already_used_in_category: "'%{email}' כבר בשימוש על ידי הקטגוריה '%{category_name}'."
    default_names:
      everyone: "כולם"
      admins: "מנהלים"
      moderators: "מנחים"
      staff: "צוות"
      trust_level_0: "trust_level_0"
      trust_level_1: "trust_level_1"
      trust_level_2: "trust_level_2"
      trust_level_3: "trust_level_3"
      trust_level_4: "trust_level_4"
  education:
    until_posts:
      one: "פוסט אחד"
      other: "%{count} פוסטים"
    new-topic: |
      ברוכים באים ל%{site_name} &mdash; **תודה שהתחלתם שיחה חדשה! **
      -הכותרת נשמעת מעניינת כשאתם קוראים אותה בקול רם? האם היא תקציר טוב?
      -מי יתעניין בזה? איזה סוג של תגובות אתם רוצים?
      -השתמשו במילים נפוצות בכותרת שלכם כך שאחרים יוכלו למצוא אותה. כדי לשייך את הנושאים שלכם עם נושאים קשורים בחרו קטגוריה.
      -לעוד טיפים, [ראו את כללי התנהלות בקהילה] (/guidelines).
      הפנל הזה יופיע רק עבור %{education_posts_text} הפוסטים הראשונים.
    new-reply: |
      ברוכים הבאים ל %{site_name} &mdash; ** תודה על תרומתך! **

      - האם התגובה שלך משפרת את השיחה בדרך כלשהיא?

      - היו נחמדים לחברים בקהילה

      - ביקורת מבנה היא רצויה, אבל אנא בקרו *רעיונות*, לא אנשים.

      למידע נוסף [ראו את הכללים המנחים שלנו](/guidelines). פאנל זה יופיע רק ב-%{education_posts_text} התגובות הראשונות שלך.
    avatar: |
      ### מה דעתך להוסיף תמונה לחשבון שלך?

      כבר פרסמת כמה נושאים ותגובות, אבל תמונת הפרופיל שלך לא מיוחדת - היא רק אות.

      שקלת **[להכנס לפרופיל המשתמש שלך](%{profile_path})** ולהעלות תמונה שמייצגת אותך?

      יותר קל לעקוב אחרי שיחות ולמצוא אנשים מעניינים כשלכולם יש תמונת פרופיל יחודית!
    sequential_replies: |+
      ### שקלו להשיב לכמה פרסומים בבת אחת

      במקום להשיב בתגובות עוקבות לנושא, שקלו בבקשה לפרסם תגובה אחת שכוללת ציטוטים מהפרסומים הקודמים או הפניות ל@שם_משתמש/ת.

      תוכל/י לערוך תגובה קודמת שלך כדי להוסיף ציטוט על ידי הדגשת הטקסט ובחירה בכפתור <b>ציטוט התגובה</b> שיופיע.

      קל יותר לכולם לקרוא נושאים עם מספר נמוך יחסית תגובות מעמיקות מאשר הרבה תגובות קצרות ונפרדות.
    dominating_topic: |
      ### אפשרו לאחרים להצטרף לשיחה

      הנושא הזה בבירור חשוב לכם &ndash; פרסמתם יותר מ-%{percent}% מהתגובות כאן.

      בטוח שאתם נותנים מספיק זמן לאחרים כדי לחלוק את נקודת מבטם?
    too_many_replies: |
      ### הגעתם למגבלת התגובות של הנושא הזה

      אנחנו מצטערים, אבל משתמשים חדשים מוגבלים זמנית לפרסום %{newuser_max_replies_per_topic} תגובות באותו הנושא.

      במקום להוסיף תגובה נוספת, ניתן לערוך תגובה קודמת, או לבקר בנושאים אחרים.
    reviving_old_topic: |
      ### להחיות נושא זה?

      התגובה האחרונה לנושא הזה היא כבר בת יותר מ-%{days} ימים. התגובה שלך תקפיץ את הנושא הזה לראש הרשימה שלו ותודיע לכל מי שהיה מעורב בשיחה בו.

      אתם בטוחים שברצונכם להמשיך את הדיון הישן הזה?
  activerecord:
    attributes:
      category:
        name: "שם קטגוריה"
      topic:
        title: 'כותרת'
        featured_link: 'קישור מומלץ'
      post:
        raw: "גוף"
      user_profile:
        bio_raw: "אודותיי"
    errors:
      models:
        topic:
          attributes:
            base:
              warning_requires_pm: "אתם יכולים להוסיף אזהרות רק למסרים פרטיים."
              too_many_users: "אתם יכולים לשלוח אזהרות רק למשתמש/ת אחד בכל פעם."
              cant_send_pm: "מצטערים, אינכם יכולים לשלוח הודעה פרטית למשתמש זה."
              no_user_selected: "עליכם לבחור משתמש/ת תקניים."
            featured_link:
              invalid: "אינו תקין. URL אמור לכלול http:// או https://."
              invalid_category: "לא ניתן לעריכה בקטגוריה זו."
        user:
          attributes:
            password:
              common: "אחת מתוך 10000 הסיסמאות הנפוצות. אנא השתמשו בסיסמה בטוחה יותר."
              same_as_username: "זהה לשם המשתמש שלכם. אנא השתמשו בסיסמה בטוחה יותר."
              same_as_email: "זהה לכתובת הדוא\"ל שלכם. אנא השתמשו בסיסמה בטוחה יותר."
              same_as_current: "זהה לסיסמה הנוכחית שלכם."
            ip_address:
              signup_not_allowed: " הרשמה אינה מורשית מהחשבון הזה."
        color_scheme_color:
          attributes:
            hex:
              invalid: "זהו אינו צבע תקני"
        post_reply:
          base:
            different_topic: "פוסט ותגובה חייבים להיות באותו הנושא."
        web_hook:
          attributes:
            payload_url:
              invalid: "ה URL שגוי. צריך להכיל http:// או https://. ותווי רווח אינם מותרים."
      <<: *errors
  user_profile:
    no_info_me: "<div class='missing-profile'>שדה האודות של הפרופיל שלכם ריק כרגע, <a href='/users/%{username_lower}/preferences/about-me'>תרצו למלא אותו?</a></div>"
    no_info_other: "<div class='missing-profile'>%{name} עדיין לא הזין/ה דבר בשדה אודות של הפרופיל שלו/ה</div>"
  vip_category_name: "לאונג'"
  vip_category_description: "קטגוריה אקסקלוסיבית למשתמשים עם רמת אמון 3 או יותר."
  meta_category_name: "משוב לאתר"
  meta_category_description: "דיון אודות אתר זה, הארגון שמאחוריו, איך הוא פועל ואיך נוכל לשפר אותו."
  staff_category_name: "צוות"
  staff_category_description: "קטגוריה פרטית לדיוני הצוות. נושאים נראים רק למנהלים ומנהלים ראשיים."
  assets_topic_title: "נכסים לעיצוב האתר"
  assets_topic_body: "זהו נושא קבוע, הגלוי רק לצוות, לשמירת תמונות וקבצים שמשמשים לעיצוב האתר. אל תמחקו אותו!\n\n\nכיצד:\n\n\n1. הגיבו לנושא זה.\n2. העלו כאן את כל התמונות שברצונכם שישמשו כלוגואים, לוגואים מוקטנים (favicons) וכן הלאה. (השתמשו בלוגו ההעלאה בסרגל הכלים בעורך הפוסט, או גררו-שחררו או הדביקו את התמונות.)\n3. שלחו את התגובה כדי לפרסם אותה.\n4. הקליקו עם הכפתור הימני על התמונות בפרסום החדש שלכם כדי להשיג את הכתובת של התמונה שהועלתה, או הקליקו על סמל העריכה כדי לערוך את הפוסט ולאחזר את הכתובת של התמונות. העתיקו את הכתובות.\n5. הדביקו את כתובות התמונות אל תוך [הגדרות בסיסיות](/admin/site_settings/category/required).\n\nאם אתכם צריכים לאפשר העלאת קבצים מסוגים שונים, ערכו את \"הרחבות מאושרות\" בתוך [הגדרות_קובץ](/admin/site_settings/category/files)."
  discourse_welcome_topic:
    title: "ברוכים הבאים לדיסקורס"
    body: |2

      הפסקה הראשונה של נושא נעוץ זה תראה כהודעת ״ברוכים הבאים״ לכל המבקרים החדשים באתר הבית שלכם. היא חשובה!

      **עירכו זאת** לתיאור קצר של הקהילה שלכם:

      - למי היא נועדה?
      - מה הם יכולים למצוא כאן?
      - למה כדאי להם לבוא לפה?
      - איפה אפשר לקרוא עוד (קישורים, מקורות, וכד׳)?

      <img src="/images/welcome/discourse-edit-post-animated.gif" width="508" height="106">

      ייתכן ותרצו לסגור נושא זה באמצעות :wrench: הניהול (בפינות משמאל למעלה ולמטה), כדי שתגובות לא ייערמו על גבי כרזה.
  lounge_welcome:
    title: "ברוכים הבאים ללאונג'"
    body: |2

      ברכות!: confetti_ball

      אם אתם רואים נושא זה, קודמתם לאחרונה ל**משתמשים** (trust level 3).

      אתם יכולים עכשיו &hellip;
      * לערוך כותרות של כל נושא
      * לשנות את הקטגוריה של כל נושא
      * לאפשר מעקב אחר כל הקישורים שלכם (([automatic nofollow]) (http://en.wikipedia.org/wiki/Nofollow) ) יוסר.
      * לגשת לקטגוריית הלאונג' הפרטי הזמינה רק למשתמשים ברמת אמון 3 ומעלה
      * להסתיר ספאם בעזרת דגל אחד

      הנה [רשימת החברים שלכם למעמד זה(/badges/3/regular). אתם מוזמנים להגיד שלום.

      תודה על החלק החשוב שאתם נוטלים בקהילה שלנו!

      למידע נוסף על רמות האמון, [ראו נושא זה][trust]. שימו לב בבקשה שרק חברים שממשיכים לעמוד בדירשות לאורך זמן נשארים ברמת אמון זו).

      [trust]: https://meta.discourse.org/t/what-do-user-trust-levels-do/4924
  category:
    topic_prefix: "אודות הקטגוריה %{category}"
    replace_paragraph: "(החליפו פסקה ראשונה זו עם תיאור קצר של הקטגוריה החדשה שלכם. הנחיה זו תופיעה באזור בחירת הקטגוריה, אז נסו לשמור על פחות מ 200 אותיות. **עד שתערכו תיאור זה או תיצרו נושאים, קטגוריה זו לא תופיע בדף הקטגוריות.**)"
    post_template: "%{replace_paragraph}\n\nהשתמשו בפסקאות הבאות לתיאור ארוך יותר, או כדי לגבש הנחיות קטגוריה או חוקים:\n\n- למה להשתמש בקטגוריה זו? למה היא נועדה?\n\n- במה בדיוק היא שונה מקטגוריות אחרות שכבר יש לנו?\n\n- מה בגדול נושאים בקטגוריה זו אמורים להכיל?\n\n- האם אנחנו צריכים את הקטגוריה הזו? אולי נוכל למזג אותה עם קטגוריה אחרת, או תת-קטגוריה?\n"
    errors:
      uncategorized_parent: "ללא-קטגוריה לא יכול להיות עם קטגוריית אם"
      self_parent: "קטגוריית אם לא יכולה להיות הקטגוריה עצמה"
      depth: "לא ניתן לקנן תת-קטגוריה תחת תת-קטגוריה אחרת"
      invalid_email_in: "'%{email}' אינה כתובת מייל תקפה."
      email_already_used_in_group: "'%{email}' כבר בשימוש על ידי הקבוצה '%{group_name}'."
      email_already_used_in_category: "'%{email}' כבר בשימוש על ידי הקטגוריה '%{category_name}'."
    cannot_delete:
      uncategorized: "לא ניתן למחוק תוכן ללא קטגוריה"
      has_subcategories: "לא ניתן למחוק קטגוריה זו משום שיש בה תת-קטגוריות."
      topic_exists:
        one: "לא ניתן למחוק את הקטגוריה הזו משום שיש בה נושא אחד. הנושא הותיק ביותר הוא %{topic_link}."
        other: "לא ניתן למחוק את הקטגוריה הזו משום שיש בה %{count} נושאים. הנושא הותיק ביותר הוא %{topic_link}."
      topic_exists_no_oldest: "לא ניתן למחוק קטגוריה זו משום שסך הנושאים הוא %{count}."
    uncategorized_description: "נושאים שלא דורשים קטגוריה מסויימת, או שאינם מתאימים לאף קטגוריה קיימת."
  trust_levels:
    newuser:
      title: "משתמש חדש"
    basic:
      title: "משתמשים בסיסיים"
    member:
      title: "חבר"
    regular:
      title: "רגיל"
    leader:
      title: "מוביל"
    change_failed_explanation: "ניסיתם להוריד ברמה את %{user_name} ל- '%{new_trust_level}'. אולם רמת האמון שלהם היא כבר '%{current_trust_level}'. %{user_name} ישאר/תישאר ב-'%{current_trust_level}' - אם ברצונכם להוריד את המשתמש/ת נעלו קודם את רמת האמון"
  rate_limiter:
    slow_down: "ביצעתם פעולה זו מספר רב מדי של פעמים. נסו שוב מאוחר יותר."
    too_many_requests: "יש לנו מגבלה יומית על מספר הפעמים שניתן לבצע פעולה זו. אנא המתינו %{time_left} לפני ניסיון חוזר."
    by_type:
      first_day_replies_per_day: "הגעתם למספר המירבי של תגובות שמתמשים חדשים יכולים ליצור ביומם הראשון. אנא המתינו %{time_left} לפני ניסיון חוזר לבצע פעולה זו."
      first_day_topics_per_day: "הגעתם למספר המירבי של נושאים שמשתמשים חדשים יכולים ליצור ביומם הראשון. אנא המתינו %{time_left} לפני ניסיון חוזר לבצע פעולה זו."
      create_topic: "אתם יוצרים נושא חדש מהר מדי. אנא המתנו %{time_left} לפני ניסיון חוזר לבצע פעולה זו."
      create_post: "אתם מגיבים מהר מדי. אנא המתינו %{time_left} לפני ניסיון חוזר לבצע פעולה זו."
      delete_post: "אתם מוחקים פוסטים מהר מידי. אנא המתינו %{time_left} לפני שאתם מנסים שוב."
      public_group_membership: "אתם מצטרפים/עוזבים קבוצות בתדירות גבוהה מידי. אנא המתינו %{time_left} לפני שתנסו שוב."
      topics_per_day: "הגעתם למספר המירבי של נושאים חדשים היום. אנא המתינו %{time_left} לפני ניסיון חוזר לבצע פעולה זו."
      pms_per_day: "הגעתם למספר המירבי של הודעות היום. אנא המתינו %{time_left} לפני ניסיון חוזר לבצע פעולה זו."
      create_like: "הגעתם למספר המירבי של לייקים היום. אנא המתינו %{time_left} לפני ניסיון חוזר לבצע פעולה זו."
      create_bookmark: "הגעתם למספר המירבי של סימניות להיום. אנא המתינו %{time_left} לפני ניסיון חוזר לבצע פעולה זו."
      edit_post: "הגעתם למספר המירבי של עריכות להיום. אנא המתינו %{time_left} לפני ניסיון חוזר לבצע פעולה זו."
      live_post_counts: "אתם מבקשים ספירה של פוסטים חיים מהר מידי. אנא המתינו %{time_left} לפני שאתם מנסים שוב."
      unsubscribe_via_email: "הגעתם למספר המקסימלי של בטולי מנוי באמצעות מייל להיום. אנא המתינו %{time_left} לפני שאתם מנסים שוב."
      topic_invitations_per_day: "הגעתם למספר המקסימלי של הזמנות לנושאים להיום. אנא המתינו %{time_left} לפני שאתם מנסים שוב."
    hours:
      one: "שעה אחת"
      other: "%{count} שעות"
    minutes:
      one: "דקה אחת"
      other: "%{count} דקות"
    seconds:
      one: "שניה אחת"
      other: "%{count} שניות"
  datetime:
    distance_in_words:
      half_a_minute: "פחות מדקה"
      less_than_x_seconds:
        one: "פחות משנייה"
        other: "פחות מ-%{count} שניות"
      x_seconds:
        one: "שנייה"
        other: "%{count} שניות"
      less_than_x_minutes:
        one: "פחות מדקה"
        other: "פחות מ-%{count} דקות"
      x_minutes:
        one: "דקה"
        other: "%{count} דקות"
      about_x_hours:
        one: "שעה"
        other: "%{count} שעות"
      x_days:
        one: "יום"
        other: "%{count} ימים"
      about_x_months:
        one: "חודש"
        other: "%{count} חודשים"
      x_months:
        one: "חודש"
        other: "%{count} חודשים"
      about_x_years:
        one: "שנה"
        other: "%{count} שנים"
      over_x_years:
        one: "יותר משנה"
        other: "יותר מ-%{count} שנים"
      almost_x_years:
        one: "שנה"
        other: "%{count} שנים"
    distance_in_words_verbose:
      half_a_minute: "ממש עכשיו"
      less_than_x_seconds:
        one: "ממש עכשיו"
        other: "ממש עכשיו"
      x_seconds:
        one: "לפני שנייה"
        other: "לפני %{count} שניות"
      less_than_x_minutes:
        one: "לפני פחות מדקה"
        other: "לפני פחות מ-%{count} דקות"
      x_minutes:
        one: "לפני דקה"
        other: "לפני %{count} דקות"
      about_x_hours:
        one: "לפני שעה"
        other: "לפני %{count} שעות"
      x_days:
        one: "אתמול"
        other: "לפני %{count} ימים"
      about_x_months:
        one: "לפני בערך חודש"
        other: "לפני בערך %{count} חודשים"
      x_months:
        one: "לפני חודש"
        other: "לפני %{count} חודשים"
      about_x_years:
        one: "לפני בערך שנה"
        other: "לפני בערך %{count} שנים"
      over_x_years:
        one: "לפני יותר משנה"
        other: "לפני יותר מ %{count} שנים"
      almost_x_years:
        one: "לפני כמעט שנה"
        other: "לפני כמעט %{count} שנים"
  password_reset:
    no_token: "מצטערים, הקישור לשינוי הסיסמה ישן מדי. לחצו על כפתור הכניסה ובחרו ב\"שכחתי את הסיסמה שלי\" כדי לקבל קישור חדש."
    choose_new: "אנא ביחרו סיסמה חדשה"
    choose: "אנא בחרו סיסמה"
    update: 'עידכון סיסמה'
    save: 'שמירת סיסמה'
    title: 'איפוס סיסמה'
    success: "שיניתם את סיסמתכם בהצלחה ואתם עכשיו מחוברים."
    success_unapproved: "שינית את הסיסמה שלך בהצלחה."
    continue: "המשך ל-%{site_name}"
  change_email:
    confirmed: "כתובת הדואר האלקטרוני שלך עודכנה"
    please_continue: "המשיכו ל-%{site_name}"
    error: "הייתה שגיאה בעדכון כתובת הדואר האלקטרוני. אולי היא כבר בשימוש?"
    error_staged: "התרחשה תקלה בהחלפת כתובת הדוא\"ל שלכם. הכתובת כבר בשימוש על ידי משתמש/ת מועמדים פעילים."
    already_done: "מצטערים, לינק אישור זה כבר אינו בתוקף. אולי המייל שלכם כבר השתנה?"
    authorizing_old:
      title: "תודה על אישור כתובת הדואר הנוכחית שלכם"
      description: "אנחנו שולחים כעת דואר לכתובתכם החדשה לאישור."
  activation:
    action: "לחצו כאן להפעיל את חשבונכם"
    already_done: "סליחה, כתובת אישור החשבון הזו אינה זמינה יותר. אולי החשבון שלך כבר פעיל?"
    please_continue: "חשבונכם החדש אושר; הנכם מועברים לעמוד הבית."
    continue_button: "המשך ל-%{site_name}"
    welcome_to: "ברוכים הבאים ל-%{site_name}!"
    approval_required: "מנהל צריך לאשר את החשבון שלכם ידנית לפני שתוכלו להיכנס לפורום הזה. יישלח אליכם דואר אלקטרוני כשהחשבון שלכם יאושר!"
    missing_session: "אנחנו לא יכולים לזהות אם חשבונכם נוצר, אנא וודאו שיש לכם עוגיות (cookies) מאופשרות."
  post_action_types:
    off_topic:
      title: 'אוף-טופיק'
      description: 'פוסט זה אינו רלוונטי לדיון הנוכחי כפי שהוגדר בכותרת ובפרסום הראשון, ולכן כנראה שעליו לעבור למקום אחר.'
      long_form: 'דוגלל כאוף-טופיק'
    spam:
      title: 'ספאם'
      description: 'הפוסט הזה הוא פרסמות. הוא לא מועיל או רלוונטי לנושא הנוכחי, אלא קידומי באופיו.'
      long_form: 'דוגלל כספאם'
      email_title: '"%{title}" סומן כספאם'
      email_body: "%{link}\n\n%{message}"
    inappropriate:
      title: 'לא ראוי'
      description: 'פוסט זה מכיל תוכן שאדם סביר היה רואה כפוגעני, מתעלל או הפרה של <a href="/guidelines">כללי הקהילה</a>.'
      long_form: 'דוגלל כלא ראוי'
    notify_user:
      title: 'שלחו הודעה ל @{{username}}'
      description: 'אנו מעוניינים לדבר עם אדם זה ישירות ובפרטיות בנוגע לפוסט שלו.'
      long_form: 'הודעה נשלחה למשתמש/ת'
      email_title: 'הפוסט שלכם ב"%{title}"'
      email_body: "%{link}\n\n%{message}"
    notify_moderators:
      title: "משהו אחר"
      description: 'פוסט זה דורש את תשומת לב הצוות מסיבה שאינה מצויינת למעלה.'
      long_form: 'דוגל לטיפול על ידי הצוות'
      email_title: 'פוסט ב"%{title}" דורש תשומת לב של הצוות'
      email_body: "%{link}\n\n%{message}"
    bookmark:
      title: 'סימנייה'
      description: 'סמנו פוסט זה עם סימנייה'
      long_form: 'פוסט זה סומן עם סימנייה'
    like:
      title: 'לייק'
      description: 'תנו לייק לפוסט זה'
      long_form: 'נתתי לזה לייק'
    vote:
      title: 'הצבע'
      description: 'הצביעו לפוסט זה'
      long_form: 'הצבעתם לפוסט זה'
  user_activity:
    no_bookmarks:
      self: "אין לכם פוסטים שסומנו בסימניה, סימון פוסטים מאפשר לכם לגשת אליהם בקלות בהמשך."
      others: "אין סימניות."
    no_likes_given:
      self: "לא עשיתם לייק לאף פוסט."
      others: "אין פוסטים שנעשה להם לייק."
  topic_flag_types:
    spam:
      title: 'ספאם'
      description: 'הנושא הזה הוא פרסמות. הוא אינו שימושי או רלוונטי לאתר הזה, אלא שיווקי באופיו.'
      long_form: 'דיגלתם זאת כספאם'
    inappropriate:
      title: 'לא ראוי'
      description: 'נושא זה מכיל תוכן שהאדם הסביר היה מחשיב פוגעני, מתעלל או הפרה של <a href="/guidelines">כללי ההתנהלות בקהילה שלנו</a>.'
      long_form: 'דוגלל כלא ראוי'
    notify_moderators:
      title: "משהו אחר"
      description: 'נושא זה דורש תשומת לב של הצוות בהתאם ל<a href="/guidelines">הנחיות הקהילה</a>, <a href="%{tos_url}">תנאי השירות</a>, או מסיבה אחרת שאינה רשומה למעלה.'
      long_form: 'זה סומן לתשומת הלב של מנחה'
      email_title: 'הנושא "%{title}" דורש תשומת לב של מנחה'
      email_body: "%{link}\n\n%{message}"
  flagging:
    you_must_edit: '<p>פוסט שלכם סומן על ידי הקהילה. בבקשה <a href="/my/messages">בדקו את ההודעות</a>.</p>'
    user_must_edit: '<p>פוסט זה סומן על ידי הקהילה וכרגע מוסתר באופן זמני.</p>'
  archetypes:
    regular:
      title: "נושא רגיל"
    banner:
      title: "נושא באנר"
      message:
        make: "נושא זה הוא כעת באנר. הוא יופיע בראש כל עמוד עד שיבוטל על ידי המשתמשים."
        remove: "נושא זה כבר אינו באנר. הוא לא יופיע יותר בראש כל עמוד."
  unsubscribed:
    title: "בוטל המנוי!"
    description: "הוסרתם מהרשימות. כדי לשנות את אפשרויות המייל שלכם <a href='%{url}'>בקרו בהגדרות המשתמש שלכם</a>."
    topic_description: "כדי להרשם מחדש ל %{link}, השתמשו בהגדרות ההתראות בתחתית או משמאל לנושא."
  unsubscribe:
    title: "בטלו את המנוי"
    stop_watching_topic: "הפסיקו לצפות בנושא זה, %{link}"
    mute_topic: "השתיקו את כל ההתראות של נושא זה, %{link}"
    unwatch_category: "הפסיקו לצפות בכל הנושאים בקטגוריה %{category}"
    mailing_list_mode: "כבו את מצב ״רשימת תפוצה״"
    disable_digest_emails: "הפסיקו לשלוח לי סיכומים"
    all: "אל תשלחו אלי יותר מיילים מ %{sitename}"
    different_user_description: "אתם כרגע מחוברים כמשתמש אחר מאשר אליו שלחנו מייל. אנא התנתקו, או עיברו למצב אנונימי, ונסו שוב."
    not_found_description: "מצטערים, לא מצאנו את ביטול המנוי הזה. ייתכן שהלינק במייל שלכם כבר לא בתוקף?"
    log_out: "התנתקות"
  user_api_key:
    title: "אישור גישת אפליקציה"
    authorize: "אישור"
    read: "קריאה"
    read_write: "קריאה/כתיבה"
    description: "\"%{application_name}\" מבקשת את הגישה הבאה לחשבון שלכם:"
    no_trust_level: "מצטערים, אין לכם את רמת האמון הנדרשת כדי לגשת ל API של המשתמשים"
    generic_error: "מצטערים, לא הצלחנו לייצר את מפתחות ה API של המשתמש, ייתכן שיכולת זו מנוטרלת על ידי מנהלי האתר"
    scopes:
      message_bus: "עדכונים חיים"
      notifications: "קיראו ונקו התראות"
      push: "דחיפת התראות לשירותים חיצוניים"
      session_info: "קריאת מידע לגבי סשן של משתמש"
      read: "קריאה להכל"
      write: "כתיבה להכל"
  reports:
    visits:
      title: "ביקורי משתמש"
      xaxis: "יום"
      yaxis: "מספר ביקורים"
    signups:
      title: "משתמשים חדשים"
      xaxis: "יום"
      yaxis: "מספר משתמשים חדשים"
    profile_views:
      title: "צפיות בפרופילי משתמשים"
      xaxis: "יום"
      yaxis: "מספר פרופילי משתמשים שנצפו"
    topics:
      title: "נושאים"
      xaxis: "יום"
      yaxis: "מספר נושאים חדשים"
    posts:
      title: "פוסטים"
      xaxis: "יום"
      yaxis: "מספר פוסטים חדשים"
    likes:
      title: "לייקים"
      xaxis: "יום"
      yaxis: "מספר לייקים חדשים"
    flags:
      title: "דגלים"
      xaxis: "יום"
      yaxis: "מספר דגלים חדשים"
    bookmarks:
      title: "סימניות"
      xaxis: "יום"
      yaxis: "מספר סימניות חדשות"
    starred:
      title: "כוכב"
      xaxis: "יום"
      yaxis: "מספר נושאים חדשים שכוכבו"
    users_by_trust_level:
      title: "משתמשים בכל רמת אמון"
      xaxis: "רמת אמון"
      yaxis: "מספר משתמשים"
    emails:
      title: "הודעות דואר שנשלחו"
      xaxis: "יום"
      yaxis: "מספר הודעות דואר"
    user_to_user_private_messages:
      title: "משתמש למשתמש"
      xaxis: "יום"
      yaxis: "מספר ההודעות"
    system_private_messages:
      title: "מערכת"
      xaxis: "יום"
      yaxis: "מספר ההודעות"
    moderator_warning_private_messages:
      title: "אזהרות מנחים"
      xaxis: "יום"
      yaxis: "מספר ההודעות"
    notify_moderators_private_messages:
      title: "התראה למנחים"
      xaxis: "יום"
      yaxis: "מספר ההודעות"
    notify_user_private_messages:
      title: "הודעה למשתמש/ת"
      xaxis: "יום"
      yaxis: "מספר ההודעות"
    top_referrers:
      title: "מיטב המפנים"
      xaxis: "משתמש"
      num_clicks: "לחיצות"
      num_topics: "נושאים"
    top_traffic_sources:
      title: "מקורות התעבורה הטובים ביותר"
      xaxis: "שם מתחם"
      num_clicks: "לחיצות"
      num_topics: "נושאים"
      num_users: "משתמשים"
    top_referred_topics:
      title: "נושאים מיוחסים"
      xaxis: "נושא"
      num_clicks: "לחיצות"
    page_view_anon_reqs:
      title: "אנונימי"
      xaxis: "יום"
      yaxis: "צפיות אנונימיות"
    page_view_logged_in_reqs:
      title: "מחובר/ת"
      xaxis: "יום"
      yaxis: "צפיות בדפים של מחוברים"
    page_view_crawler_reqs:
      title: "זחלן רשת"
      xaxis: "יום"
      yaxis: "צפיות בדפים של זחלני רשת"
    page_view_total_reqs:
      title: "סה\"כ"
      xaxis: "יום"
      yaxis: "צפיות כוללות"
    page_view_logged_in_mobile_reqs:
      title: "צפיות של מחוברים"
      xaxis: "יום"
      yaxis: "צפיות של מחוברים מניידים"
    page_view_anon_mobile_reqs:
      title: "צפיות אנונימיות"
      xaxis: "יום"
      yaxis: "צפיות אנונימיות מניידים"
    http_background_reqs:
      title: "רקע"
      xaxis: "יום"
      yaxis: "בקשות שמשמשות לעדכונים חיים ולמעקב"
    http_2xx_reqs:
      title: "סטטוס 2xx (OK)"
      xaxis: "יום"
      yaxis: "בקשות מוצלחות (Status 2xx)"
    http_3xx_reqs:
      title: "HTTP 3xx (Redirect)"
      xaxis: "יום"
      yaxis: "בקשות מופנות Redicrect HTTP 3xx (Redirect)"
    http_4xx_reqs:
      title: "HTTP 4xx (Client Error)"
      xaxis: "יום"
      yaxis: "שגיאות לקוח (Status 4xx)"
    http_5xx_reqs:
      title: "HTTP 5xx (שגיאת שרת)"
      xaxis: "יום"
      yaxis: "שגיאות שרת (Status 5xx)"
    http_total_reqs:
      title: "סה\"כ"
      xaxis: "יום"
      yaxis: "סה\"כ בקשות"
    time_to_first_response:
      title: "זמן לתגובה הראשונה"
      xaxis: "יום"
      yaxis: "זמן ממוצע (שעות)"
    topics_with_no_response:
      title: "נושאים ללא תגובות"
      xaxis: "יום"
      yaxis: "סה\"כ"
    mobile_visits:
      title: "ביקורי משתמשים"
      xaxis: "יום"
      yaxis: "מספר ביקורים"
  dashboard:
    rails_env_warning: "השרת שלך רץ במצב %{env}."
    host_names_warning: "הקובץ config/database.yml אצלכם משתמש בכתובת ברירת המחדל - localhost. עדכנו אותה להשתמש בכתובת של השרת שלכם."
    gc_warning: 'השרת שלכם משתמש בפרמטרי ברירת המחדל של garbage collection, שלא ייתנו לכם את הביצועים הטובים ביותר. קראו את הנושא הזה על כיוונון ביצועים: <a href="http://meta.discourse.org/t/tuning-ruby-and-rails-for-discourse/4126" target="_blank">כיוונון Ruby on Rails בעבור Discourse</a>.'
    sidekiq_warning: 'Sidekiq לא רץ. משימות רבות, כמו שליחת מיילים, מבוצעות אסינכרונית באמצעות Sidekiq. אנא וודאו שלפחות תהליך אחד של Sidekiq רץ. <a href="https://github.com/mperham/sidekiq" target="_blank">לימדו על Sidekiq כאן</a>.'
    queue_size_warning: 'מספר העבודות בתור הוא %{queue_size}, שהוא גבוה. זה עלול להצביע על בעיה עם תהליך(י) Sidekiq, או שייתכן שאתם צריכים יותר Sidekiq workers.'
    memory_warning: 'בשרת שלכם יש פחות מ 1 גיגה זיכרון בסך הכל. מומלץ לפחות 1 גיגה זיכרון.'
    google_oauth2_config_warning: 'השרת מכוון לאפשר הרשמות והתחברות עם OAuth2 של גוגל (enable_google_oauth2_logins), אבל ערכי זהות הלקוח (client id) וסיסמת הלקוח (client secret) אינם מוגדרים. לכו ל<a href="/admin/site_settings"> הגדרות האתר </a> ועדכנו את הגדרות האתר. <a href="https://meta.discourse.org/t/configuring-google-login-for-discourse/15858" target="_blank"> ראו מדריך זה כדי ללמוד עוד</a>.'
    facebook_config_warning: 'השרת מכוון לאפשר הרשמה והתחברות עם פייסבוק (enable_facebook_logins), אבל ערכי מזהה האפליקציה וסוד האפליקציה אינם קבועים. לכו ל <a href="/admin/site_settings">הגדרות האתר</a> ועדכנו את ההגדרות האלו. <a href="https://meta.discourse.org/t/configuring-facebook-login-for-discourse/13394" target="_blank">ראו מדריך זה כדי ללמוד עוד</a>.'
    twitter_config_warning: 'השרת מכוון לאפשר הרשמה והתחברות עם טוויטר (enable_twitter_logins), אבל ערכי המפתח והסוד אינם קבועים. לכו ל <a href="/admin/site_settings">הגדרות האתר</a> ועדכנו את ההגדרות האלו. <a href="https://meta.discourse.org/t/configuring-twitter-login-for-discourse/13395" target="_blank">ראו מדריך זה כדי ללמוד עוד</a>.'
    github_config_warning: 'השרת מכוון לאפשר הרשמה והתחברות עם גיטהאב (enable_github_logins), אבל ערכי מזהה הלקוח והסוד אינם קבועים. לכו ל <a href="/admin/site_settings">הגדרות האתר</a> ועדכנו את ההגדרות האלו. <a href="https://meta.discourse.org/t/configuring-github-login-for-discourse/13745" target="_blank">ראו מדריך זה כדי ללמוד עוד</a>.'
    s3_config_warning: 'השרת מכוון להעלות קבצים ל s3, אבל לפחות אחת ההגדרות אינה קבועה: s3_access_key_id, s3_secret_access_key או s3_upload_bucket. לכו ל <a href="/admin/site_settings">הגדרות האתר</a> וקבעו את ההגדרות. <a href="http://meta.discourse.org/t/how-to-set-up-image-uploads-to-s3/7229" target="_blank">ראו ״כיצד לכוון העלאות קבצים ל S3?״ כדי ללמוד עוד</a>.'
    s3_backup_config_warning: 'השרת מכוון להעלות גיבויים ל s3, אבל לפחות אחת מההגדרות הבאות לא נקבעה: s3_access_key_id, s3_secret_access_key או s3_backup_bucket. לכו ל <a href="/admin/site_settings">הגדרות האתר</a> ועדכנו את ההגדרות. <a href="http://meta.discourse.org/t/how-to-set-up-image-uploads-to-s3/7229" target="_blank">ראו ״כיצד לקבוע העלאות קבצים ל S3?״ כדי ללמוד עוד</a>.'
    image_magick_warning: 'השרת מכוון ליצור צלמיות לתמונות גדולות, אבל ImageMagick לא מותקן. התקינו ImageMagick באמצעות מנהל החבילות האהוב עליכם או <a href="http://www.imagemagick.org/script/binary-releases.php" target="_blank">הורידו את הגרסה האחרונה</a>.'
    failing_emails_warning: 'יש %{num_failed_jobs} עבודות מייל שנכשלו. בידקו את app.yml שלכם כדי לוודא ששרת המייל מוגדר כיאות. <a href="/sidekiq/retries" target="_blank">ראו את העבודות שנכשלו ב Sidekiq</a>.'
    subfolder_ends_in_slash: "הגדרות תיקיית המשנה שלכם לא נכונות, הנתיב DISCOURSE_RELATIVE_URL_ROOT צריך להסתיים בלוכסן."
    email_polling_errored_recently:
      one: "ניסיונות שליחת מיילים יצרו תקלה ב 24 השעות האחרונות. צפו ב<a href='/logs' target='_blank'>יומנים</a> לפרטים נוספים."
      other: "ניסיונות שליחת מיילים יצרו %{count} תקלות ב 24 השעות האחרונות. צפו ב<a href='/logs' target='_blank'>יומנים</a> לפרטים נוספים."
    missing_mailgun_api_key: "השרת מכוון לשלוח מיילים באמצעות mailgun אבל לא סיפקתם מפתח API שמוודא את הודעות ה webhook."
    bad_favicon_url: "ה favicon לא עולה. אנא בדקו את הגדרת ה favicon_url ב <a href='/admin/site_settings'>הגדרות האתר</a>."
    poll_pop3_timeout: "החיבור לשרת POP3 התנתק. דוא\"ל נכנס לא יכול להשלף ואינו  מאוחזר. אנא בדקו את <a href='/admin/site_settings/category/email'> הגדרות ה-POP3 </a> שלכם ואת ספק השירות."
    poll_pop3_auth_error: "החיבור לשרת POP3 נכשל בשל שגיאת הזדהות. אנא בדקו את <a href='/admin/site_settings/category/email'> הגדרות ה-POP3 </a> שלכם."
  site_settings:
    censored_words: "מלים שיוחלפו באופן אוטומטי ב- &#9632;&#9632;&#9632;&#9632;"
    censored_pattern: "ביטוי רגולרי שיוחלף אוטומטית עם &#9632;&#9632;&#9632;&#9632;"
    delete_old_hidden_posts: "מחיקת אוטומטית של פרסומים מוסתרים שנותרים מוסתרים במשך יותר מ-30 יום."
    default_locale: "שפת ברירת המחדל עבור אתר Discourse זה (קוד ISO 639-1)"
    allow_user_locale: "אפשרו למשתמשים לבחור את הגדרות השפה שלהם בממשק המשתמש/ת"
    set_locale_from_accept_language_header: "קבעו את שפת הממשק עבור משתמשים אנונימיים לפי השפה בדפדפן. (נ-י-ס-י-ו-נ-י, לא עובד עם cache אנונימי)"
    min_post_length: "מספר התווים המותר כאורך מינימלי לפוסט"
    min_first_post_length: "אורך מינימלי מותר לפוסט ראשון (בגוף הנושא) בתווים "
    min_private_message_post_length: "אורך הפוסט המינימלי המותר בתווים להודעות"
    max_post_length: "מספר התווים המקסימלי כאורך פוסט"
    topic_featured_link_enabled: "איפשור של פרסום קישור עם נושאים."
    show_topic_featured_link_in_digest: "הצגת קישור מומלץ של הנושא במייל התמצות."
    min_topic_title_length: "מספר התווים המינימלי הנדרש לכותרת נושא"
    max_topic_title_length: "מספר התווים המקסימלי המותר לכותרת נושא"
    min_private_message_title_length: "אורך הכותרת המנימילי המותר להודעה בתווים"
    min_search_term_length: "מספר התווים המינמלי התקין כאורך מונח לחיפוש"
    search_tokenize_chinese_japanese_korean: "אלצו את החיפוש לנתח סינית/יפנית/קוריאנית גם באתרים שאינם בשפות אלו"
    search_prefer_recent_posts: "אם חיפוש בפורום הגדול שלכם איטי, אופציה זו מנסה לאנדקס קודם כל את הפוסטים החדשים יותר"
    search_recent_posts_size: "כמה פוסטים חדשים לשמור באינדקס"
    allow_uncategorized_topics: "הרשה לפתוח נושאים ללא קטגוריה. אזהרה: אם יש נושאים ללא קטגוריה, יש לסדר אותם לפני שמבטלים את האופציה. "
    allow_duplicate_topic_titles: "אשרו נושאים עם כותרות זהות או משוכפלות."
    unique_posts_mins: "כמה דקות לפני שמשתמש יכול לפרסם את אותו תוכן שוב"
    educate_until_posts: "כאשר המשתמש/ת מתחילים להקיש את (n) הפוסטים הראשונים שלהם, הציגו פאנל הנחיה למשתמש באזור חיבור הפוסטים."
    title: "שם האתר הזה, כפי שהוא משמש בתגית הכותרת."
    site_description: "תארו את האתר הזה במשפט אחד, כפי שהוא מופיע במטא-תגית התיאור."
    contact_email: "כתובת דוא\"ל של אנשי קשר האחראים לאתר זה. משמשת להתראות חשובות, כמו דגלים שלא טופלו, כמו גם ליצירת קשר בשעת חירום מעמוד האודות."
    contact_url: "כתובת URL ליצירת קשר לעמוד זה. משמשת בטופס ה- /about לעניינים דחופים."
    queue_jobs: "מפתחים בלבד! אזהרה! כברירת מחדל, שימו עבודות בתור sidekiq. אם מנוטרל, האתר שלכם ישבר."
    crawl_images: "אחזור תמונות מכתובת URL רחוקה כדי להכניס את מימדי האורך והרוחב הנכונים."
    download_remote_images_to_local: "המרת תמונות מרחוק לתמונות מקומיות באמצעות הורדות; למניעת שגיאות של תמונות חסרות"
    download_remote_images_threshold: "שטח האכסון המינימלי (באחוזים) הנדרש להורדת תמונות באופן מקומי"
    download_remote_images_max_days_old: "לא להוריד תמונות מרוחקות עבור פוסטים בני יותר מ n ימים."
    disabled_image_download_domains: "תמונות מרחוק לעולם לא יורדו ממתחמים (domains) אלו. "
    editing_grace_period: "ל (n) שניות לאחר פרסום, עריכה לא תיצור גרסה חדשה בהיסטוריית הפוסט."
    post_edit_time_limit: "העורכים יכולים לערוך או למחוק את הפוסט שלהם במשך (n) דקות לאחר הפרסום. הזינו 0 כ\"תמיד\"."
    edit_history_visible_to_public: "אפשרו לכולם לראות גרסאות קודמות של פוסט ערוך. כאשר אפשרות זו מנוטרלת, רק חברי צוות יכולים לצפות בהן."
    delete_removed_posts_after: "פוסטים שהוסרו על ידי מחבריהם ימחקו באופן אוטומטי לאחר (n) שעות. אם הגדרה זו מכוונת ל-0, פוסטים ימחקו מיידית."
    max_image_width: "הרוחב המקסימלי של תצוגת תמונה מוקטנת בפוסט"
    max_image_height: "גובה מקסימלי של תצוגת תמונה מוקטנת בפוסט"
    category_featured_topics: "מספר נושאים שמוצגים עבור כל קטגוריה בדף /categories. לאחר שינוי ערך זה, לוקח עד 15 דקות לדף הקטגוריות להתעדכן."
    show_subcategory_list: "הצגת רשימת תת-הקבוצות במקום רשימת הנושאים בעת הכניסה לקטגוריה."
    fixed_category_positions: "אם אפשרות זו מסומנת, תוכלו  לארגן את הקטגוריות כך שיופיעו בסדר קבוע. אם האופציות אינן מסומנות, הקטגוריות יסודרו על פי סדר הפעילות שהתבצעה בהן."
    fixed_category_positions_on_create: "אם האפשרות תסומן, סדר הקטגוריות יוגדר בתפריט יצירת נושא (דורש fixed_category_positions)."
    add_rel_nofollow_to_user_content: "הוספת התווית rel nofollow לכל תוכן שפורסם על ידי המשתמש/ת, פרט לקישורים פנימיים (כולל מתחם הורה parent domains). אם תשנו אפשרות זו, עליכם לאפות מחדש את כל הפרסומים עם: \"rake posts:rebake\""
    exclude_rel_nofollow_domains: "רשימת דומיינים שלקישורים אליהם לא יתווסף nofollow. לדומיין tld.com אוטומטית יצטרף sub.tld.com גם כן. בתור מינימום, כדאי לכם להוסיף את הדומיין העליון של אתר זה, כדי להקל על זחלני רשת למצוא תוכן. אם חלקים אחרים של האתר שלכם נמצאים בדומיינים אחרים, הוסיפו אותם גם כן."
    post_excerpt_maxlength: "אורך מקסימלי של קטע פוסט / סיכום."
    show_pinned_excerpt_mobile: "הצגת קטע בנושאים נעוצים במבט ניידים."
    show_pinned_excerpt_desktop: "הצגת קטע בנושאים נעוצים בתצוגת מחשב-שולחני."
    post_onebox_maxlength: "מספר תוים מקסימאלי מותר כאורך פוסט Discourse אחד בקופסא (oneboxed Discourse post)."
    onebox_domains_blacklist: "רשימת מתחמים (דומיינים) שלעולם לא יהיו Oneboxed."
    max_oneboxes_per_post: "מספר מקסימלי של onebox-ים בפוסט."
    logo_url: "תמונת הלוגו בפינה הימנית עליונה של המסך, אמורה להיות מלבנית רחבה. אם נשארת ריקה, תוצג כותרת האתר."
    digest_logo_url: "תמונת הלוגו האלטרנטיבי שמשמשת בראש המיילים של הסיכום מאתרכם. אמורה להיות צורה מלבנית מוארכת. צריכה לא להיות תמונת SVG. אם נשאר ריק ייעשה שימוש ב `logo_url`."
    logo_small_url: "תמונת לוגו קטנה בפינה הימנית עליונה של האתר, אמורה להיות ריבועית, נראית כאשר גוללים למטה. אם נשארת ריקה תוצג צלמית בית."
    favicon_url: "צלמית favicon לאתר שלכם, ראו http://en.wikipedia.org/wiki/Favicon, כדי שתעבוד כמו שצריך עם CDN חייבת להיות png"
    mobile_logo_url: "תמונת הלוגו הקבועה לצד ימין למעלה של האתר הנייד שלכם. אמורה להיות ריבועית. אם משאירים ריקה, ייעשה שימוש ב `logo_url`. למשל: http://example.com/uploads/default/logo.png"
    apple_touch_icon_url: "אייקון שמשמש למכשירי טאץ׳ של אפל. גודל מומלץ 144 על 144 פיקסלים."
    notification_email: "מאת: נעשה שימוש בכתובת מייל זו כאשר שולחים את כל הודעות המערכת הנדרשות. כדי שהודעות הדוא\"ל יגיעו, המתחם (domain) המצויין כאן חייב לכלול SPF, DKIM ורשומות reverse PTR מוגדרים כהלכה."
    email_custom_headers: "רשימה מופרדת pipes (הסימון |) של כותרות מייל מותאמות אישית"
    email_subject: "התאמה עצמית של מבנה נושא למיילים סטנדרטיים. ראו:\nhttps://meta.discourse.org/t/customize-subject-format-for-standard-emails/20801"
    force_https: "הכריחו את אתרכם להשתמש אך ורק ב HTTPS. אזהרה: אל תאפשרו זאת עד שתוודאו ש HTTPS מותקן ועובד ממש בכל המקרים! וידאתם את הגדרות ה CDN שלכם, כל שירותי ההתחברות, וכל הלוגואים / תלויות החיצוניים - כדי לוודא שכולם עובדים גם כן עם HTTPS?"
    summary_score_threshold: "הניקוד המינימלי הנדרש כדי שפוסט ייכלל ב\"סיכום נושא זה\""
    summary_posts_required: "מספר הפוסטים המנימלי בנושא לפני שהאפשרות \"סיכום נושא זה\" תתאפשר"
    summary_likes_required: "מינימום הלייקים לנושא לפני שהאפשרות \"סיכום נושא זה\" תתאפשר"
    summary_percent_filter: "כאשר משתמש/ת מקליקים על \"סיכום נושא זה\", הציגו את % הפוסטים הראשונים"
    summary_max_results: "מספר הפוסטים שיוחזרו באמצעות \"סיכום נושא זה\""
    enable_private_messages: "הרשו למשתמשי רמת אמון 1 (ניתן להגדרה באמצעות רמת אמון מינימלית לשליחת הודעות) ליצור הודעות ולענות להודעות. שימו לב שהצוות תמיד יכול לשלוח הודעות, לא משנה מה."
    enable_long_polling: "באס הודעות שמשמש להתראות יכול להשתמש בתשאול ארוך (long polling)"
    long_polling_base_url: "בסיס ה-URL שנמצא בשימוש עבור long polling (כאשר CDN מחזיר תוכן דינמי, זכרו להגדיר את ערך זה ל-Origin pull, דוגמת http://origin.site.com)"
    long_polling_interval: "כמות הזמן שהשרת צריך לחכות לפני שעונה ללקוחות, כאשר אין מידע לשליחה (משתמשים רשומים מחוברים למערכת בלבד)"
    polling_interval: "כאשר לא מבצעים תשאול ארוך (long polling), כל כמה זמן לקוחות מחוברים למערכת יבצעו poll, במילי-שניות"
    anon_polling_interval: "באיזו תכיפות לקוחות אנונימיים (anonymous clients) יבצעו תשאול (poll), במילי-שניות"
    background_polling_interval: "באיזו תכיפות צריכים לקוחות לבצע תשאול (poll) במילישניות (כאשר החלון נמצא ברקע)"
    flags_required_to_hide_post: "מספר דגלים שגורמים להסתרה אוטומטית של פוסט ולהודעה להשלח למשתמש (0 בשביל שלעולם לא יקרה)"
    cooldown_minutes_after_hiding_posts: "מספר הדקות שמשתמשים חייבים לחכות לפני שהם יכולים לערוך פוסט שהוסתר בגלל דיגלול קהילתי"
    max_topics_in_first_day: "הכמות המקסימלית של נושאים שמשתמשים מורשים ליצור ב 24 השעות הראשונות לאחר הפוסט הראשון שלהם"
    max_replies_in_first_day: "הכמות המקסימלית של תגובות שמשתמשים מורשים ליצור ב 24 השעות הראשונות אחרי יצירת הפוסט הראשון שלהם"
    tl2_additional_likes_per_day_multiplier: "להגדיל את כמות הלייקים האפשרית ביום עבור tl2 (משתמש) באמצעות הכפלה במספר זה. "
    tl3_additional_likes_per_day_multiplier: "להגדיל את כמות הלייקים האפשרית ביום עבור רמת-אמון 3 (רגיל) באמצעות הכפלה במספר זה."
    tl4_additional_likes_per_day_multiplier: "להגדיל את כמות הלייקים האפשרית ביום עבור tl4 (מנהיג) באמצעות הכפלה במספר זה. "
    num_spam_flags_to_block_new_user: "אם פוסטים של משתמשים חדשים מקבלים כמות זו של דגלי ספאם מ num_users_to_block_new_user משתמשים אחרים, הסתירו את הפוסטים שלהם ומנעו מהם פרסומים בעתיד. 0 לניטרול."
    num_users_to_block_new_user: "אם פוסטים של משתמשים חדשים מקבלים num_spam_flags_to_block_new_user דגלי ספאם מכמות זו של משתמשים שונים, הסתירו את הפוסטים שלהם ומנעו פרסומים עתידיים. 0 לניטרול."
    num_tl3_flags_to_block_new_user: "אם פוסטים של משתמשים חדשים מקבלים כמות זו של דגלים מ num_tl3_users_to_block_new_user משתמשים שונים ברמת אמון 3, הסתירו את כל הפוסטים שלהם ומנעו פרסומים עתידיים. 0 לניטרול."
    num_tl3_users_to_block_new_user: "אם פוסטים של משתמשים חדשים מקבלים num_tl3_flags_to_block_new_user דגלים מכמות זו של משתמשים ברמת אמון 3, הסתירו את הפוסטים שלהם ומנעו פרסומים עתידיים. 0 לניטרול."
    notify_mods_when_user_blocked: "אם משתמש נחסם אוטומטית, שילחו הודעה לכל המנחים."
    flag_sockpuppets: "אם משתמשים חדשים מגיבים לנושא מכתובת IP זהה לזו של מי שהחל את הנושא, סמנו את הפוסטים של שניהם כספאם פוטנציאלי."
    traditional_markdown_linebreaks: "שימוש בשבירת שורות מסורתית בסימון, מה שדורש שני רווחים עוקבים למעבר שורה."
    allow_html_tables: "אפשרו הכנסת טבלאות ב Markdown באמצעות תגיות HTML. התגיות TABLE, THEAD, TD, TR, TH יהיו ברשימה לבנה (מצריך אפייה מחדש של כל הפוסטים הישנים שכוללים טבלאות)"
    post_undo_action_window_mins: "מספר הדקות בהן מתאפשר למשתמשים לבטל פעולות אחרות בפוסט (לייק, סימון, וכו')."
    must_approve_users: "על הצוות לאשר את כל המשתמשים החדשים לפני שהם מקבלים גישה לאתר. אזהרה: בחירה זו עבור אתר קיים תשלול גישה ממשתמשים קיימים שאינם מנהלים."
    pending_users_reminder_delay: "הודיעו למנחים אם משתמשים חדשים ממתינים לאישור למעלה מכמות זו של שעות. קבעו ל -1 כדי לנטרל התראות."
    maximum_session_age: "משתמשים ישארו מחוברים ל n שעות מאז ביקורם האחרון"
    ga_tracking_code: "מיושן: קוד גוגל אנליטיקס (ga.js) למעקב, כגון: UA-12345678-9ֿ; ראו http://google.com/analytics"
    ga_domain_name: "מיושן: שם מתחם (דומיין) לגוגל אנליטיקס (ga.js), למשל: mysite.com; ראו http://google.com/analytics"
    ga_universal_tracking_code: "קוד מעקב של (Google Universal Analytics (analytics.js, למשל: UA-12345678-9; ראו http://google.com/analytics"
    ga_universal_domain_name: "שם המתחם של (Google Universal Analytics analytics.js), למשל: mysite.com; ראו http://google.com/analytics"
    gtm_container_id: "מזהה קונטיינר של מנהל תגיות גוגל. למשל: GTM-ABCDEF"
    enable_escaped_fragments: "נסיגה ל Ajax-Crawling API של גוגל אם לא מתגלה זחלן-רשת. ראו https://developers.google.com/webmasters/ajax-crawling/docs/learn-more"
    enable_noscript_support: "אפשרו תמיכה בזחלן רשת סטנדרטי של מנועי חיפוש באמצעות התג noscript"
    allow_moderators_to_create_categories: "אפשרו למנחים ליצור קטגוריות חדשות"
    cors_origins: "מקורות שאפשר לבצע להם בקשות קרוס-דומיין (Cross origin requests). כל מקור צריך לכלול את התחילית http:// או https:// . משתנה הסביבה DISCOURCE_ENABLE_CORS חייב להיות true כדי לאפשר CORS."
    use_admin_ip_whitelist: "מנהלים יכולים להתחבר רק אם הכתובת שלהם מופיע ברשימת ה IPs המסוננים (ניהול > לוגים > כתובות IP מסוננות)."
    top_menu: "החליטו אילו פריטים יופיעו בניווט עמוד הבית ובאיזה סדר לדוגמה |אחרונים|חדשים|קטגוריות|מובילים|נקראו|פורסמו|סימניות"
    post_menu: "החליטו אילו פריטים מופיעים בתפריט הפוסט, ובאיזה סדר. למשל like|edit|flag|delete|share|bookmark|reply"
    post_menu_hidden_items: "פריטי התפריט להסתרה כברירת מחדל בתפריט הפוסט, אלא אם כן נלחץ לחצן ההרחבה."
    share_links: "החליטו אילו פריטים יופיעו בתיבת השיתוף, ובאיזה סדר."
    track_external_right_clicks: "עקבו אחר קישורים חיצוניים שעליהם נלחץ הכפתור הימני (למשל: פתיחה בטאב חדש) מנוטרל כברירת מחדל כיוון שזה כותב מחדש URLs"
    site_contact_username: "שם משתמש/ת תקין של איש צוות ממנו ישלחו כל ההודעות אוטומטיות. אם ישאר ריק חשבון ברירת המחדל של המערכת ישמש לכך."
    send_welcome_message: "שלחו לכל המשתמשים החדשים הודעת \"ברוכים הבאים\" עם הדרכה ראשונית כיצד להתחיל."
    suppress_reply_directly_below: "אל תציגו את סך התגובות המצטבר בפוסט כאשר ישנה תגובה ישירה אחת לפוסט זה."
    suppress_reply_directly_above: "אל תציגו את את אפשרות ההרחבה \"בתגובה ל..\" לפוסט כאשר יש רק תגובה אחת ישירה מעל לפוסט זה."
    suppress_reply_when_quoting: "אל תציגו את הפוסט המקורי בפרסומים שמצטטים תגובות"
    max_reply_history: "מספר התגובות המקסימלי להרחבה כאשר מרחיבים \"בתגובה ל\""
    topics_per_period_in_top_summary: "מספר הנושאים המוצגים בברירת המחדל של סיכום הנושאים."
    topics_per_period_in_top_page: "מספר הנושאים הראשונים המוצגים בתצוגה המורחבת של \"הצג עוד\"."
    redirect_users_to_top_page: "כוון באופן אוטומטי משתמשים חדשים וכאלה שנעדרו במשך זמן לראש העמוד."
    top_page_default_timeframe: "ברירת מחדל של פרק זמן להצגה בדף המובילים."
    show_email_on_profile: "הצגת כתובת הדוא\"ל של המשתמשים בעמוד הפרופיל שלהם (גלוי רק להם ולצוות)"
    prioritize_username_in_ux: "הציגו שם-משתמש ראשון בדף המשתמש, כרטיס המשתמש ופוסטים (כשמנוטרל השם מופיע קודם)"
    email_token_valid_hours: "סיסמאות שכחת סיסמה / הפעלת חשבון תקפים במשך (n) שעות."
    enable_badges: "הפעלת מערכת העיטורים"
    enable_whispers: "אפשרו לצוות לקיים תקשורת פרטית בתוך נושאים."
    allow_index_in_robots_txt: "פרטו ב-robots.txt שלאתר זה מותר להיות מאונדקס על ידי מנועי חיפוש."
    email_domains_blacklist: "רשימה מופרדת בצינור (pipe) של דומיינים של אימייל אשר מהם משתמשים לא מורשים לרשום חשבונות. למשל: mailinator.com|trashmail.net"
    email_domains_whitelist: "רשימה מופרדת בצינור (pipe) אשר ר-ק ממנה משתמשים יכולים לרשום חשבונות. א-ז-ה-ר-ה: משתמשים עם אימיילים מדומיינים אחרים לא יורשו!"
    forgot_password_strict: "אל תיידעו משתמשים בנוגע לקיום חשבון כשהם משתמשים באפשרות של ״שכחתי סיסמה״."
    log_out_strict: "בהתנתקות, נתקו את כל ההפעלות של המשתמש/ת בכל המכשירים"
    version_checks: "שלחו פינג להאב של Discourse לעדכוני גרסה וכדי להציג מסרים אודות גרסאות בלוח התצוגה ב /admin"
    new_version_emails: "שלחו דוא\"ל לכתובת של contact_email כשגרסה חדשה של Discourse זמינה."
    port: "מ-פ-ת-ח-י-ם ב-ל-ב-ד! א-ז-ה-ר-ה! התמשו בפורט זה ל HTTP במקום בפורט 80. השאירו ריק בשביל ברירת המחדל פורט 80."
    force_hostname: "מ-פ-ת-ח-י-ם ב-ל-ב-ד! א-ז-ה-ר-ה! הגדירו שם שרת ב URL. השאירו ריק בשביל ברירת המחדל."
    invite_expiry_days: "מה התוקף מפתחות הזמנת משתמשים, בימים"
    invite_passthrough_hours: "כמה זמן, בשעות, יכולים משתמשים לעשות שימוש בהזמנה שנשלחה כדי להתחבר "
    invite_only: "הרשמה פומבית מנוטרלת, כל המשתמשים החדשים חייבים להיות מוזמנים על ידי חברים אחרים באתר."
    login_required: "דרשו הזדהות לקריאת תוכן באתר זה, אל תאפשרו גישה אנונימית."
    min_username_length: "אורך שם משתמש מינימילי בתווים."
    max_username_length: "אורך שם משתמש מקסימלי בתווים."
    reserved_usernames: "שמות משתמשים שלא ניתן להירשם איתם."
    min_password_length: "אורך סיסמה מינימלי."
    min_admin_password_length: "אורך סיסמה מינימלית לאדמיניסטרטור."
    block_common_passwords: "אל תאפשרו סיסמאות מתוך 10,000 הסיסמאות הנפוצות ביותר."
    enable_sso: "אפשרו התחברות יחידה (Single Sign On) באמצעות אתר חיצוני (א-ז-ה-ר-ה: כתובות המייל של משתמשים *חייבות* לעבור אימות על ידי אתר חיצוני!)"
    verbose_sso_logging: "רישום יומנים מפורטים בנוגע לדיאגנוסטיקות SSO ל /logs"
    enable_sso_provider: "הטמיעו את פרוטוקול הספק Discourse SSO בנקודת הקצה /session/sso_provider, דורש כיוון של sso_secret"
    sso_url: "URL of single sign on endpoint (must include http:// or https://)"
    sso_secret: "מחרוזת סודית המשמשית לאמת באופן קרפיטוגרפי מידע SSO, וודאו שהיא באורך 10 תווים ומעלה"
    sso_overrides_bio: "דורס ביוגרפיה של משתמשים בפרופיל המשתמש ומונע מהם מלשנות אותה"
    sso_overrides_email: "דורס מייל מקומי עם אתר מייל חיצוני מתוכן SSO בכל התחברות, ומונע שינויים מקומיים. (אזהרה: אי-התאמות עלולות להתרחש בעקבות נורמליזציה של מיילים מקומיים)"
    sso_overrides_username: "דורס שם משתמש מקומי עם שם משתמש של אתר חיצוני מתוכן SSO בכל התחברות, ומונע שינויים מקומיים. (אזהרה: אי-התאמות עלולות להתרחש בעקבות הבדלים בדרישות אורך לגבי שמות משתמשים)"
    sso_overrides_name: "דורס שם מלא מקומי עם שם מלא מאתר חיצוני מתוכן SSO בכל התחברות, מונע שינויים מקומיים."
    sso_overrides_avatar: "מעקף אווטאר של משתמש בעזרת אווטר אתר חיצוני מ-SSO Payload. אם אפשרות זו מופעלת, מומלץ מאוד לבטל את האפשרות להעלאת אווטר."
    sso_not_approved_url: "SSO של חשבונות שלא אושרו יופנו ל URL זה"
    sso_allows_all_return_paths: "אל תגבילו את שמות המתחם של נתיבי החזרה (return_paths) שניתנים על ידי ה-SSO (כברירת מחדל, נתיבי החזרה חייבים להיות באתר הנוכחי)"
    enable_local_logins: "אפשרו התחברות שמבוססת על שמות משתמשים וסיסמאות מקומיים. (שימו לב: אפשרות זו חייבת להיות מותרת כדי שהזמנות להצטרפות יפעלו)"
    allow_new_registrations: "אפשרו הרשמות משתמשים חדשים. בטלו סימון זה כדי למנוע יצירת חשבונות חדשים."
    enable_signup_cta: "הציגו מודעה למשתמשים אנונימיים חוזרים שמציעה להם להרשם כדי לקבל חשבון."
    enable_yahoo_logins: "איפשור אימות של Yahoo"
    enable_google_oauth2_logins: "אפשרו הזדהות באמצעות Oauth2 של גוגל. זהו מנגנון ההזדהות שנתמך כרגע על ידי גוגל. דורש מפתח וסיסמה."
    google_oauth2_client_id: "זהות לקוח (Client ID) של אפליקציית ה-Google שלך."
    google_oauth2_client_secret: "קוד סודי של לקוח (client secret) של אפליקציית Google."
    enable_twitter_logins: "אפשרו אימות Twitter, מצריך twitter_consumer_key ו twitter_consumer_secret"
    twitter_consumer_key: "מפתח לשימוש באימות Twitter, רשום ב http://dev.twitter.com"
    twitter_consumer_secret: "סוד לשימוש באימות Twitter, רשום ב http://dev.twitter.com"
    enable_instagram_logins: "אפשרו אימות אינסטגרם, מצריך instagram_consumer_key ו instagram_consumer_secret"
    instagram_consumer_key: "מפתח לאימות אינסטגרם"
    instagram_consumer_secret: "סוד לאימות אינסטגרם"
    enable_facebook_logins: "איפשור אימות פייסבוק, מצריך facebook_app_id ו facebook_app_secret"
    facebook_app_id: "מזהה אפליקציה לאימות פייסבוק, רשום ב https://developers.facebook.com/apps"
    facebook_app_secret: "סוד אפליקציה לאימות פייסבוק, רשום ב https://developers.facebook.com/apps"
    facebook_request_extra_profile_details: "בקשת מידע לגבי \"אודות\", מיקום, ואתר אינטרנט מפייסבוק. (מצריך שאפליקציית האימות שלכם תאושר על ידי פייסבוק)"
    enable_github_logins: "אפשור אימות Github, מצריך github_client_id ו github_client_secret"
    github_client_id: "מזהה לקוח לאימות Github, רשום ב https://github.com/settings/applications"
    github_client_secret: "סוד לקוח לאימות Github, רשום ב https://github.com/settings/applications"
    readonly_mode_during_backup: "אפשרו מצב של קריאה בלבד בזמן גיבוי"
    allow_restore: "אפשר שחזור, אשר יכול להחליף את כל(!) המידע באתר! הותירו על \"שלילי\" (false) אלא אם כן אתם מתכננים לשחזר גיבוי."
    maximum_backups: "המספר המקסימלי של גיבויים לשמירה על הכונן. גיבויים ישנים יותר ימחקו אוטומטית"
    automatic_backups_enabled: "הרץ גיבויים אוטומטים כמו שמוגדר בתדירות הגיבויים"
    backup_frequency: "באיזו תכיפות אנחנו מגבים את האתר, בימים."
    enable_s3_backups: "העלאת גיבויים ל-S3 לאחר השלמתם. חשוב: דורש הזנת הרשאות S3 תקפות להגדרות הקבצים."
    s3_backup_bucket: "הדלי המרוחק שבו לשמור גיבויים. אזהרה: שימו לב שהוא דלי פרטי."
    s3_disable_cleanup: "בטלו את ההסרה של גיבויים מ S3 כאשר הם מוסרים מקומית."
    backup_time_of_day: "הגדרת זמן לגיבוי לפי UTC."
    backup_with_uploads: "כללו העלאות בגיבויים התקופתיים. ביטול של אפשרות זו תגבה רק את בסיס הנתונים."
    active_user_rate_limit_secs: "כל כמה זמן אנחנו מעדכנים את השדה 'last_seen_at', בשניות"
    verbose_localization: "הצגת טיפים מורחבים של לוקליזציה בממשק המשתמש."
    previous_visit_timeout_hours: "כמה זמן ביקור נארך לפני שהוא נחשב הביקור ה״קודם״, בשעות"
    top_topics_formula_log_views_multiplier: "מכפיל של לוג כמות הצפיות (n) בנוסחת הנושאים המובילים: `log(views_count) * (n) + op_likes_count * 0.5 + LEAST(likes_count / posts_count, 3) + 10 + log(posts_count)`"
    top_topics_formula_first_post_likes_multiplier: "מכפיל של לייקים על הפוסט הראשון (n) בנוסת הנושאים המובילים: `log(views_count) * 2 + op_likes_count * (n) + LEAST(likes_count / posts_count, 3) + 10 + log(posts_count)`"
    top_topics_formula_least_likes_per_post_multiplier: "מכפיל של כמות לייקים מינימלית לפוסט (n) בנוסחת הנושאים המובילים: `log(views_count) * 2 + op_likes_count * 0.5 + LEAST(likes_count / posts_count, (n)) + 10 + log(posts_count)`"
    rebake_old_posts_count: "מספר הפוסטים הישנים לאפייה מחדש בכל 15 דקות."
    rate_limit_create_topic: "לאחר יצירת נושא, על המשתמשים להמתין (n) שניות לפני יצירת נושא אחר."
    rate_limit_create_post: "לאחר הפרסום על המשתמשים להמתין (n) שניות לפני יצירת פוסט חדש."
    rate_limit_new_user_create_topic: "לאחר יצירת נושא, משתמשים חדשים יחוייבו לחכות (n) שניות לפני שיוכלו ליצור נושא אחר."
    rate_limit_new_user_create_post: "לאחר פרסום, משתמשים חדשים יחוייבו לחכות (n) שניות לפני שיוכלו ליצור פוסט אחר."
    max_likes_per_day: "מספר מקסימלי של לייקים למשתמש/ת ביום."
    max_flags_per_day: "מספר מקסימלי של דגלים מותרים למשתמשים ביום."
    max_bookmarks_per_day: "מספר מקסימלי של סימניות למשתמשים ביום."
    max_edits_per_day: "מספר עריכות מקסימלי מותר למשתמשים ליום."
    max_topics_per_day: "מספר מקסימלי של נושאים שמשתמשים יכולים ליצור ביום."
    max_private_messages_per_day: "מספר מקסימלי של הודעות שמשתמשים יכולים ליצור ביום."
    max_invites_per_day: "מספר מקסימלי של הזמנות שיכולים משתמשים לשלוח ביום."
    max_topic_invitations_per_day: "מספר מירבי של הזמנות לנושא שמשתמשים יכולים לשלוח ביום. "
    alert_admins_if_errors_per_minute: "מספר השגיאות בדקה לפני ששולחים התראה למנהל. ערך של 0 מנטרל אפשרות זו. שימו לב: מצריך הרצה מחדש."
    alert_admins_if_errors_per_hour: "מספר השגיאות בשעה לפני ששולחים התראה למנהל. ערך של 0 מנטרל אפשרות זו. שימו לב: מצריך הרצה מחדש."
    categories_topics: "מספר נושאים להצגה בדף /categories."
    suggested_topics: "מספר הנושאים המוצעים שיופיעו בתחתית הנושא המוצג."
    limit_suggested_to_category: "הצגת רק נושאים מהקטגוריה הנוכחית ברשימת הנושאים המומלצים."
    suggested_topics_max_days_old: "נושאים מוצעים לא אמורים להיות בני יותר מ n ימים."
    clean_up_uploads: "הסירו העלאות יתומות וללא הפניה כדי למנוע אירוח בלתי חוקי של חומר. אזהרה: אתם עלולי לרצות לגבות את תיקיית ה-/uploads שלכם לפנו שתאפשרו הגדרה זו."
    clean_orphan_uploads_grace_period_hours: "תקופת חסד (בשעות) לפני שהעלאות יתומות מוסרות."
    purge_deleted_uploads_grace_period_days: "תקופת חסד (בימים) לפני שהעלאה שהוסרה תמחק."
    purge_unactivated_users_grace_period_days: "תקופת חסד (בימים) לפני שמשתמשים שלא הפעילו את חשבונם ימחקו."
    enable_s3_uploads: "אחסן העלאות (uploads) על תשתית של Amazon S3. חשוב: מצריך מפתח גישה + מפתח גישה סודי שיהיו חוקיים."
    s3_use_iam_profile: 'השתמש ב-AWS EC2 IAM role על מנת לאחזר מפתחות. שימו לב: איפשור של זה ידרוס את ההגדרות "S3 access key id" וכן את "s3 secret access key".'
    s3_upload_bucket: "שם של Amazon S3 bucket אליו יועלו קבצים. אזהרה: שם זה חייב להיות באותיות קטנות, ללא נקודות וללא קווים תחתונים."
    s3_access_key_id: "מפתח הגישה (access key id) של Amazon S3 שישמש להעלאת התמונות."
    s3_secret_access_key: "מפתח הגישה הסודי (secret access key) של Amazon S3 שישמש להעלאת תמונות."
    s3_region: "שם האזור (region name) של Amazon S3 שישמש להעלאת תמונות."
    s3_cdn_url: "CDN URL לכל ה assets ב s3 (למשל: https://cdn.somewhere.com). א-ז-ה-ר-ה: לאחר שינוי של הגדרה זו עליכם לאפות מחדש את כל הפוסטים הישנים."
    avatar_sizes: "רשימה של גדלי דמויות שנוצרת אוטומטית."
    external_system_avatars_enabled: "שימוש בשירות של מערכת אווטארים חיצונית."
    external_system_avatars_url: "כתובת של שירות דמויות חיצוני. החלפות מותרות הן {username} {first_letter} {color} {size}"
    default_opengraph_image_url: "URL ברירת המחדל של תמונת opengraph."
    twitter_summary_large_image_url: "URL של תמונה מסיכום ברירת המחדל מטוויטר (צריכה להיות ברוחב לפחות 280 פיקסלים ובגובה של לפחות 150 פיקסלים)."
    allow_all_attachments_for_group_messages: "אפשרו צירוף קבצים להודעות לקבוצות."
    convert_pasted_images_to_hq_jpg: "המירו תמונות מודבקות לקבצי JPG באיכות גבוהה."
    convert_pasted_images_quality: "איכות של קובץ ה JPG המומר (1 זו האיכות הנמוכה ביותר, 100 הטובה ביותר)."
    enable_flash_video_onebox: "אפשרו הטמעת קישורי swf ו-flv (פלאש של אדובי) ב Oneboxes. אזהרה: עלול להביא לבעיות אבטחה באתר."
    default_invitee_trust_level: "ברירת מחדל של רמת אמון (0-4) של משתמשים מוזמנים."
    default_trust_level: "רמת אמון (0-4) לכל המשתמשים החדשים. אזהרה! שינוי של משתנה זה שם אתכם בסיכון רציני לספאם."
    tl1_requires_topics_entered: "כמה נושאים משתמשים חדשים צריכים להתחיל עד שישודרגו לרמת אמון 1."
    tl1_requires_read_posts: "כמה פוסטים משתמשים צריכים לקרוא לפני שישודרגו לרמת אמון 1."
    tl1_requires_time_spent_mins: "כמה דקות משתמשים חדשים צריכים לקרוא פוסטים לפני שישודרגו לרמת אמון 1."
    tl2_requires_topics_entered: "כמה נושאים משתמשים חדשים צריכים להתחיל עד שישודרגו לרמת אמון 2."
    tl2_requires_read_posts: "כמה פוסטים משתמשים צריכים לקרוא לפני שישודרגו לרמת אמון 2."
    tl2_requires_time_spent_mins: "כמה דקות משתמשים חדשים צריכים לקרוא פוסטים לפני שישודרגו לרמת אמון 2."
    tl2_requires_days_visited: "כמה ימים שונים משתמשים צריכים לבקר באתר לפני שישודרגו לרמת אמון 2."
    tl2_requires_likes_received: "כמה \"לייקים\" משתמשים צריכים לקבל לפני שישודרגו לרמת אמון 2."
    tl2_requires_likes_given: "כמה לייקים משתמשים צריכים לתת לפני שישודרגו לרמת אמון 2."
    tl2_requires_topic_reply_count: "בכמה נושאים משתמשים צריכים לענות לפני שישודרגו לרמת אמון 2."
    tl3_time_period: "דרישות פרק זמן של רמת אמון 3 (בימים)"
    tl3_requires_days_visited: "מספר מינימלי של ימים שמשתמש צריך לבקר באתר ב (תקופת זמן רמת-אמון-3) הימים האחרונים כדי להיות מועמד לקידום לרמת אמון 3. קבעו ליותר מתקופת זמן של רמת-אמון-3 כדי לנטרל קידום ל רמת-אמון-3. (0 או יותר)."
    tl3_requires_topics_replied_to: "מספר מינימלי של נושאים שמשתמש צריך להגיב עליהם ב (תקופת זמן רמת-אמון-3) הימים האחרונים כדי להיות מועמד לקידום לרמת אמון 3. (0 או יותר)"
    tl3_requires_topics_viewed: "אחוז הנושאים שנוצרו במהלך (תקופת זמן רמת-אמון-3) הימים האחרונים שמשתמש צריך לצפות בהם כדי שיוכל להיות מועמד לקידום לרמת אמון 3. (0 עד 100)"
    tl3_requires_topics_viewed_cap: "המספר המקסימלי הנדרש של נושאים לצפייה ב (תקופת זמן רמת-אמון-3) הימים האחרונים."
    tl3_requires_posts_read: "אחוז הנושאים שנוצרו ב (תקופת זמן רמת-אמון-3) הימים האחרונים שעל משתמש לצפות בהם כדי להיות מועמד לרמת אמון 3. (0 עד 100)"
    tl3_requires_posts_read_cap: "המספר המקסימלי הנדרש של פוסטים לקריאה ב (תקופת זמן רמת-אמון-3) הימים האחרונים."
    tl3_requires_topics_viewed_all_time: "מספר מינימלי של נושאים שמשתמשים צריכים לעיין בהם על מנת שיתאפשר להם להיות משודרגים לרמת אמון 3."
    tl3_requires_posts_read_all_time: "מספר מינימלי של פוסטים שמשתמשים קראו על מנת שיוכלו להיות משודרגים לרמת אמון 3."
    tl3_requires_max_flagged: "אסור שלמשתמש ידוגלו למעלה מ x פוסטים על ידי x משתמשים שונים ב (תקופת זמן רמת-אמון-3) הימים האחרונים כדי להיות מועמד לקידום לרמת אמון 3, כאשר x הוא ערך ההגדרה. (0 או יותר)"
    tl3_promotion_min_duration: "מספר הימים המינימלי ששדרוג לרמת אמון 3 אורך לפני שניתן להוריד משתמשים בדרגה בחזרה לרמת אמון 2."
    tl3_requires_likes_given: "המספר המינימלי של לייקים שצריכים להנתן ב (תקופת זמן רמת-אמון-3) הימים האחרונים כדי להיות מועמד לקידום לרמת אמון 3."
    tl3_requires_likes_received: "המספר המינימלי של לייקים שחייבים להתקבל ב (תקופת זמן רמת-אמון-3) הימים האחרונים כדי להיות מועמדים לקידום לרמת אמון 3."
    tl3_links_no_follow: "מניעת הסרת rel=nofollow מקישורים שמפורסמים על ידי משתמשים ברמת אמון 3."
    min_trust_to_create_topic: "רמת האמון המינימלית הנדרשת כדי לייצר נושא חדש."
    min_trust_to_edit_wiki_post: "רמת האמון המינימלי הנדרשת כדי לערוך פוסט שמסומן כ-wiki."
    min_trust_to_edit_post: "רמת האמון המינימלית הנדרשת כדי לערוך פוסטים."
    min_trust_to_allow_self_wiki: "רמת האמון המינימלית הנדרשת כדי שמשתמש יוכל להפוך פוסט של עצמו לויקי."
    min_trust_to_send_messages: "רמת האמון המינימלית המדרשת כדי ליצור הודעות פרטיות חדשות."
    newuser_max_links: "כמה קישורים יכולים משתמשים חדשים להוסיף לפוסט."
    newuser_max_images: "כמה תמונות יכולים משתמשים להוסיף לפוסט."
    newuser_max_attachments: "כמה קבצים מצורפים יכולים משתמשים חדשים להוסיף לפוסט."
    newuser_max_mentions_per_post: "מספר מקסימלי של התראות @שם_משתמש בהן יכולים להשתמש משתמש/ת חדשים בפוסט."
    newuser_max_replies_per_topic: "מספר התגובות המקסימלי שיכולים משתמשים חדשים לפרסם לנושא בודד לפני שיקבלו תגובה ממשתמשים אחרים."
    max_mentions_per_post: "מספר מקסימלי של התראות @שם_משתמש שיכול כל אחד/אחת להכליל בפוסט."
    max_users_notified_per_group_mention: "מספר מקסימלי של משתמשים שיכולים לקבל התראה אם מוזכרת קבוצה (אם מגיעים לסף זה לא תועלה התראה)"
    create_thumbnails: "יצירת תמונות מוקטנות והארת תמונות גדולות מידי מלהיכלל בפוסט."
    email_time_window_mins: "המתינו (n) דקות לפני משלוח כל התראת מייל, כדי לאפשר למשתמשים הזדמנות לערוך ולוודא באופן סופי את הפוסטים שלהם."
    private_email_time_window_seconds: "המתינו (n) שניות לפני משלוח מיילים אישיים להתראה, על מנת לאפשר למשתמשים לערוך או לתקן את ההודעה."
    email_posts_context: "כמה תגובות קודמות יש לכלול כהקשר במיילים עם התראות."
    flush_timings_secs: "באיזו תדירות אנחנו מזרימים מידע לשרת, בשניות."
    title_max_word_length: "האורך המקסימלי המותר למילה בכותרת נושא, בתווים. "
    title_min_entropy: "האנטרופיה (תווים ייחודים שאינם בשפת הכתיבה) המינימלית הנדרשת בכותרת נושא."
    body_min_entropy: "האנטרופיה (תוים ייחודיים, תווים שאינם באנגלית נחשבים יותר) המינימלית הנדרשת בגוף הפוסט."
    allow_uppercase_posts: "אפשרו אותיות אנגליות גדולות (Capitalized) בכותרת נושא או בגוף פוסט."
    title_fancy_entities: "המירו תווי ASCII ליישויות fancy HTML בכותרות נושאים, בסגנון SmartyPants http://daringfireball.net/projects/smartypants/"
    min_title_similar_length: "האורך המינימלי של כותרת לפני שהיא נבדקת עבור איתור נושאים דומים."
    min_body_similar_length: "האורך המינימלי של גוף הפוסט לפני שהוא ייבדק לאיתור נושאים דומים."
    desktop_category_page_style: "סגנון ויזואלי לדף /categories."
    category_colors: "רשימה של ערכי צבעים הקסדצימליים מותרים לסימון קטגוריות."
    category_style: "סגנון ויזואלי עבור עיטורי קטגוריות."
    max_image_size_kb: "גודל קובץ מקסימלי להעלאה בקילו-בתים (kB). ערך זה חייב להיות מוגדר גם ב-nginx (client_max_body_size) / apache או בפרוקסי."
    max_attachment_size_kb: "הגודל המקסימלי בקילו-בתים (kBs) של קבצים להעלאה. הגדרה זו חייבת להיות מוגדרת ב-nginx (client_max_body_size) / apache או בפרוקסי."
    authorized_extensions: "רשימה של סיומות מותרות להעלאה (השתמשו ב '*' כדי לאפשר את כל סוגי הקבצים)"
    max_similar_results: "כמה נושאים דומים להציג מעל לעורך כאשר מחברים נושא חדש. ההשוואה מבוססת על הכותרת וגוף הפוסט."
    title_prettify: "מניעת טעויות נפוצות בכותרת, בכללן טעויות עם אותיות גדולות באנגלית, מספר ! ו ?, נקודה מיותרת בסוף, וכד׳"
    topic_views_heat_low: "לאחר כמות זו של צפיות, שדה הצפיות יהיה קצת יותר בהיר."
    topic_views_heat_medium: "לאחר כמות צפיות זו, שדה הצפיות יודגש באופן בינוני."
    topic_views_heat_high: "לאחר כמות צפיות זו, שדה הצפיות יודגש באופן בולט."
    cold_age_days_low: "לאחר מספר זה של ימי שיחה, תאריך הפעילות האחרונה מעט מוכהה."
    cold_age_days_medium: "לאחר מספר זה של ימי שיחה, תאריך הפעילות האחרונה מוכהה יותר."
    cold_age_days_high: "לאחר מספר זה של ימי שיחה, תאריך הפעילות האחרונה מוכהה מאוד."
    history_hours_low: "פוסט שנערך תוך כדי מספר שעות זה יופיע עם אינידקציית עריכה מודגשת קלות."
    history_hours_medium: "פוסט שנערך תוך כדי מספר שעות זה יופיע עם אינידקציית עריכה מודגשת באופן בינוני."
    history_hours_high: "פוסט שנערך תוך כדי מספר שעות זה יופיע עם אינידקציית עריכה מודגשת באופן חזק."
    topic_post_like_heat_low: "לאחר שהיחס בין לייקים למספר הפוסטים גבוה מערך זה, שדה ספירת הפוסטים מודגש קלות."
    topic_post_like_heat_medium: "לאחר שהיחס בין לייקים למספר הפוסטים גבוה מערך זה, שדה ספירת הפוסטים מודגש באופן בינוני."
    topic_post_like_heat_high: "לאחר שהיחס בין לייקים למספר הפוסטים גבוה מערך זה, שדה ספירת הפוסטים מודגש באופן חזק."
    faq_url: "אם יש לכם שאלות ותשובות נפוצות שמאורחות במקום אחר ואתם רוצים להשתמש בהן, ספקו את ה URL המלא כאן."
    tos_url: "אם יש לכם מסמך תנאי שימוש מאורח במקום אחר שהייתם רוצים להשתמש בו, ספקו את ה URL המלא כאן."
    privacy_policy_url: "אם יש לכם מסמך הצהרת פרטיות שמאוחסן במקום אחר ובו אתם מעוניינים להשתמש, ספקו URL מלא כאן."
    newuser_spam_host_threshold: "מספר הפעמים שמשתמשים חדשים יכולים לקשר לאותו מחשב במסגרת `newuser_spam_host_threshold` הפרסומים שלהם לפני שייחשבו ספאם."
    white_listed_spam_host_domains: "רשימה של מתחמים (domains) שיוחרגו מבדיקת הספאם. משתמשים חדשים לעולם לא יוגבלו ביצירת פוסטים חדשים עם קישורים למתחמים אלו."
    staff_like_weight: "כמה משקל עודף יש להעניק ללייקים של הצוות."
    topic_view_duration_hours: "ספרו צפיות חדשות בנושא פעם אחת לכל IP/משתמש לכל N שעות"
    user_profile_view_duration_hours: "ספרו צפיות בפרופיל משתמש פעם אחת לכל IP/משתמש בכל N שעות"
    levenshtein_distance_spammer_emails: "כאשר מתאימים דוא\"ל של ספאמרים, מספר ההבדלים בתווים שעדיין מאפשרים התאמה מטושטשת."
    max_new_accounts_per_registration_ip: "אם ישנם כבר (n) חשבונות עם רמת אמון 0 מכתובת IP זו (ואף אחד מהם אינו חבר צוות, או בעל/ת רמת אמון 2 ומעלה), הפסיקו קבלת הרשמות מכתובת IP זו."
    min_ban_entries_for_roll_up: "בעת לחיצה על לחצן הגלילה למעלה, ייוצר איסור כניסת משנה (subnet ban entry) חדשה אם יש לפחות (N) ערכים."
    max_age_unmatched_emails: "מחק ערכי דוא\"ל לא תואמים שמוצגים לאחר (N) ימים."
    max_age_unmatched_ips: "מחק ערכי IP לא תואמים שמוצגים לאחר (N) ימים."
    num_flaggers_to_close_topic: "מספר מינימלי של דגלים שונים שנדרש כדי להשהות באופן אוטומטי אפשות להתערב בנושא"
    num_flags_to_close_topic: "מספר מינימלי של דגלים פעילים שנדרש כדי להשהות באופן אוטומטי את היכולת להתערב בנושא"
    auto_respond_to_flag_actions: "אפשרו תגובה אוטמטית עם הסרת דגל."
    min_first_post_typing_time: "זמן מינימלי במילי-שניות שמשתמש חייב להקיש בזמן הפוסט הראשון, אם הסף לא נעבר הפוסט אוטומטית יכנס לתור של אלו שצריכים אישור. קיבעו 0 כדי לנטרל (לא מומלץ)"
    auto_block_fast_typers_on_first_post: "חסימה אוטומטית של משתמשים שלא עונים על min_first_post_typing_time"
    auto_block_fast_typers_max_trust_level: "רמת אמון מקסימלית שבה לחסום אוטומטית מקלידים מהירים"
    auto_block_first_post_regex: "ביטוי רגולרי case insensitive שאם הוא מתקיים יגרום לפוסט הראשון מהמשתמש להחסם ולהשלח לתור האישורים. למשל raging|a[bc]a , יגרום לכל הפוסטים שמכילים raging או aba או aca קודם כל להחסם. רלוונטי רק לפוסט הראשון."
    reply_by_email_enabled: "אפשרו  תגובה לנושאים באמצעות הדוא\"ל."
    reply_by_email_address: "תבנית עבור כתובות מייל של מענה באמצעות אימייל, למשל: {reply_key}@reply.example.com או  replies+%{reply_key}@example.com"
    alternative_reply_by_email_addresses: "רשימה של כמה תבניות לתגובות במייל באמצעות כתובות מייל נכנסות. למשל: %{reply_key}@reply.example.com|replies+%{reply_key}@example.com"
    incoming_email_prefer_html: "השתמשו ב HTML במקום בטקסט בשביל מייל נכנס. עלול ליצור בעיות עיצוב לא-צפויות!"
    disable_emails: "מנעו מ-Discourse ממשלוח דוא\"ל כלשהו"
    strip_images_from_short_emails: "הסרת תמונות מדוא\"ל בגודל של פחות מ-2800 בתים"
    short_email_length: "אורכו של דוא\"ל קצר בבתים (Bytes)"
    display_name_on_email_from: "הצגת שמות מלאים בשדה ה״מאת״ במיילים"
    unsubscribe_via_email: "אפשרו למשתמשים לבטל מנוי אימייל באמצעות שליחת מייל עם המילה ״unsubscribe״ בנושא או גוף המייל"
    unsubscribe_via_email_footer: "צירוף ״ביטול מנוי באמצעות קישור מייל mailto:״ בתחתית מיילים נשלחים"
    delete_email_logs_after_days: "מחיקת יומני מיילים אחרי (N) ימים. 0 ישמור אותם ללא הגבלה"
    max_emails_per_day_per_user: "מספר המיילים המקסימאלי שניתן לשלוח למשתמש/ת ביום. הקישו 0 למשלוח ללא הגבלה."
    enable_staged_users: "יצירת משתמשים מועמדים באופן אוטומטי בזמן עיבוד מיילים נכנסים."
    maximum_staged_users_per_email: "מספר מקסימלי של משתמשים מועמדים שנוצרים בזמן עיבוד מייל מכנס."
    auto_generated_whitelist: "רשימת כתובות דואר מהן לא ייבדק אם התוכן נוצר-אוטומטית. למשל: foo@bar.com|discourse@bar.com"
    block_auto_generated_emails: "חסימת מיילים נכנסים שמזוהים ככאלו שנוצרו אוטומטית."
    ignore_by_title: "התעלמות ממיילים נכנסים לפי הכותרת שלהם."
    mailgun_api_key: "מפתח API סודי של Mailgun לאימות של הודעות webhook."
    soft_bounce_score: "ניקוד-החזר מתווסף למשתמש כאשר מתרחשת החזרה זמנית."
    hard_bounce_score: "ניקוד-החזר מתווסף למשתמש כאשר מתרחשת החזרה קבועה."
    bounce_score_threshold: "ניקוד-החזר מקסימלי לפני שנפסיק לשלוח מיילים למשתמש."
    bounce_score_threshold_deactivate: "ניקוד-החזר מקסימלי לפני שאנחנו משביתים משתמש."
    reset_bounce_score_after_days: "איפוס אוטומטי של ניקוד-החזר לאחר X ימים."
    attachment_content_type_blacklist: "רשימת מילות מפתח שמשמשות להכנסת צירופים לרשימה שחורה על בסיס סוג התוכן."
    attachment_filename_blacklist: "רשימת מילות מפתח לרשימה שחורה של שמות קבצים מצורפים."
    enable_forwarded_emails: "[בטא] אפשרו למשתמשים ליצור נושא על ידי העברת מייל."
    always_show_trimmed_content: "תמיד הציגו חלק מקוצר של מיילים נכנסים. אזהרה: עלול לחשוף כתובות מייל."
    manual_polling_enabled: "דחיפת מיילים באמצעות ה API לתגובות מייל."
    pop3_polling_enabled: "משיכה דרך POP3 לתגובות דוא\"ל."
    pop3_polling_ssl: "שימוש ב-SSL בעת חיבור לשרת POP3. (מומלץ)"
    pop3_polling_openssl_verify: "וידוא סרטיפיקט TLS של השרת (ברירת מחדל: מאופשר)"
    pop3_polling_period_mins: "משך הזמן בדקות בין בדיקת הדוא\"ל בחשבון ה-POP3. הערה: דורש אתחול."
    pop3_polling_port: "החיבור (Port) ממנו יש למשוך נתונים מחשבון POP3."
    pop3_polling_host: "השרת המארח (Host) למשיכת דוא\"ל דרך POP3."
    pop3_polling_username: "שם המשתמש/ת לחשבון ה-POP3 לתשאול דוא\"ל."
    pop3_polling_password: "הסיסמה לחשבון ה-POP3 למשיכת הדוא\"ל."
    log_mail_processing_failures: "רישום של כל בעיות העיבוד ל http://yoursitename.com/logs"
    email_in: "אפשרו למשתמשים לפרסם נושאים חדשים באמצעות דוא\"ל (דורש תשאול באמצעות pop3). הגדירו את הכתובת בלשונית \"הגדרות\" עבור כל קטגוריה."
    email_in_min_trust: "רמת האמון המינימלית הנדרשת למשתמשים כדי שיוכלו להעלות נושאים חדשים באמצעות הדוא\"ל."
    email_prefix: "ה[תווית] שתשמש כנושא של מיילים. אם לא יוגדר, ברירת המחדל תכוון ל'כותרת' אם לא יוגדר אחרת."
    email_site_title: "הכותרת של האתר שתשמש כשם השולח של דוא\"ל מהאתר. במידה ולא יוגדר ערך, תכוון ברירת המחדל ל\"כותרת\". אם ה\"כותרת\" שלכם מכילה תוים שאינם מותרים לשימוש במחרוזות \"שם השולח\" בדוא\"ל, השתמשו בהגדרה זו."
    minimum_topics_similar: "כמה נושאים צריכים להתקיים לפני שנושאים דומים יוצגו בעת חיפוש נושא חדש."
    relative_date_duration: "מספר הימים לאחר פרסום בהם תאריך הפוסט מופיע כתאריך יחסי (7 ימים) לעומת תאריך רגיל (20 בפברואר)."
    delete_user_max_post_age: "אל תפאשרו מחיקת משתמשים שהפוסט הראשון שלהם הוא בן יותר מ-(x) ימים."
    delete_all_posts_max: "מספר הפוסטים המקסימלי שניתן למחוק בבת אחת עם כפתור המחיקה של כל הפוסטים. אם למשתמש יש יותר מהמספר הזה של פוסטים, הפוסטים לא יכולים להמחק כולם ביחד והמשתמש לא יכול להמחק."
    username_change_period: "מספר הימים לאחר הרישום שבהם חשבונות יכולים לשנות את שם המשתמש (0 כדי לא לאפשר שינוי שם משתמש)."
    email_editable: "אפשרו למשתמשים לשנות את כתובת המייל שלהם לאחר ההרשמה."
    logout_redirect: "כתובת להפנות אליה את הדפדפנים לאחר התנתקות (למשל: http://somesite.com/logout)"
    allow_uploaded_avatars: "אפשרו למשתמשים להעלות תמונות פרופיל משלהם."
    allow_animated_avatars: "אפשרו למשתמשים להשתמש באנימציית gif בתור תמונת פרופיל. אזהרה: הריצו משימת rake של avatars:refresh לאחר שינוי הגדרה זו."
    allow_animated_thumbnails: "יצירת תמונות אנימציה מוקטנות קטנות של קבצי אנימציית gif."
    default_avatars: "כתובות URL לאווטרים אשר ישמשו כברירת מחדל למשתמשים חדשים עד אשר ישנו אותם."
    automatically_download_gravatars: "הורדת גראווטרים למשתמשים בעת יצירת החשבון או שינוי כתובת הדוא\"ל."
    digest_topics: "המספר המקסימלי של נושאים פופולאריים להצגה במייל הסיכום."
    digest_posts: "המספר המקסימלי של פוסטים פופולאריים להצגה במייל סיכום."
    digest_other_topics: "המספר המקסימלי של נושאים להצגה בקטע 'חדש בנושאים וקטגוריות שאתם עוקבים אחריהם' של מייל הסיכום."
    digest_min_excerpt_length: "אורך קטע מינימלי מהפוסט למיילי הסיכום, בתווים."
    delete_digest_email_after_days: "השתקת מיילי סיכום למשתמשים שלא ביקרו באתר למעלה מ (n) ימים."
    digest_suppress_categories: "וותרו על קטגוריות אלו במיילים מסכמים."
    disable_digest_emails: "בטל סיכומי מיילים לכל המשתמשים."
    email_accent_bg_color: "צבע האקסנט שיעשה בו שימוש כרקע לחלק מהאלמנטים של מיילים מסוג HTML. הכניסו שם צבע ('red') או ערך הקסדצימלי ('#FF000')."
    email_accent_fg_color: "צבע הטקסט שמופיע על צבע הרקע של מיילים מסוג HTML. הכניסו שם צבע ('white') או ערך הקסדצימלי ('#FFFFFF')."
    email_link_color: "צבע הקישורים במיילים מסוג HTML. הכניסו שם צבע ('blue') או ערך הקסדצימלי ('#0000FF')."
    detect_custom_avatars: "האם לבדוק או לא לבדוק שמשתמשים העלו תמונות פרופיל אישיות."
    max_daily_gravatar_crawls: "מספר הפעמים המקסימלי ש-Discourse יבדוק אווטרים ב-Gravatar ביום"
    public_user_custom_fields: "רשימה לבנה (whitelist) של שדות מותאמים למשתמש שיכולים להיות מוצגים באופן פומבי."
    staff_user_custom_fields: "רשימה לבנה (whitelist) של שדות מותאמים למשתמש שיכולים להיות מוצגים לאנשי צוות."
    enable_user_directory: "ספקו ספריייה של משתמשים לגלישה"
    enable_group_directory: "ספקו ספריה של קבוצות לסיור"
    allow_anonymous_posting: "אפשרו למשתמשים לעבור למצב אנונימי"
    anonymous_posting_min_trust_level: "רמת האמון המינמלית הנדרשת כדי לאפשר פרסום אנונימי"
    anonymous_account_duration_minutes: "בכדי להגן על האנונימות צרו חשבון אנונימי כל N דקות לכל משתמש. לדוגמה: אם מכוון ל-600, כאשר יעברו 600 דקות מהפרסום האחרון והמשתמש/ת יחליפו לזהות אנונימית, חשבון אנונימי חדש יווצר."
    hide_user_profiles_from_public: "נטרלו כרטיסי משתמשים, פרופילי משתמשים ומדריך משתמשים למשתמשים אנונימיים."
    user_website_domains_whitelist: "אתרי משתמשים יאומתו עם מתחמים אלו. רשימה מופרדת על ידי קווים-אנכיים."
    allow_profile_backgrounds: "אפשרו למשתמשים להעלות רקעים לפרופיל."
    sequential_replies_threshold: "מספר הפוסטים שעל משתמש לפרסם אחד-לאחר-השני בנושא לפני שמזכירים לו שהוא משאיר יותר מידי תגובות ברצף."
    enable_mobile_theme: "מכשירים ניידים משתמשים בתבנית ידידותית אליהם, עם היכולת להחליף אותה לאתר המלא. נטרלו זאת אם אתם מעוניינים ב stylesheet מותאם שהוא רספונסיבי לחלוטין."
    dominating_topic_minimum_percent: "איזה אחוז מהפוסטים משתמש צריך לייצר בנושא לפני שיקבל תזכורת לגבי שתלטנות יתר על הנושא."
    disable_avatar_education_message: "ניטרול הודעה שמלמדת על שינוי דמות."
    suppress_uncategorized_badge: "אל תציגו את העיטור לנושאים נטולי קטגוריה ברשימת הנושאים."
    permalink_normalizations: "החילו את הביטויים הרגולריים האלו לפני שמתאימים קישורים-קבועים, למשל: /(topic.*)\\?.*/\\1 יסיר מחרוזות שאילתה מנתיבי נושאים. הפורמט הוא regex+string משתמש ב \\1 וכד׳ כדי לגשת להתאמות"
    global_notice: "הציגו הודעת אזהרה דחופה כללית לכל המבקרים, החליפו לריק כדי להסתיר אותה (ניתן להשתמש ב-HTML)."
    disable_edit_notifications: "ביטול התראות עריכה על ידי משתמש המערכת כאשר 'download_remote_images_to_local' פעיל."
    automatically_unpin_topics: "הסרת נעיצה אוטומטית של נושאים כאשר המשתמשים מגיעים לתחתית."
    read_time_word_count: "מספר המילים לדקה כדי להעריך את זמן הקריאה."
    topic_page_title_includes_category: "כותרת דף נושא כוללת את שם הקטגוריה."
    max_prints_per_hour_per_user: "מספר מקסימלי של צפיות בדף /print (הדפסה) (קיבעו ל 0 כדי לנטרל)"
    full_name_required: "שם מלא הוא שדה נדרש לפרופיל משתמש/ת."
    enable_names: "הצגת השם המלא של המשתמש/ת בעמודי הפרופיל שלהם, בכרטיסי המשתמש ובדוא\"ל שלהם. נטרלו להסתרת השם המלא בכל מקום."
    display_name_on_posts: "הצגת שמם המלא של משתמשים בפוסטים שלהם, בנוסף ל@שם_המשתמש שלהם."
    show_time_gap_days: "אם שני פוסטים נוצרים מספר זה של ימים אחד מהשני, הציגו את מרווח הזמן בנושא."
    invites_per_page: "ברירת מחדל ההזמנות המוצגות בעמוד המשתמש."
    short_progress_text_threshold: "לאחר שמספר הפוסטים בנושא עוברים את המספר הזה, מד ההתקדמות יציג רק את המספר של הפוסט הנוכחי. אם תשנו את רוחב מד ההתקדמות, ייתכן שתצטרכו לשנות ערך זה."
    default_code_lang: "תחביר שפת תכנות שיסופק כברירת מחדל על קטעי קוד מגיטהאב (לאנג-אוטו, רובי, פיתון וכד׳)"
    warn_reviving_old_topic_age: "כאשר מישהם מתחילים להגיב לנושא שבו התגובה האחרונה היא בת יותר מכמה ימים, אזהרה תוצג. נטרלו באמצעות הזנה של 0."
    autohighlight_all_code: "לחייב שימוש בקוד הדגשה לכל קוד מעוצב מראש (preformatted code blocks) אפילו אם הם אינם מציינים את השפה."
    highlighted_languages: "כולל הדגשת כללי תחביר (syntax). (אזהרה: הכללת שפות רבות מידי עשויה להשפיע על הביצועים) ראו: https://highlightjs.org/static/demo/ להדגמה."
    feed_polling_enabled: "הטמעה בלבד: האם להטמיע פידים של RSS/ATOM כפוסטים."
    feed_polling_url: "הטמעה בלבד: URL של פיד RSS/ATOM להטמעה."
    embed_by_username: "שם המשתמש של המשתמש/ת שיוצר את הנושאים המוטמעים."
    embed_username_key_from_feed: "מפתח למשיכת שם המשתמש ב-discourse מהפיד."
    embed_title_scrubber: "ביטויים רגולריים כדי לנקות כותרות מוטמעות."
    embed_truncate: "חיתוך הפוסטים המוטמעים."
    allowed_href_schemes: "פרוטוקולים מותרים בלינקים בנוסף ל http ו https."
    embed_post_limit: "מספר מקסימלי של פוסטים להטמעה."
    embed_username_required: "נדרש שם משתמש ליצירת הנושא."
    embed_whitelist_selector: "בוררי CSS לאלמנטים שיותר להטמיע."
    embed_blacklist_selector: "בוררי CSS לאלמנטים שיוסרו מן ההטמעות."
    notify_about_flags_after: "אם יש דגלים שלא טופלו לאחר כמות זו של שעות, שילחו אימייל ל contact_email. קבעו 0 לניטרול."
    show_create_topics_notice: "אם לאתר פחות מ-5 נושאים פומביים, הציגו מודעה המבקשת מן המנהלים ליצור עוד נושאים."
    delete_drafts_older_than_n_days: מחקו טיוטות בנות יותר מ (n) ימים.
    bootstrap_mode_min_users: "מספר משתמשים מינימלי שנדרש כדי לנטרל מצב איתחול (קבעו ל 0 כדי לנטרל)"
    vacuum_db_days: "הריצו VACUUM ANALYZE כדי להשיב מקום בבסיס הנתונים לאחר המרות (קבעו ל 0 כדי לנטרל)"
    prevent_anons_from_downloading_files: "מונע ממשתמשים אנונימיים להוריד צרופות (attachments). אזהרה: דבר זה ימנע מכל משאב שאינו תמונה ופורסם כצרופה לעבוד."
    slug_generation_method: "בחרו צורת ייצור slug. צורה של 'encoded' תגרום למחרוזות עם קידוד אחוזים. 'none' ינטרל slug לחלוטין."
    enable_emoji: "אפשרו emoji"
    emoji_set: "איך אתם אוהבים את ה-emoji שלכם?"
    enforce_square_emoji: "חובת מימדים ריבועיים בכל ה-emojis."
    approve_post_count: "מספר הפוסטים ממשתמשים חדשים או בסיסיים שחייבים לאשר אותם"
    approve_unless_trust_level: "פוסטים של משתמשים מתחת לרמת אמון זו חייבים לעבור אישור"
    approve_new_topics_unless_trust_level: "נושאים חדשים עבור משתמשים מתחת לרמת אמון זו חייבים להיות מאושרים"
    notify_about_queued_posts_after: "אם יש פוסטים שהמתינו לסקירה ליותר מכמות השעות הזו, יישלח מייל ל contact_email. קבעו 0 כדי לנטרל את המיילים האלו."
    auto_close_messages_post_count: "מספר פוסטים מקסימלי בהודעה לפני שהיא נסגרת אוטומטית (0 לניטרול)"
    auto_close_topics_post_count: "מספר מקסימלי של פוסטים בנושא לפני שהוא נסגר אוטומטית (0 לניטרול)"
    code_formatting_style: "כפתור קוד בדפדפן יציע אוטומטית סגנון קידוד זה"
    default_email_digest_frequency: "באיזו תדירות משתמשים יקבלו סיכומי מיילים כברירת מחדל."
    default_include_tl0_in_digests: "כללו פוסטים ממשתמשים חדשים בדוא\"ל מסכם כברירת מחדל. משתמשים יוכלו לשנות זאת בהעדפות האישיות."
    default_email_private_messages: "שלח מייל כשמישהו שולח הודעה למשתמש, בתור ברירת מחדל."
    default_email_direct: "שלח מייל כשמישהו מצטט/מגיב-ל/מזכיר או מזמין משתמש, בתור ברירת מחדל."
    default_email_mailing_list_mode: "שלח מייל עבור כל פוסט חדש בתור ברירת מחדל. "
    default_email_mailing_list_mode_frequency: "משתמשים שאיפשרו את מצב רשימת התפוצה יקבלו מיילים בתדירות זו כברירת מחדל."
    disable_mailing_list_mode: "לא לאפשר למשתמשים לעבור למצב רשימת תפוצה."
    default_email_always: "שלח התראות למייל גם כאשר המשתמש פעיל, בתור ברירת מחדל."
    default_email_previous_replies: "כלילת תגובות קודמות במיילים כברירת מחדל."
    default_email_in_reply_to: "הכללת קטע של פוסט עליו עונים במיילים כברירת מחדל."
    default_other_new_topic_duration_minutes: "ברירת המחדל הגלובאלית עבור תנאי שבשבילו נושא ייחשב חדש."
    default_other_auto_track_topics_after_msecs: "ברירת המחדל הגלובאלית עבור הזמן לפני שנושא נעקב אוטומטית"
    default_other_notification_level_when_replying: "ברירת מחדל גלובלית של רמת התראה כאשר משתמשים מגיבים לנושא."
    default_other_external_links_in_new_tab: "פתח קישורים חיצונים בטאב חדש, בתור ברירת מחדל."
    default_other_enable_quoting: "איפשור תגובות עם ציטוט לטקסט מצוטט כברירת מחדל."
    default_other_dynamic_favicon: "הציגו ספירה של נושאים חדשים/מעודכנים באייקון של הדפדפן כברירת מחדל."
    default_other_disable_jump_reply: "כברירת מחדל לא לקפוץ לפוסטים של משתמשים לאחר שהם עונים."
    default_other_like_notification_frequency: "הודיעו למשתמשים על לייקים כברירת מחדל"
    default_topics_automatic_unpin: "ביטול אוטומטי של נעיצת נושאים כאשר משתמשים מגיעים לתחתית - כברירת מחדל."
    default_categories_watching: "רשימת קטגוריות שנצפית כברירת מחדל."
    default_categories_tracking: "רשימת קטגוריות שנעקבת כברירת מחדל."
    default_categories_muted: "רשימת קטגוריות שמושתקות כברירת מחדל."
    default_categories_watching_first_post: "רשימת קטגוריות שבה הפוסט הראשון בכל נושא ייצפה אוטומטית."
    max_user_api_reqs_per_day: "המספר המקסימלי של בקשות API של משתמש ליום"
    max_user_api_reqs_per_minute: "המספר המקסימלי של בקשות API של משתמש לדקה"
    allow_user_api_keys: "איפשור יצירת מפתחות API למשתמשים"
    allow_user_api_key_scopes: "רשימת אזורים מותרים למפתחות API של משתמשים"
    max_api_keys_per_user: "מספר מקסימלי של מפתחות API של משתמש לכל משתמש"
    min_trust_level_for_user_api_key: "רמת אמון נדרשת לייצור של מפתחות API של משתמש"
    allowed_user_api_auth_redirects: "URL מורשה להפניה מחדש לאימות עבור מפתחות API של משתמש"
    allowed_user_api_push_urls: "URLים מורשים לדחיפת שרת ל API של משתמשים."
    tagging_enabled: "לאפשר תגיות על נושאים?"
    min_trust_to_create_tag: "רמת האמון המינימלית שנדרשת כדי ליצור תג."
    max_tags_per_topic: "מספר התגים המקסימלי שניתן להקצות לנושא."
    max_tag_length: "אורך התג המקסימלי (מספר תווים)."
    max_tag_search_results: "כאשר מחפשים תגים, המספר המקסימלי של תוצאות להצגה."
    show_filter_by_tag: "הצגת תפריט נפתח כדי לסנן רשימת נושאים לפי תג."
    max_tags_in_filter_list: "מספר מירבי של תגיות להצגה בתפריט הסינון הנפתח. יוצגו התגים שבשימוש הרב ביותר."
    tags_sort_alphabetically: "הצגת תגים בסדר אלפביתי. ברירת המחדל היא להציג אותם על פי פופולאריות."
    tag_style: "סגנון ויזואלי לתג עיטורים."
    staff_tags: "רשימת תגים שניתנים להחלה רק על ידי אנשי צוות"
    min_trust_level_to_tag_topics: "רמת אמון מינימלית שדרושה כדי לתייג נושאים"
    suppress_overlapping_tags_in_list: "אם תגים תואמים בדיוק מילים בכותרות נושאים, אל תציגו את התגים"
    remove_muted_tags_from_latest: "אל תציגו נושאים מתוייגים עם תגים מושתקים ברשימת הנושאים האחרונים."
    company_short_name: "שם חברה (קצר)"
    company_full_name: "שם חברה (מלא)"
    company_domain: "שם מתחם (דומיין) חברה"
    errors:
      invalid_email: "כתובת דוא\"ל לא קיימת."
      invalid_username: "אין משתמש/ת עם שם משתמש כזה."
      invalid_integer_min_max: "הערך חייב להיות בין  %{min} ל-%{max}."
      invalid_integer_min: "הערך חייב להיות  %{min} ומעלה."
      invalid_integer_max: "הערך חייב לא יכול להיות גדול מ- %{max}."
      invalid_integer: "הערך חייב להיות מספר שלם."
      regex_mismatch: "הערך אינו תואם את המבנה הנדרש."
      must_include_latest: "התפריט העליון חייב להכיל את טאב ה״מובילים״."
      invalid_string: "ערך לא תקין."
      invalid_string_min_max: "חייב להיות בין  %{min} ל- %{max} תווים."
      invalid_string_min: "חייב להיות לפחות %{min} תווים."
      invalid_string_max: "נדרשים לא יותר מ-%{max} תווים."
      invalid_reply_by_email_address: "הערך חייב להכיל '%{reply_key}' ולהיות שונה ממייל ההתראה."
      invalid_alternative_reply_by_email_addresses: "על הערכים חייבים לכלול  '%{reply_key}' ולהיות שונים ממייל העדכון."
      pop3_polling_host_is_empty: "עליכם לקבוע 'שרת תשאול pop3' לפני שתאפשרו תשאול POP3."
      pop3_polling_username_is_empty: "עליכם לקבוע 'שם-משתמש לתשאול pop3' לפני שתאפשרו תשאול POP3."
      pop3_polling_password_is_empty: "עליכם לקבוע 'סיסמת תשאול pop3' לפני שתאפשרו תשאול POP3."
      pop3_polling_authentication_failed: "אימות POP3 נכשל. אנא וודאו את הרשאות ה pop3 שלכם."
      reply_by_email_address_is_empty: "אתם חייבים להגדיר את 'מענה באמצעות כתובת מייל' לפני שאתם מאפשרים תגובה באמצעות מייל."
      email_polling_disabled: "עליכם לאפשר ידני או תשאול POP3 לפני שתאפשרו מענה באמצעות מייל."
      user_locale_not_enabled: "לפני שתוכלו להפעיל אפשרות זאת, יש לאפשר \"הגדרות מקומיות מותאמות משתמש/ת\""
      invalid_regex: "ביטוי רגולרי לא תקין או לא מותר."
  search:
    within_post: "#%{post_number} פוסטים של %{username}"
    types:
      category: 'קטגוריות'
      topic: 'תוצאות'
      user: 'משתמשים'
  sso:
    not_found: "לא מצאנו את החשבון שלכם. אנא צרו קשר עם מנהל האתר."
    account_not_approved: "החשבון שלכם ממתין לאשור. תקבלו דוא\"ל עם עדכון כאשר הוא יאושר."
    unknown_error: "יש בעיה עם החשבון שלכם. אנא צרו קשר עם מנהל האתר."
    timeout_expired: "הכניסה לחשבון פקעה, אנא נסו להתחבר שוב."
  original_poster: "מפרסמים מקוריים"
  most_posts: "מירב הפוסטים"
  most_recent_poster: "המפרסמים האחרונים"
  frequent_poster: "מפרסמים מתמידים"
  redirected_to_top_reasons:
    new_user: "ברוכים הבאים לקהילה! אלה הנושאים הפופולריים האחרונים אצלנו."
    not_seen_in_a_month: "ברוך שובכם! לא ראינו אתכם כבר כמה זמן, אה? הנה כמה נושאים פופולאריים שהתווספו מאז שהייתם כאן."
  merge_posts:
    edit_reason:
      one: "פוסט מוזג על ידי %{username}"
      other: "%{count} פוסטים מוזגו על ידי %{username}"
    errors:
      different_topics: "לא ניתן למזג פוסטים ששייכים לנושאים שונים."
      different_users: "לא ניתן למזג פוסטים ששייכים למשתמשים שונים."
  move_posts:
    new_topic_moderator_post:
      one: "תגובה פוצלה לנושא חדש: %{topic_link}"
      other: "%{count} תגובות פוצלו לנושא חדש: %{topic_link}"
    existing_topic_moderator_post:
      one: "תגובה אוחדה לנושא קיים:  %{topic_link}"
      other: "%{count} תגובות אוחדו לנושא קיים: %{topic_link}"
  change_owner:
    post_revision_text: "בעלות הועברה מהמשתמש %{old_user} אל %{new_user}"
    deleted_user: "משתמש שנמחק"
  emoji:
    errors:
      name_already_exists: "מצטערים, השם '%{name}' כבר תפוס על ידי emoji אחר."
      error_while_storing_emoji: "מצטערים, היתה שגיאה בזמן שמירת ה-emoji."
  topic_statuses:
    archived_enabled: "הנושא הזה נכנס לארכיון. הוא קפוא ולא ניתן לשינוי בכל דרך."
    archived_disabled: "הנושא הזה הוצא מהארכיון. הוא כבר לא קפוא, וניתן לשינוי."
    closed_enabled: "הנושא הזה סגור. לא ניתן להגיב תגובות חדשות."
    closed_disabled: "הנושא הזה פתוח. ניתן להגיב תגובות חדשות."
    autoclosed_message_max_posts:
      one: "הודעה זו נסגרה אוטומטית אחרי שהגיעה למספר המקסימלי  של תגובות: 1 ."
      other: "הודעה זו נסגרה אוטומטית אחרי שהגיעה למספר המקסימלי  של תגובות: %{count} ."
    autoclosed_topic_max_posts:
      one: "נושא זה נסגר אוטומטית לאחר שהגיע למספר המקסימלי של תגובות: 1."
      other: "נושא זה נסגר אוטומטית אחרי שהגיע למספר המקסימלי  של תגובות: %{count} ."
    autoclosed_enabled_days:
      one: "הנושא הזה ננעל אוטומטית לאחר יום אחד. תגובות חדשות לא מתקבלות."
      other: "נושא זה נסגר באופן אוטומטי לאחר %{count} ימים. לא ניתן להוסיף תגובות חדשות."
    autoclosed_enabled_hours:
      one: "נושא זה ננעל לאחר שעה אחת. לא ניתן להוסיף תגובות חדשות."
      other: "נושא זה נסגר אוטומטית לאחר %{count} שעות. לא ניתן להוסיף תגובות חדשות."
    autoclosed_enabled_minutes:
      one: "הנושא הזה ננעל אוטומטית לאחר דקה. תגובות חדשות לא מתקבלות."
      other: "הנושא הזה נסגר אוטומטית לאחר %{count} דקות. תגובות חדשות לא מתקבלות."
    autoclosed_enabled_lastpost_days:
      one: "נושא זה ננעל אוטומטית לאחר יום אחד מהתגובה האחרונה. תגובות חדשות לא מתקבלות."
      other: "נושא זה נסגר אוטומטית לאחר %{count} ימים מהתגובה האחרונה. תגובות חדשות לא מתקבלות."
    autoclosed_enabled_lastpost_hours:
      one: "נושא זה נסגר שעה לאחר התגובה האחרונה. תגובות נוספות אינן מותרות יותר."
      other: "נושא זה נסגר אוטומטית  %{count} שעות לאחר התגובה האחרונה. תגובות נוספות אינן מותרות יותר."
    autoclosed_enabled_lastpost_minutes:
      one: "נושא זה ננעל אוטומטית לאחר דקה מהתגובה האחרונה. תגובות חדשות לא מתקבלות."
      other: "נושא זה נסגר אוטומטית לאחר %{count} דקות מהתגובה האחרונה. תגובות חדשות לא מתקבלות."
    autoclosed_disabled: "הנושא הזה נפתח. ניתן להגיב תגובות חדשות."
    autoclosed_disabled_lastpost: "הנושא הזה נפתח. ניתן להגיב תגובות חדשות."
    pinned_enabled: "הנושא הזה ננעץ. הוא יופיע בראש הקטגוריה שלו עד שיוסר מנעיצה על ידי מנהל או שכפתור נקה נעיצות נלחץ."
    pinned_disabled: "הנושא הזה הוסר מנעיצה. הוא לא יוצג יותר בראש הקטגוריה שלו."
    pinned_globally_enabled: "הנושא הזה עכשיו נעוץ גלובאלית. הוא יופיע בראש הקטגוריה שלו ובראש כל רשימות הנושאים עד שיוסר מנעיצה על ידי מנהל או שכפתור הנקה נעיצות יילחץ."
    pinned_globally_disabled: "הנושא הזה הוסר מנעיצה. הוא לא יא יופיע יותר בראש הקטגוריה שלו."
    visible_enabled: "נושא זה כרגע רשום. הוא יוצג ברשימות נושאים."
    visible_disabled: "נושא זה כרגע אינו רשום. הוא לא יוצג יותר ברשימת נושאים כלשהי. הדרך היחידה להגיע לנושא זה היא דרך קישור ישיר."
  login:
    not_approved: "חשבונך טרם אושר. יישלח אליך דואר אלקטרוני כשהוא יהיה מוכן להתחברות."
    incorrect_username_email_or_password: "שם משתמש, דואר אלקטרוני או סיסמה לא נכונים"
    wait_approval: "תודה על שנרשמת. אנחנו ניידע אותך כשהחשבון שלך יאושר."
    active: "החשבון שלך הופעל ומוכן לשימוש."
    activate_email: "<p>כמעט סיימנו! שלחנו מייל אקטיבציה אל <b>%{email}</b>. אנא עקבו אחר ההנחיות במייל כדי להפעיל את חשבונכם. </p><p> אם המייל לא יגיע, בדקו את תיקיית הספאם שלכם, או נסו להתחבר פעם נוספת כדי לשלוח מייל אקטיביזציה נוסף.</p>"
    not_activated: "אינכם יכולים להתחבר עדיין. שלחנו לכם הודעת דואר אלקטרוני לאישור. בבקשה עיקבו אחר ההוראות במייל כדי להפעיל את חשבונכם."
    not_allowed_from_ip_address: "אינכם יכולים להתחבר כ-%{username}  מכתובת IP זו. "
    admin_not_allowed_from_ip_address: "אינכם יכולים להתחבר כמנהלי מערכת מכתובת IP זו."
    suspended: "אינך יכול להתחבר עד %{date}."
    suspended_with_reason: "חשבון הושעה עד %{date}: %{reason}"
    errors: "%{errors}"
    not_available: "לא זמין. נסו %{suggestion}?"
    something_already_taken: "משהו השתבש, אולי שם המשתמש או כתובת הדואר האלקטרוני כבר בשימוש. נסו את קישור שכחתי סיסמה."
    omniauth_error: "סליחה, הייתה שגיאה בוידוא חשבונך. אולי לא אישרת את הוידוא?"
    omniauth_error_unknown: "משהו השתבש במהלך עיבוד ההתחברות שלך, אנא נסו שנית."
    authenticator_error_no_valid_email: "אף אחת מכתובות המייל שמקושרות ל %{account} אינה מותרת. ייתכן ותצטרכו לכוונן את חשבונכם עם כתובת מייל אחרת."
    new_registrations_disabled: "הוספת חשבונות חדשים אינה מותרת בעת זו."
    password_too_long: "סיסמאות מוגבלות ל-200 תווים."
    email_too_long: "המייל שהזנת ארוך מדי. שמות מייל צריכים להכיל לכל היותר 254 תוים, ושמות דומיין צריכים להכיל לכל היותר 253 תוים."
    reserved_username: "שם משתמש זה אינו מורשה."
    missing_user_field: "לא מילאת את כל שדות המשתמש/ת"
    close_window: "האימות הושלם. סגרו חלון זה כדי להמשיך."
    already_logged_in: "אופס, נראה שאתם מנסים לקבל הזמנה שנועדה למשתמש אחר. אם אתם לא %{current_user}, אנא התנתקו ונסו שוב."
  user:
    no_accounts_associated: "אין חשבונות מקושרים."
    deactivated: "הושבת בעקבות מיילים רבים מידי שהוחזרו ל '%{email}'."
    username:
      short: "חייבים להיות לפחות %{min} תווים"
      long: "נדרשים לא יותר מ-%{max} תווים"
      characters: "חייב לכלול מספרים, אותיות ומקפים תחתונים בלבד."
      unique: "חייב להיות ייחודי"
      blank: "חייב להיות מלא"
      must_begin_with_alphanumeric_or_underscore: "חייב להתחיל באות, מספר, או קו תחתון"
      must_end_with_alphanumeric: "חייב להסתיים באות או מספר"
      must_not_contain_two_special_chars_in_seq: "לא יכול להכיל רצף של 2 או יותר תווים מיוחדים (.-_)"
      must_not_end_with_confusing_suffix: "אסור שיסתיים עם סיומות מבלבלות כמו .json או .png וכד׳."
    email:
      not_allowed: "לא מורשה מכתובת הדואר האלקטרוני הזו. בבקשה השתמש בכתובת אחרת."
      blocked: "לא מורשה."
      revoked: "לא יישלחו מיילים ל '%{email}' עד %{date}."
    ip_address:
      blocked: "הרשמות חדשות אסורות מכתובת ה-IP שלך."
      max_new_accounts_per_registration_ip: "הרשמות חדשות אסורות מכתובת ה-IP שלך. (עברת את הסף המותר) צרו קשר עם איש צוות."
    website:
      domain_not_allowed: "אתר לא תקין. מתחמים מותרים: %{domains}"
  flags_reminder:
    flags_were_submitted:
      one: "דגלים נשלחו לפני למעלה משעה. אנא סיקרו אותם."
      other: "דגלים נשלחו לפני יותר מ %{count} שעות. אנא סיקרו אותם."
    subject_template:
      one: "דגל אחד ממתין לטיפול"
      other: "%{count} דגלים ממתינים לטיפול"
  unsubscribe_mailer:
    subject_template: "אשרו שאינכם מעוניינים יותר לקבל עדכוני דוא\"ל מ%{site_title}"
    text_body_template: |
      מישהו (כנראה אתם?) ביקש לא לקבל יותר עדכוני מייל מ %{site_domain_name} לכתובת זו.
      אם אתם מעוניינים לאשר זאת, אנא לחצו על הקישור הזה:

      %{confirm_unsubscribe_link}


      אם אתם מעוניינים להמשיך לקבל עדכונים במייל, אתם יכולים להתעלם ממייל זה.
  invite_mailer:
    subject_template: "הוזמנת על ידי %{invitee_name} ל '%{topic_title}' ב%{site_domain_name}"
    text_body_template: |
      %{invitee_name} הזמין/הזמינה אותך לדיון

      > **%{topic_title}**
      >
      > %{topic_excerpt}

      באתר

      > %{site_title} -- %{site_description}

      אם אתם מעוניינים להצטרף לדיון, הקישו על הקישור הבא:

      %{invite_link}

      הזמנה זו נשלחה על ידי משתמש/ת מוכר/ת ולכן אתם יכולים להשיב לדיון הנ"ל באופן מיידי.
  custom_invite_mailer:
    subject_template: "%{invitee_name} הזמין/הזמינה אותך לדיון  '%{topic_title}' באתר %{site_domain_name}"
    text_body_template: |
      %{invitee_name} הזמין/הזמינה אותך לדיון

      > **%{topic_title}**
      >
      > %{topic_excerpt}

      באתר

      > %{site_title} -- %{site_description}

      מסר מ%{invitee_name}:

      %{user_custom_message}

      אם את/ה מעוניינ/ת, לחצו על הקישור:
      %{invite_link}

      הזמנה זו נשלחה על ידי משתמש מוכר, כך שתוכלו להגיב לדיון מיידית.
  invite_forum_mailer:
    subject_template: "%{invitee_name} הזמינ/ה אתכם להצטרף ל%{site_domain_name}"
    text_body_template: |
      %{invitee_name} הזמין/ה אתכם להצטרף ל

      > **%{site_title}**
      >
      > %{site_description}

      אם אתם מעוניינים, לחצו על הקישור הבא:

      %{invite_link}

      הזמנה זו נשלחה ממשתמש/ת מוכר/ת באתר. החשבון יווצר עבורכם באופן אוטומטי.
  custom_invite_forum_mailer:
    subject_template: "%{invitee_name} הזמין/ה אתכם להצטרף ל %{site_domain_name}"
    text_body_template: |
      %{invitee_name} הזמינו אתכם להצטרף ל

      > **%{site_title}**
      >
      > %{site_description}

      הודעה מ %{invitee_name}:

      %{user_custom_message}

      אם אתם מעוניינים, לחצו על הקישור הבא:

      %{invite_link}

      הזמנה זו נשלחה ממשתמשים מוכרים באתר, כך שהחשבון שלכם יווצר באופן אוטומטי.
  invite_password_instructions:
    subject_template: "צרו סיסמה עבור חשבון ה-%{site_name} שלכם."
    text_body_template: |
      תודה שקיבלתם את ההזמנה שלכם ל %{site_name} -- ברוכים הבאים!
      לחצו על הקישור בשביל לבחור סיסמה: %{base_url}/users/password-reset/%{email_token}
      (אם הקישור פג תוקף, בחרו ב"שכחתי את הסיסמה שלי" בהתחברות.)
  test_mailer:
    subject_template: "[%{site_name}] מייל בדיקת שליחתיות"
    text_body_template: |
      זהו מייל בדיקה מ

      [**%{base_url}**][0]

      הגעה של מיילים ליעד היא עיניין מסובך. הנה כמה דברים חשובים שאתם צריכים לבדוק קודם כל:

      - היו *בטוחים* שקבעתם כמו שצריך את כתובת ה from: של `מייל ההתראה` בהגדרות האתר. **הדומיין שקבוע בכתובת ה "from" של המיילים שאתם שולחים הוא הדומיין שמיילים יאומתו מולו**.

      - דעו איך להסתכל על המקור הגולמי של המיילים בתוכנת המיילים שלכם, כדי שתוכלו לבחון את כותרות המיילים לרמזים חשובים. בג׳ימייל, זו אופציית ״הצג מקור״ בתפריט הנפתח בכותרת של כל מייל.

      - חשוב: **האם אצל ספק האינטרנט שלכם רשומה רשומת DNS הפוכה כדי לקשר את שמות הדומיין וכתובות ה IP שאתם שולחים מהן מיילים? [בידקו את רשומת ה Reverse PTR שלכם] [2] כאן. אם ספק האינטרנט שלכם לא מכניס את המצביע לרשומת ה DNS ההפוכה הנכון, זה מאוד לא סביר שמיילים שלכם יגיעו ליעד.

      - האם [רשומת ה SPF][8] שלכם נכונה? [בידקו את רשומת ה SPF שלכם][1] כאן. שימו לב ש TXT זה סוג הרשומה הרשמי והנכון ל SPF.

      - האם [רשומת ה DKIM][3] שלכם נכונה? זה ישפר משמעותית את שליחת המיילים שלכם. [בידקו את רשומת ה DKIM שלכם][7] כאן.

      - אם אתם מריצים את שרת המייל של עצמכם, וודאו שכתובות ה IP של שרת המייל שלכם [לא נמצאות באף רשימה שחורה][4]. וודאו גם שהשרת בטוח שולח שם שרת מלא (fully-qualified hostname) שעושה resolve ל DNS בהודעת ה HELO שלו. אם לא, זה יגרום למיילים שלכם להדחות על ידי שירותי מייל רבים.

      - אנחנו ממליצים בחום ש**תשלחו מייל בדיקה ל[mail-tester.com][mt]** כדי לוודא שכל מה שמוזכר למעלה עובד כיאות.

      (הדרך *הקלה* היא ליצור חשבון חינמי ב [SendGrid][sg], [SparkPost][sp], [Mailgun][mg] או [Mailjet][mj], שיש להם תוכניות מיילים חינמיות נדיבות ויהיו בסדר לקהילות קטנות. עדיין תצטרכו להקים רשומות SPF ו DKIM בשירות ה DNS שלכם!)

      אנחנו מקווים שקיבלתם את מייל הבדיקה הזה בסדר!

      בהצלחה,

      חבריכם ב[Discourse](http://www.discourse.org)

      [0]: %{base_url}
      [1]: http://www.kitterman.com/spf/validate.html
      [2]: http://mxtoolbox.com/ReverseLookup.aspx
      [3]: http://www.dkim.org/
      [4]: http://whatismyipaddress.com/blacklist-check
      [7]: https://www.mail-tester.com/spf-dkim-check
      [8]: http://www.openspf.org/SPF_Record_Syntax
      [sg]: https://goo.gl/r1WMF6
      [sp]: https://www.sparkpost.com/
      [mg]: http://www.mailgun.com/
      [mj]: https://www.mailjet.com/pricing
      [mt]: http://www.mail-tester.com/
  new_version_mailer:
    subject_template: "[%{site_name}] גרסת Discourse חדשה, עדכון זמין."
    text_body_template: |
      יש! יצאה גרסה חדשה של [Discourse](http://www.discourse.org)

      הגרסה שלכם: %{installed_version}
      הגרסה החדשה: **%{new_version}**

      - שדרגו באמצעות כפתור **[שדרוג בלחיצה-אחת בדפדפן](%{base_url}/admin/upgrade)** הפשוט שלנו

      - בידקו מה חדש ב[יומן השינויים בגיטהאב](https://github.com/discourse/discourse/commits/master)

      - בקרו את [meta.discourse.org](https://meta.discourse.org) לחדשות, דיונים, ותמיכה ב Discourse
  new_version_mailer_with_notes:
    subject_template: "[%{site_name}] עדכון זמין"
    text_body_template: |
      יש! יצאה גרסה חדשה של [Discourse](http://www.discourse.org)

      הגרסה שלכם: %{installed_version}
      הגרסה החדשה: **%{new_version}**

      - שדרגו באמצעות כפתור **[שדרוג בלחיצה-אחת בדפדפן](%{base_url}/admin/upgrade)** הפשוט שלנו

      - בידקו מה חדש ב[יומן השינויים בגיטהאב](https://github.com/discourse/discourse/commits/master)

      - בקרו ב-[meta.discourse.org](https://meta.discourse.org) לחדשות, דיונים, ותמיכה ב Discourse

      ### הערות בנוגע לגרסה

      %{notes}
  queued_posts_reminder:
    subject_template:
      one: "[%{site_name}] פוסט 1 מחכה לסקירה"
      other: "[%{site_name}] %{count} פוסטים ממתינים לסקירה"
    text_body_template: |
      שלום,

      פוסטים של משתמשים חדשים הושהו לצורך בדיקה והם כרגע ממתינים לסקירה. [אשרו או דחו אותם כאן](%{base_url}/queued-posts).
  flag_reasons:
    off_topic: "הפוסט שלכם סומן כ **מחוץ לנושא**: הקהילה מרגישה שהוא לא מתאים לנושא, כפי שמוגדר על ידי הכותרת והפוסט הראשון. "
    inappropriate: "התגובה שלך סומנה כ**לא מתאימה**: הקהילה מרגישה שהיא פוגענית או הפרה של [הנחיות הקהילה](/guidelines)"
    spam: "הפוסט שלך סומן כ**ספאם**: הקהילה מרגישה שזה פרסומת, דבר שהוא קידום מכירות באופיו במקום להיות שימושי או רלוונטי לנושא. "
    notify_moderators: "הפוסט שלך דוגל **לתשומת לב מנחה**: הקהילה מרגישה שמשהו בפוסט דורש התערבות ידנית של צוות האתר. "
  flags_dispositions:
    agreed: "תודה שעדכנת אותנו. אנחנו מסכימים שיש כאן בעיה ואנחנו מנסים לבדוק את העניין."
    agreed_and_deleted: "תודה שעדכנת אותנו. אנחנו מסכימים שישנה בעיה והסרנו את הפוסט."
    disagreed: "תודה שעדכנת אותנו. אנחנו בודקים את זה."
    deferred: "תודה שעדכנתם אותנו. אנחנו בודקים את העניין."
    deferred_and_deleted: "תודה שעדכנתם אותנו. הסרנו את הפוסט."
  temporarily_closed_due_to_flags: "נושא זה סגור באופן זמני בעקבות מספר רב של דגלים של הקהילה. "
  system_messages:
    post_hidden:
      subject_template: "פוסט הוסתר על ידי דגלים של הקהילה"
      text_body_template: |
        שלום,

        זוהי הודעה אוטומטית מ %{site_name} כדי ליידע אתכם שפוסט שלכם הוחבא.

        %{base_url}%{url}

        %{flag_reason}

        מספר חברי קהילה דיגלו פוסט זה לפני שהוא הוחבא, אז אנא שיקלו לערוך אותו כדי לענות על המשוב שלהם. **אתם יכולים לערוך את הפוסט שלכם לאחר %{edit_delay} דקות, והוא יוצג מחדש אוטומטית.**

        אך עם זאת, אם הפוסט יוחבא שוב על ידי הקהילה, הוא יישאר מוחבא עד לטיפול של חבר צוות - וייתכן ותנקט פעולה נוספת, כולל השהייה אפשרית של החשבון.

        להנחיות נוספות, אנא פנו ל[הנחיות הקהילה](%{base_url}/guidelines).
    usage_tips:
      text_body_template: |
        כמה טיפים לגבי איך להתחיל כמשתמשים חדשים, [ראו את הפוסט הזה](http://blog.discourse.org/2016/12/discourse-new-user-tips-and-tricks/).

        ככל שתשתתפו כאן, נכיר אתכם, ומגבלות זמניות על משתמשים חדשים יוסרו. במהלך הזמן תצבעו [דרגות אמון](https://meta.discourse.org/t/what-do-user-trust-levels-do/4924) שכוללות יכולות לסייע לנו לנהל את הקהילה שלנו ביחד.
    welcome_user:
      subject_template: "ברוכים הבאים ל %{site_name}!"
      text_body_template: |
        תודה שהצטרפתם ל %{site_name}!

        %{new_user_tips}

        אנו מאמינים ב[התנהגות קהילתית מתורבתת](%{base_url}/guidelines) בכל זמן.

        תהנו!

        (אם ברצונכם לתקשר עם [מנהל האתר](%{base_url}/about) כמשתמשים חדשים, השיבו להודעה הזו.)
    welcome_invite:
      subject_template: "ברוכים הבאים ל %{site_name}!"
      text_body_template: |
        תודה שקיבלתם את ההזמנה שלכם ל %{site_name} - ברוכים הבאים!

        יצרנו חשבון חדש **%{username}** בשבילכם, ואתם מחוברים. תוכלו תמיד לשנות את שמכם באמצעות ביקור [בפרופיל שלכם][prefs].

        על מנת להתחבר שוב:

        1. השתמשו תמיד **באותו חשבון מייל מההזמנה המקורית** בעת ההתחברות. אחרת לא נוכל לדעת שאלו אתם!

        2. צרו סיסמה ייחודית עבור [הפרופיל שלכם] [prefs] והשתמשו בה בשביל להתחבר.

        %{new_user_tips}

        אנו מאמינים ומאמינות ב[התנהגות קהילתית מתורבתת](%{base_url}/guidelines) בכל זמן.

        תהנו!

        (אם ברצונכם לתקשר עם [מנהלי האתר](%{base_url}/about) כמשתמשים חדשים, השיבו להודעה זו.)

        [prefs]: %{user_preferences_url}
    backup_succeeded:
      subject_template: "הגיבוי הושלם בהצלחה."
      text_body_template: |
        הגיבוי הצליח.

        בקרו ב [ניהול > גיבויים](%{base_url}/admin/backups) כדי להוריד את הגיבוי החדש שלכם.

        הנה היומן:

        ```טקסט
        %{logs}
        ```
    backup_failed:
      subject_template: "הגיבוי נכשל."
      text_body_template: |
        הגיבוי נכשל.

        הנה היומן:

        ```טקסט
        %{logs}
<<<<<<< HEAD
=======
        ```
>>>>>>> 5a2e989e
    restore_succeeded:
      subject_template: "השחזור הסתיים בהצלחה."
      text_body_template: |
        השחזור הצליח.

        הנה היומן:

        ```טקסט
        %{logs}
        ```
    restore_failed:
      subject_template: "השחזור נכשל"
      text_body_template: |
        השחזור נכשל.

        הנה היומן:

        ```טקסט
        %{logs}
        ```
    bulk_invite_succeeded:
      subject_template: "ההזמנה הקבוצתית עובדה בהצלחה"
      text_body_template: "ההזמנה המרוכזת שלכם עובדה, %{sent} הזמנות נשלחו."
    bulk_invite_failed:
      subject_template: "ההזמנה המרוכזת עובדה עם שגיאות"
      text_body_template: |
        ההזמנה הקבוצתית שלך עובדה,  %{sent} הזמנות נשלחו עם %{failed} תקלה/ות.

        רישום המערכת:

        הנה היומן:
        ```

        %{logs}
        ```
    csv_export_succeeded:
      subject_template: "יצוא הנתונים הושלם"
      text_body_template: |
        הנתונים שלך יוצאו בהצלחה! :dvd:

        <a class="attachment" href="%{download_link}">%{file_name}</a> (%{file_size})

        לינק ההורדה יהיה זמין במשך 48 שעות.
    csv_export_failed:
      subject_template: "ייצוא הנתונים נכשל"
      text_body_template: "צר לנו, אך ייצוא הנתונים שלכם נכשל. אנא בדקו את רישומי המערכת או צרו קשר עם איש/אשת צוות."
    email_reject_insufficient_trust_level:
      subject_template: "[%{site_name}] בעיית מייל -- רמת אמון לא מספיקה"
      text_body_template: |
        אנחנו מצטערים, אך הודעת המייל שלכם ל %{destination} (עם הכותרת %{former_title}) לא עבדה.

        לחשבון שלכם אין את רמת האמון הנדרשת כדי לפרסם נושאים חדשים לכתובת מייל זו. אם אתם חושבים שזו טעות, אנא פנו לחבר צוות.
    email_reject_user_not_found:
      subject_template: "[%{site_name}] בעיית מייל -- משתמש לא נמצא"
      text_body_template: |
        אנחנו מצטערים, אבל הודעת המייל שלכם ל %{destination} (עם הכותרת %{former_title}) לא עבדה.

        התגובה שלכם נשלחה מכתובת מייל לא ידועה. נסו לשלוח מכתובת מייל אחרת, או ליצור קשר עם חבר צוות.
    email_reject_screened_email:
      subject_template: "[%{site_name}] בעיית מייל -- מייל חסום"
      text_body_template: |
        אנחנו מצטערים, אך הודעת המייל ל %{destination} (עם הכותרת %{former_title}) לא עבדה.

        התשובה שלכם נשלחה מכתובת מייל חסומה. נסו לשלוח מכתובת מייל אחרת, או צרו קשר עם חבר צוות.
    email_reject_inactive_user:
      subject_template: "[%{site_name}] בעיית מייל -- משתמש לא-פעיל"
      text_body_template: |
        אנחנו מצטערים, אך הודעת המייל שלכם ל %{destination} (עם הכותרת %{former_title}) לא עבדה.

        החשבון שלכם שמקושר לכתובת המייל הזו לא הופעל. אנא הפעילו את החשבון שלכם לפני שאתם שולחים מיילים למערכת.
    email_reject_blocked_user:
      subject_template: "[%{site_name}] בעיית מייל -- משתמש חסום"
      text_body_template: |
        אנחנו מצטערים, אך הודעת המייל שלכם ל %{destination} (עם הכותרת %{former_title}) לא עבדה.

        חשבונכם שקשור לכתובת מייל זו נחסם.
    email_reject_reply_user_not_matching:
      subject_template: "[%{site_name}] בעיית מייל -- נמען לא תואם"
      text_body_template: |
        אנחנו מצטערים, אך הודעת המייל שלכם ל %{destination} (עם הכותרת %{former_title}) לא עבדה.

        התשובה שלכם נשלחה מכתובת מייל שונה מזו שציפינו לה, אז אנחנו לא בטוחים אם זה אותו אדם. נסו לשלוח מכתובת מייל אחרת, או ליצור קשר עם חבר צוות.
    email_reject_no_account:
      subject_template: "[%{site_name}]  בעיית מייל -- חשבון לא מזוהה"
      text_body_template: |
        אנחנו מצטערים, אך הודעת המייל שלכם ל %{destination} (עם הכותרת %{former_title}) לא עבדה.

        אנחנו לא מוצאים חשבונות שמתאימים לכתובת המייל שלכם. נסו לשלוח מכתובת מייל אחרת, או צרו קשר עם חבר צוות.
    email_reject_empty:
      subject_template: "[%{site_name}]  בעיית מייל -- ללא תוכן"
      text_body_template: |
        אנחנו מצטערים, אך הודעת המייל שלכם ל %{destination} (עם הכותרת %{former_title}) לא עבדה.

        לא מצאנו תוכן תגובה במייל שלכם.

        אם אתם מקבלים את ההודעה הזו ו_כן_ כללתם תגובה, נסו שוב עם סיגנון פשוט יותר.
    email_reject_parsing:
      subject_template: "[%{site_name}]  בעיית מייל -- תוכן לא זוהה."
      text_body_template: |
        אנחנו מצטערים, אך הודעת המייל שלכם ל- %{destination} (עם הכותרת %{former_title}) לא עבדה.

        לא מצאנו תוכן במייל שלכם. **אנא ודאו שהתגובה שלכם בראש המייל** -- אנחנו לא יכולים לעבד תגובות בין השורות.
    email_reject_invalid_access:
      subject_template: "[%{site_name}]  בעיית מייל -- גישה לא תקינה"
      text_body_template: |
        אנחנו מצטערים, אבל הודעת המייל שלכם ל %{destination} (עם הכותרת %{former_title}) לא עבדה.

        לחשבון שלכם אין מספיק הרשאות כדי לפרסם נושאים חדשים בקטגוריה זו. אם אתם מאמינים שזו טעות, צרו קשר עם חבר צוות.
    email_reject_strangers_not_allowed:
      subject_template: "[%{site_name}] בעיית מייל -- גישה לא נכונה"
      text_body_template: |
        אנחנו מצטערים, אבל הודעת המייל שלכם ל %{destination} (עם הכותרת %{former_title}) לא עבדה.

        הקטגוריה ששלחתם אליה את המייל הזה מאפשרת רק תגובות ממשתמשים עם חשבונות תקינים וכתובות מייל ידועות. אם אתם מאמינים שזו טעות, אנא פנו לחבר צוות.
    email_reject_invalid_post:
      subject_template: "[%{site_name}] בעיית מייל -- תקלה בפרסום"
      text_body_template: |
        אנחנו מצטערים, אך הודעת המייל שלכם ל %{destination} (עם הכותרת %{former_title}) לא עבדה.

        גורמים אפשריים: עיצוב מורכב, הודעה ארוכה מידי, הודעה קצרה מידי. אנא נסו שוב, או פרסמו דרך האתר אם התקלה חוזרת.
    email_reject_invalid_post_specified:
      subject_template: "[%{site_name}] בעיית מייל -- תקלה בפרסום"
      text_body_template: |
        אנחנו מצטערים, אך הודעת המייל שלכם ל %{destination} (עם הכותרת %{former_title}) לא עבדה.

        הסיבה:

        %{post_error}

        אם תוכלו לתקן את הבעיה, אנא נסו שוב.
    email_reject_invalid_post_action:
      subject_template: "[%{site_name}] בעיית מייל -- פעולה לא-תקנית"
      text_body_template: |
        אנחנו מצטערים, אך הודעת המייל שלכם ל %{destination} (עם הכותרת %{former_title}) לא עבדה.

        הפעולה לא זוהתה. אנא נסו שוב, או פרסמו דרך האתר אם התקלה נמשכת.
    email_reject_reply_key:
      subject_template: "[%{site_name}]  בעיית מייל -- תו תגובה לא מוכר"
      text_body_template: |
        אנחנו מצטערים, אך הודעת המייל שלכם ל %{destination} (עם הכותרת %{former_title}) לא עבדה.

        מפתח התגובה במייל לא תקין או לא ידוע, אז לא יכולנו להבין למה המייל הזה מגיב. אנא פנו לחבר צוות.
    email_reject_bad_destination_address:
      subject_template: "[%{site_name}] בעיית מייל -- כתובת To: לא ידועה"
      text_body_template: |
        אנחנו מצטערים, אבל הודעת המייל שלכם ל %{destination} (עם הכותרת %{former_title}) לא עבדה.

        אף אחד מייעדי המייל לא זוהה. אנא וודאו שאתם שולחים לכתובת המייל הנכונה שניתנה על-ידי הצוות.
    email_reject_topic_not_found:
      subject_template: "[%{site_name}]  בעיית מייל -- לא נמצא נושא"
      text_body_template: |
        אנחנו מצטערים, אך הודעת המייל ל %{destination} (עם הכותרת %{former_title}) לא עבדה.

        הנושא שאתם מנסים להגיב אליו כבר לא קיים -- אולי הוא נמחק? אם אתם מאמינים שזו טעות, אנא פנו לחבר צוות.
    email_reject_topic_closed:
      subject_template: "[%{site_name}]  בעיית מייל -- נושא נסגר"
      text_body_template: |
        אנחנו מצטערים, אך הודעת המייל ל %{destination} (עם הכותרת %{former_title}) לא עבדה.

        הנושא שאתם מגיבים אליו סגור כרגע ולא מקבל יותר תגובות. אם אתם מאמינים שזו טעות, אנא פנו לחבר צוות.
    email_reject_auto_generated:
      subject_template: "[%{site_name}]  בעיית מייל -- תגובה נוצרה אוטומטית"
      text_body_template: |
        אנחנו מצטערים, אבל משהו לא עבד עם הודעת הדוא"ל שלך, שנשלחה אל %{destination} (titled %{former_title}).

        המייל ששלחת סומן כ"נכתב אוטומטית", מה שאומר שהוא נכתב על ידי מחשב ולא הוקלד על ידי אדם; איננו יכולים לקבל מיילים שכאלה. אם אתם מאמינים שזוהי תקלה, אנא צרו קשר עם איש/אשת צוות.
    email_error_notification:
      subject_template: "[%{site_name}]  בעיית מייל -- בעיית אימות POP"
      text_body_template: |
        למרבה הצער, ארעה תקלה בזמן תשאול מיילים משרת ה POP.

        אנא וודאו שקבעתם נכון את הרשאות ה POP ב[הגדרות האתר](%{base_url}/admin/site_settings/category/email).

        אם יש ממשק ווב לחשבון ה POP, ייתכן ותצטרכו להתחבר לאתר וקבוע את ההגדרות שלכם שם.
    too_many_spam_flags:
      subject_template: "חשבון חדש בהשהיה"
      text_body_template: |
        שלום,

        זוהי הודעה אוטומטית מ %{site_name} כדי ליידע אתכם שהפוסטים שלכם מוחבאים זמנית כיוון שהם דוגלו על ידי הקהילה.

        כאמצעי זהירות, חשבונכם החדש נחסם מליצור תגובות או נושאים חדשים עד שחבר צוות יסקור את חשבונכם. אנחנו מצטערים על חוסר הנוחות.

        להנחיות נוספות, אנא פנו ל[הנחיות הקהילה](%{base_url}/guidelines).
    too_many_tl3_flags:
      subject_template: "חשבון חדש בהשהיה"
      text_body_template: |
        שלום,

        זוהי הודעה אוטומטית מ %{site_name} כדי ליידע אתכם שחשבונכם הושהה בגלל דגלים רבים מהקהילה.

        כאמצעי זהירות, חשבונכם החדש נחסם מליצור תגובות או נושאים חדשים עד שחבר צוות יוכל לסקור את חשבונכם. אנחנו מתנצלים על חוסר הנוחות.

        לפרטים נוספים, אנא פנו ל[הנחיות הקהילה](%{base_url}/guidelines).
    blocked_by_staff:
      subject_template: "חשבון זמנית בהשהיה"
      text_body_template: |
        שלום,

        זוהי הודעה אוטומטית מ %{site_name} כדי ליידע אתכם שהחשבון שלכם הושהה באופן זמני כאמצעי זהירות.

        אנא המשיכו לבקר, אך לא תוכלו לענות או ליצור נושאים עד ש[חבר צוות](%{base_url}/about) יסקור את הפוסטים האחרונים שלכם. אנחנו מתנצלים על אי הנוחות.

        להנחיות נוספות, אנא פנו ל[הנחיות הקהילה](%{base_url}/guidelines).
    user_automatically_blocked:
      subject_template: "המשתמש החדש %{username} נחסם על ידי דגלים של הקהילה"
      text_body_template: |
        זוהי הודעה אוטומטית.

        המשתמש החדש [%{username}](%{user_url}) נחסם אוטומטית כיוון שמספר משתמשים דיגלו פוסטים שלו.

        אנא [סיקרו את הדגלים](%{base_url}/admin/flags). אם %{username} נחסם בטעות מלפרסם, לחצו על כפתור שחרור הנעילה ב [דף הניהול למשתמש זה](%{user_url}).

        סף זה ניתן לשינוי באמצעות הגדרת האתר `block_new_user`.
    spam_post_blocked:
      subject_template: "פוסים של המשתמש/ת החדש/ה %{username} נחסמו בשל קישורים חוזרים."
      text_body_template: |
        זוהי הודעה אוטומטית.

        המשתמש החדש [%{username}](%{user_url}) ניסה ליצור מספר פוסטים עם קישורים ל %{domains}, אבל הפוסטים האלו נחסמו כדי למנוע ספאם. המשתמש עדיין יכול ליצור פוסטים חדשים שלא מקשרים ל %{domains}.

        אנא [סיקרו את המשתמש](%{user_url}).

        ניתן לכוון זאת בהגדרות האתר `newuser_spam_host_threshold` ו`white_listed_spam_host_domains`.
    unblocked:
      subject_template: "החשבון כבר לא מושהה"
      text_body_template: |
        שלום,

        זוהי הודעה אוטומטית מ %{site_name} כדי ליידע אתכם שהחשבון שלכם כבר לא מושהה לאחר סקירה של הצוות.

        אתם יכולים עכשיו ליצור נושאים חדשים, ושוב להגיב לנושאים קיימים. תודה על הסבלנות.
    pending_users_reminder:
      subject_template:
        one: "משתמש 1 ממתין לאישורכם"
        other: "%{count} משתמשים ממתינים לאישורכם"
      text_body_template: |
        ישנן הרשמות של משתמשים חדשים שממתינות לאישור (או דחייה) לפני שהם יוכלו לגשת לפורום זה.

        [אנא סיקרו אותם באזור הניהול](%{base_url}/admin/users/list/pending).
    download_remote_images_disabled:
      subject_template: "הורדת תמונות מרחוק מנוטרלת"
      text_body_template: "האפשרות \"הורדת תמונות מרוחקות\" נוטרלה בגלל שכל שטח האכסון שמוקצה ל\"תמונות שהורדו מרחוק\" נוצל."
    dashboard_problems:
      subject_template: "נמצאו בעיות"
      text_body_template: |
        כמה בעיות מדווחות ללוח המכוונים של האדמיניסטרטור.

        [אנא סיקרו וטפלו בהן](%{base_url}/admin).
  unsubscribe_link: |
    כדי להפסיק את המיילים האלו, [לחצו כאן](%{unsubscribe_url}).
  unsubscribe_link_and_mail: |
    כדי להפסיק את המיילים האלו, [לחצו כאן](%{unsubscribe_url}).
  unsubscribe_mailing_list: |
    אתם מקבלים את זה כיוון שאיפשרתם מצב רשימת תפוצה.

    כדי לבטל את המנוי על המיילים האלו, [לחצו כאן](%{unsubscribe_url}).
  subject_re: "תגובה: "
  subject_pm: "[PM] "
  user_notifications:
    previous_discussion: "תגובות קודמות"
    reached_limit:
      one: "א-ז-ה-ר-ה: הגעתם לגבול של מיילים יומיים. הודעות מייל נוספות לא יישלחו."
      other: "א-ז-ה-ר-ה: הגעתם לגבול של %{count} מיילים יומיים. הודעות מייל נוספות לא יישלחו."
    in_reply_to: "בתגובה ל"
    unsubscribe:
      title: "ביטול מנוי"
      description: "לא מעוניינים בקבלת המיילים האלו? אין בעיה! לחצו למטה כדי להסיר את עצמכם מהמנוי מיידית:"
    reply_by_email: "[בקרו בנושא](%{base_url}%{url}) או ענו למייל זה כדי להגיב."
    reply_by_email_pm: "[בקרו בהודעה](%{base_url}%{url}) או ענו למייל זה כדי להגיב."
    only_reply_by_email: "השיבו למייל זה כדי לענות."
    visit_link_to_respond: "[בקרו בנושא](%{base_url}%{url}) כדי לענות."
    visit_link_to_respond_pm: "[בקרו בהודעה](%{base_url}%{url}) כדי לענות."
    posted_by: "פורסם על ידי %{username} ב %{post_date}"
    invited_to_private_message_body: |
      %{username} הזמין אותך להודעה

      > **%{topic_title}**
      >
      > %{topic_excerpt}

      באתר

      > %{site_title} -- %{site_description}
    invited_to_topic_body: |
      %{username} הזמין/הזמינה אותך לדיון

      > **%{topic_title}**
      >
      > %{topic_excerpt}

      באתר

      > %{site_title} -- %{site_description}
    user_invited_to_private_message_pm:
      subject_template: "[%{site_name}] %{username} הזמין אותך להודעה '%{topic_title}'"
      text_body_template: |
        %{header_instructions}

        %{message}

        %{respond_instructions}
    user_invited_to_private_message_pm_staged:
      subject_template: "הוזמנת לדיון '%{topic_title}' על ידי [%{site_name}] %{username}"
      text_body_template: |
        %{header_instructions}

        %{message}

        %{respond_instructions}
    user_invited_to_topic:
      subject_template: "הוזמנת לדיון שכותרתו '%{topic_title}' על ידי [%{site_name}] %{username}"
      text_body_template: |
        %{header_instructions}

        %{message}

        %{respond_instructions}
    user_replied:
      subject_template: "[%{site_name}] %{topic_title}"
      text_body_template: |
        %{header_instructions}

        %{message}

        %{context}

        %{respond_instructions}
    user_replied_pm:
      subject_template: "[%{site_name}] [PM] %{topic_title}"
      text_body_template: |
        %{header_instructions}

        %{message}

        %{context}

        %{respond_instructions}
    user_quoted:
      subject_template: "[%{site_name}] %{topic_title}"
      text_body_template: |
        %{header_instructions}

        %{message}

        %{context}

        %{respond_instructions}
    user_linked:
      subject_template: "[%{site_name}] %{topic_title}"
      text_body_template: |
        %{header_instructions}

        %{message}

        %{context}

        %{respond_instructions}
    user_mentioned:
      subject_template: "[%{site_name}] %{topic_title}"
      text_body_template: |
        %{header_instructions}

        %{message}

        %{context}

        %{respond_instructions}
    user_group_mentioned:
      subject_template: "[%{site_name}] %{topic_title}"
      text_body_template: |
        %{header_instructions}

        %{message}

        %{context}

        %{respond_instructions}
    user_posted:
      subject_template: "[%{site_name}] %{topic_title}"
      text_body_template: |
        %{header_instructions}

        %{message}

        %{context}

        %{respond_instructions}
    user_watching_first_post:
      subject_template: "[%{site_name}] %{topic_title}"
      text_body_template: |
        %{header_instructions}

        %{message}

        %{context}

        %{respond_instructions}
    user_posted_pm:
      subject_template: "[%{site_name}] [PM] %{topic_title}"
      text_body_template: |
        %{header_instructions}

        %{message}

        %{context}

        %{respond_instructions}
    user_posted_pm_staged:
      subject_template: "%{optional_re}%{topic_title}"
      text_body_template: |2

        %{message}
    digest:
      why: "סיכום קצר של %{site_link} מאז ביקורך האחרון ב-%{last_seen_at}"
      since_last_visit: "מאז ביקורכם האחרון"
      new_topics: "נושאים חדשים"
      unread_messages: "הודעות שלא נקראו"
      unread_notifications: "התראות שלא נקראו"
      liked_received: "לייקים שהתקבלו"
      new_posts: "פוסטים חדשים"
      new_users: "משתמשים חדשים"
      popular_topics: "נושאים פופולאריים"
      follow_topic: "עיקבו אחרי נושא זה"
      join_the_discussion: "קראו עוד"
      popular_posts: "פוסטים פופולאריים"
      from_topic_label: "מאת"
      more_new: "חדש בנושאים וקרטגוריות שאתם עוקבים אחריהם"
      subject_template: "[%{site_name}] סיכום"
      unsubscribe: "סיכום זה נשלח מ %{site_link} כאשר אנחנו לא רואים אתכם לאורך זמן. כדי לבטל את המנוי %{unsubscribe_link}."
      click_here: "לחצו כאן"
      from: "סיכום %{site_name}"
      preheader: "סיכום קצר מאז ביקורכם האחרון ב-%{last_seen_at}"
    mailing_list:
      why: "כל הפעילות ב-%{site_link} ל-%{date}"
      subject_template: "[%{site_name}] סיכום ל %{date}"
      unsubscribe: "סיכום זה נשלח מידי יום כיוון שמאופשר מצב של רשימת תפוצה. כדי לבטל את המנוי %{unsubscribe_link}."
      from: "סיכום %{site_name} "
      new_topics: "נושאים חדשים"
      topic_updates: "עדכוני נושאים"
      view_this_topic: "צפו בנושא זה"
      back_to_top: "חזרה למעלה"
    forgot_password:
      subject_template: "[%{site_name}] איפוס סיסמה"
      text_body_template: |
        מישהו ביקש לאפס את הסיסמה שלכם ב [%{site_name}](%{base_url}).

        אם זה לא הייתם אתם, אתם יכולים להתעלם ממייל זה בביטחה.

        לחצו על הקישור הבא כדי לבחור סיסמה חדשה:
        %{base_url}/users/password-reset/%{email_token}
    set_password:
      subject_template: "[%{site_name}] קביעת סיסמה"
      text_body_template: |
        מישהו ביקש להוסיף סיסמה לחשבון שלכם ב [%{site_name}](%{base_url}). לחילופין, תוכלו להתחבר באמצעות כל שירות נתמך (גוגל, פייסבוק, וכד׳) שמקושר לכתובת מייל תקינה.

        אם לא אתם ביקשתם זאת, תוכלו להתעלם ממייל זה ללא חשש.

        לחצו על הלינק הבא כדי לבחור סיסמה:
        %{base_url}/users/password-reset/%{email_token}
    admin_login:
      subject_template: "[%{site_name}] התחברות"
      text_body_template: |
        מישהו ביקש להתחבר לחשבונכם ב [%{site_name}](%{base_url}).
        אם לא ביקשתם זאת, תוכלו להתעלם מהמייל הזה.
        לחצו על הקישור הבא להתחבר:
        %{base_url}/users/admin-login/%{email_token}
    account_created:
      subject_template: "[%{site_name}] החשבון החדש שלך"
      text_body_template: |
        חשבון חדש נוצר עבורך ב%{site_name}

        הקישו על הקישור המצורף כדי להגדיר סיסמה לחשבונכם החדש:
        %{base_url}/users/password-reset/%{email_token}
    confirm_new_email:
      subject_template: "[%{site_name}] אשרו את כתובת המייל החדשה שלכם"
      text_body_template: |
        אשרו את כתובת המייל החדשה שלכם עבור %{site_name} על ידי לחיצה על הקישור הבא:

        %{base_url}/users/authorize-email/%{email_token}
    confirm_old_email:
      subject_template: "[%{site_name}] אשרו את כתובת המייל הנוכחית שלכם"
      text_body_template: |
        לפני שתוכלו להחליף את כתובת המייל שלכם, אנחנו צריכים שתאשרו שאתם שולטים
        בכתובת המייל הנוכחית. אחרי שאתם משלימים את הצעד הזה, אנחנו נבקש שתאשרו
        את כתובת המייל החדשה.

        אשרו את כתובת המייל הנוכחית שלכם עבור %{site_name} על ידי לחיצה על הקישור הבא:

        %{base_url}/users/authorize-email/%{email_token}
    notify_old_email:
      subject_template: "[%{site_name}] כתובת המייל שלכם שונתה"
      text_body_template: |
        זוהי הודעה אוטומטית כדי ליידע אתכם שכתובת המייל שלכם עבור %{site_name} שונתה. אם זה נעשה בטעות, אנא צרו קשר עם מנהל האתר.

        כתובת המייל שלכם שונתה ל:

        %{new_email}
    signup_after_approval:
      subject_template: "אושרתם באתר %{site_name}!"
      text_body_template: |
        ברוכים הבאים ל%{site_name}!

        חבר צוות אישר את החשבון שלכם ב %{site_name}.

        לחצו על הקישור הבא לאשר והפעיל את החשבון החדש שלכם:
        %{base_url}/users/activate-account/%{email_token}

        אם הלינק לא לחיץ, נסו להעתיק ולהדביק אותו לסרגל הכתובת בראש הדפדפן.

        %{new_user_tips}

        אנו מאמינים ב[התנהגות קהילתית מתורבתת](%{base_url}/guidelines) בכל זמן.

<<<<<<< HEAD
        תהנה מהביקור!

        (אם אתה צריך ליצור קשר עם [staff members](%{base_url}/about)  כחבר חדש, רק השב להודעה זאת. )
=======
        תהנו מהביקור!

        (אם אתם צריכים ליצור קשר עם [חברי צוות](%{base_url}/about) כחברים חדשים, רק השיבו להודעה זאת.)
>>>>>>> 5a2e989e
    signup:
      subject_template: "[%{site_name}] אשרו את חשבונכם החדש"
      text_body_template: |
        ברוכים הבאים ל %{site_name}!

        לחצו על הקישור הבא כדי לאשר ולהפעיל את החשבון החדש שלכם:
        %{base_url}/users/activate-account/%{email_token}

        אם הקישור למעלה אינו לחיץ, נסו להעתיק ולהדביק אותו לשורת הכתובת של הדפדפן שלכם.
  page_not_found:
    title: "אופס! הדף לא קיים או שהוא פרטי."
    popular_topics: "פופלארי"
    recent_topics: "לאחרונה"
    see_more: "עוד"
    search_title: "חיפוש באתר זה"
    search_google: "גוגל"
  login_required:
    welcome_message: |
      #[ברוכים הבאים אל %{title}](#welcome)
      נדרש חשבון. אנא צרו חשבון או התחברו כדי להמשיך.
  terms_of_service:
    title: "תנאי השימוש"
    signup_form_message: 'קראתי את ואני מסכים/מה עם <a href="/tos" target="_blank">תנאי השירות</a>.'
  deleted: 'נמחק'
  upload:
    edit_reason: "עותקים מקומיים של תמונות שהורדו"
    unauthorized: "מצטערים, הקובץ שאתם מנסים להעלות לא מורשה (סיומות מורשות: %{authorized_extensions})."
    pasted_image_filename: "תמונה שהודבקה"
    store_failure: "נכשלה שמירת העלאה #%{upload_id} עבור משתמש #%{user_id}."
    file_missing: "סליחה, עליך לספק קובץ להעלות."
    attachments:
      too_large: "מצטערים, הקובץ שאתם מנסים להעלות גדול מידי (הגודל המקסימלי המותר הוא %{max_size_kb}KB)."
    images:
      too_large: "סליחה, אך התמונה שאתם מנסים להעלות גדולה מידי. (הגודל המקסימלי הוא %{max_size_kb}KB), אנא שנו את הגודל ונסו שנית."
      size_not_found: "מצטערים, אבל לא יכולנו לקבוע את גודל התמונה. אולי יש בעיה טכנית בתמונה?"
  avatar:
    missing: "מצטערים, אנחנו לא יכולים למצוא אף דמות שמקושרת לכתובת מייל זו. תוכלו להעלות זאת שוב?"
  flag_reason:
    sockpuppet: "משתמש חדש יצר נושא, ומשתמש חדש אחר מאותה כתובת IP (%{ip_address}) ענו להם. ראו את הגדרת האתר <a href='/admin/site_settings/category/spam'>`flag_sockpuppets`</a>."
    spam_hosts: "משתמש חדש זה ניסה ליצור מספר פוסטים עם קישורים לאותה הכתובת (%{domain}). ראו את הגדרת האתר <a href='/admin/site_settings/category/spam'>`newuser_spam_host_threshold`</a>."
  email_log:
    post_user_deleted: "המשתמש של פוסט זה נמחק."
    no_user: "לא נמצא משתמש/ת עם מזהה %{user_id}"
    anonymous_user: "המשתמש הוא אנונימי"
    suspended_not_pm: "המשתמש מושהה, לא הודעה"
    seen_recently: "המשתמש נראה לאחרונה"
    post_not_found: "לא נמצא פוסט עם מזהה %{post_id}"
    notification_already_read: "ההתראה שעבורה נשלח מייל זה כבר נקראה"
    topic_nil: "post.topic הוא nil"
    post_deleted: "הפוסט נמחק על ידי הכותב שלו"
    user_suspended: "המשתמש הושעה"
    already_read: "המשתמש כבר קרא פוסט זה"
    exceeded_emails_limit: "נחצה max_emails_per_day_per_user"
    exceeded_bounces_limit: "נחצה bounce_score_threshold"
    message_blank: "ההודעה ריקה"
    message_to_blank: "message.to ריק"
    text_part_body_blank: "text_part.body ריק"
    body_blank: "גוף ריק"
    no_echo_mailing_list_mode: "התראות רשימת תפוצה ינוטרלו עבור הפוסטים של המשתמש עצמו"
  color_schemes:
    base_theme_name: "בסיס"
  about: "אודות"
  guidelines: "קווים מנחים"
  privacy: "פרטיות"
  edit_this_page: "עריכת עמוד זה"
  csv_export:
    boolean_yes: "כן"
    boolean_no: "לא"
  static_topic_first_reply: |
    ערכו את הפוסט הראשון בנושא זה כדי לשנות את התכנים של העמוד %{page_name}.
  guidelines_topic:
    title: "שאלות נפוצות / הנחיות"
    body: |
      <a name="civilized"></a>

      ## [זהו מקום מתורבת לדיונים פומביים](#civilized)

      אנא התייחסו לפורום זה באותה הצורה כפי שהייתם מתייחסים לפארק ציבורי. גם אנחנו משאב קהילתי משותף &mdash; מקום לחלוק בו יכולות, ידע ותחומי עיניין באמצעות שיחה.

      אלו אינם כללים נוקשים, אלא הנחיות לשיקול דעתה של הקהילה שלנו. השתמשו בהנחיות אלו כדי להשאיר את המקום הזה נקי, מואר, ונוח לדיון ציבורי.

      <a name="improve"></a>

      ## [שפרו את הדיון](#improve)

      עזרו לנו להפוך את הפורום הזה למקום נהדר לדיונים על ידי כך שתמיד נפעל לשיפור הדיון בצורה זו או אחרת, קטנה ככל שתהיה. אם אינכם בטוחים שהודעה שלכם מוסיפה לדיון, חישבו מה אתם מנסים לומר ונסו שוב מאוחר יותר.

      הנושאים שנידונים כאן חשובים לנו, ואנחנו רוצים שתנהגו בהתאם. כבדו את הנושאים ואת האנשים שדנים בהם, גם אם אינכם מסכימים עם חלק מהדברים שנאמרים.

      דרך אחת לשיפור הדיון היא על-ידי היכרות עם דיונים שכבר מתרחשים. אנא השקיעו קצת זמן בסיור בין הנושאים שכבר קיימים לפני שאתם מתחילים דיון חדש, וכך יגבר הסיכוי שתפגשו אנשים נוספים שחולקים איתכם תחומי עיניין.

      <a name="agreeable"></a>

      ## [אפשרו לאחרים להסכים איתכם, גם כשאינכם מסכימים](#agreeable)

      ייתכן ותרצו להגיב למשהו שאינכם מסכימים איתו. זה אחלה. אך, זיכרו לבקר רעיונות ולא אנשים. אנא המנעו מ:

      *   קריאה בשמות.
      *   התקפות אד-הומינם (לגופו של אדם, ולא לגופו של עיניין).
      *   להגיב לנימה של הודעה ולא לתוכן שלה.
      *   Knee-jerk contradiction.

      במקום זאת, אנא ספקו נימוקים מושכלים שמשפרים את הדיון.

      <a name="participate"></a>

      ## [השתתפותכם משפיעה](#participate)

      הדיונים שאנחנו מקיימים כאן קובעים את הטון עבור כולם. עיזרו לנו להשפיע על עתיד הקהילה הזו על ידי בחירה להשתתף בדיונים שגורמים לפורום הזה להיות מקום מעניין - ולהמנע מדיונים שמרחיקים את הפורום משם.

      דיסקורס מספקת כלים שמאפשרים לקהילה לזהות ביחד את התרומות הכי טובות (וגרועות): פייבוריטים, סימניות, לייקים, דגלים, תגובות, עריכות, וכהנה וכהנה. השתמשו בכלים אלו כדי לשפר את החוויה שלכם, ושל כולם.

      בואו ננסה להשאיר את השטח נקי יותר מאיך שמצאנו אותו.

      <a name="flag-problems"></a>

      ## [אם יש לכם בעיה, דווחו עליה](#flag-problems)

      לעורכים יש סמכות מיוחדת; הם אחראים על פורום זה. אך גם אתם. בעזרתכם, עורכים יכולים לאפשר לקהילה לפרוח, ולא רק להיות מנקים או שוטרים.

      כאשר אתם נתקלים בהתנהגות רעה, אל תגיבו. תגובות מעודדות התנהגויות רעות על-ידי קבלה שלהן, לוקחות לכם אנרגיה, ומבזבזות את הזמן של כולם. _אך ורק דגלו אותה_. אם מצטברים מספיק דגלים, תינקט פעולה אוטומטית או על ידי התערבות עורך.

      כדי לשמר את הקהילה שלנו, עורכים שומרים לעצמם את הזכות להסיר כל תוכן שהוא וכל חשבון משתמש מסיבה כלשהי ובכל זמן שהוא. עורכים לא קוראים מראש פוסטים חדשים בשום צורה; העורכים ומתפעלי האתר לא לוקחים שום אחריות על שום תוכן שפורסם על-ידי הקהילה.

      <a name="be-civil"></a>

      ## [Always Be Civil](#be-civil)

      אין דבר שפוגע יותר בדיון בריא מאשר גסות-רוח:

      *   אזרחות טובה. אל תשאירו הודעות שאדם מהרחוב היה מחשיב כתוקפניות, נצלניות, או מסיתות.
      *   השאירו סביבה נקייה. אל תפרסמו דברים שעלולים להחשב פוגעניים או מטרידים מינית.
      *   כבדו את חבריכם. אל תטרידו, תתחזו, או תפרסמו מידע פרטי של אנשים אחרים.
      *   כבדו את הפורום שלנו. בבקשה לא להספים או לחבל בפורום.

      אלו אינם כללים מדוייקים &mdash; המנעו גם מ_מראית עין_ של כל אחד מהדברים האלו. אם אינכם בטוחים, שאלו את עצמכם כיצד תרגישו אם דבריכם היו מפורסמים בעמוד הראשון של Ynet.

      זהו פורום פומבי, ומנועי חיפוש מאנדקסים את הדיונים הללו. אנא שימרו על שפה, קישורים ותמונות כשרים למשפחה וחברים.

      <a name="keep-tidy"></a>

      ## [סדר וניקיון](#keep-tidy)

      עשו מאמץ לשים דברים במקום הנכון, כך שנוכל להשקיע יותר זמן בדיונים ופחות בניקיונות. כך:

      *   אל תתחילו נושא בקטגוריה הלא-נכונה.
      *   אל תפרסמו את אותו התוכן בכמה נושאים.
      *   אל תפרסמו תגובות ללא תוכן.
      *   אל תסיטו את הדיון על ידי שינוי נושא באמצע.
      *   אל תחתמו &mdash; כל הודעה שלכם כבר מקושרת לפרופיל האישי שלכם.

      במקום לכתוב ״+1״ או ״מסכים״, אנא השתמשו בכפתור ה״Like״. במקום להסיט את הדיון לכיוון שונה, אנא השתמשו ב״תגובה בנושא קשור״.

      <a name="stealing"></a>

      ## [פרסמו רק את החומרים של עצמכם](#stealing)

      אינכם רשאים לפרסם שום תוכן ששייך לאף אחד אחר ללא רשות. אינכם רשאים לפרסם תיאור על, קישורים ל, או שיטות לגניבה של קניין רוחני של מישהו אחר (תוכנה, וידאו, אודיאו, או תמונות), או להפרה של כל חוק שהוא.

      <a name="power"></a>

      ## [מופעל על-ידיכם](#power)

      אתר זה מתופעל על ידי [הצוות](/about) ועל-ידיכם, הקהילה. אם יש לכם שאלות נוספות בנוגע לאיך דברים אמורים לעבוד כאן, פיתחו נושא חדש תחת [קטגוריית משוב לאתר](/c/site-feedback) ובואו נדבר! אם יש עיניינים קריטיים או דחופים שלא ניתן לטפל בהם על ידי מטא-נושא או סימון, פנו אלינו דרך [דף הצוות](/about).

      <a name="tos"></a>

      ## [תנאי שירות](#tos)

      כן, משפטנות היא משעממת, אך אנחנו מגינים על עצמנו &ndash; וכך גם עליכם, והמידע שלכם &ndash; מפני חברים לא נחמדים. יש לנו [תנאי שימוש](/tos) שמתארים את התנהגותכם (והתנהגותנו) וזכויות שנוגעות לתוכן, פרטיות, וחוקים. כדי להשתמש בשירות הזה, עליכם להסכים לציית ל[תנאי השירות](/tos).
  tos_topic:
    title: "תנאי השימוש"
    body: |
      התנאים והתניות שלהלן מסדירים את כל פרטי השימוש באתר %{company_domain} ובכל פריטי התוכן, השירותים והמוצרים הזמינים באתר או דרכו, כולל, בין השאר, את תוכנת הפורום של %{company_domain} (שיקראו ביחד ״האתר״ או ״אתר האינטרנט״). האתר שייך ומתופעל על-ידי %{company_full_name} (להלן ״%{company_name}״). אנו מציעים לכם את אתר האינטרנט, אך מתנים זאת בקבלת כל התנאים והתניות הכלולים כאן, ללא שינוי, וכל יתר כללי ההפעלה, העקרונות (כולל, ללא הגבלה,  [מדיניות הפרטיות](/privacy) של %{company_name}, [הנחיות הקהילה](/faq) של %{company_name}) והנהלים ש%{company_name} עשויה לפרסם מעת לעת באתר האינטרנט (במקובץ, 'ההסכם').

      יש לקרוא את ההסכם בעיון לפני הגישה לאתר או השימוש בו. הגישה לאתר או לחלק ממנו והשימוש בהם פירושם הסכמה מצדכם כי יחולו עליכם התנאים והתניות הכלולים בהסכם זה. הרשות לגשת אל אתר האינטרנט ולהשתמש בשירותים מותנית בהסכמתכם לכל התנאים והתניות שבהסכם. אם תנאים ותניות אלה נחשבים להצעה מטעם %{company_name}, קבלת התנאים מצדכם מוגבלת במפורש לתנאים אלה.

      האתר אינו מיועד למי שלא מלאו לו 13 שנים והשירות באתר מוצע אך ורק למשתמשים בני 13 ומעלה. משתמשים בני 13 ומטה מתבקשים לא להירשם לשימוש באתר. כל אדם שנרשם כמשתמש או מספק את פרטיו האישיים לאתר מצהיר בזאת כי הוא בן 13 ומעלה.

      <a name="1"></a>

      ## [1. חשבונכם ב %{company_domain}](#1)

      אם אתם יוצרים חשבון באתר, אתם אחראים על שמירת האבטחה של חשבונכם ואתם אחראים לחלוטין על כל הפעילויות שמתרחשות בשמכם בחשבון. באחריותכם ליידע את %{company_name} מיידית על כל שימוש לא מורשה בחשבונכם ועל כל הפרה אחרת של האבטחה. לא תחול על %{company_name} חבות בגין מעשים או מחדלים מצידכם, לרבות נזק מכל סוג ומין שייגרם כתוצאה מאותם מעשים או מחדלים.

      <a name="2"></a>

      ## [2. אחריות התורמים](#2)

      אם אתם מפרסמים חומרים באתר, קישורים באתר, או יוצרים (או מאפשרים לצד שלישי ליצור) חומרים שנעשים זמינים באמצעות האתר (כל חומר שהוא, להלן ״תוכן״), האחריות המלאה על התוכן הזה, כמו גם על כל נזק הנובע ממנו, תחול עליכם. האחריות חלה ללא תלות בסוג התוכן, לרבות, אך ללא הגבלה, טקסט, תמונה, סרטון וידאו, אודיו או קוד. כאשר אתם מנגישים תוכן, אתם מאשרים ש:

      *   הורדה, העתקה ושימוש בתוכן לא יפרו זכויות קיניין, לרבות זכויות יוצרים, פטנטים, סימני מסחר או זכויות סודות מסחריים, של שום צד שלישי;
      *   אם למעסיק שלכם יש זכויות על קיניין רוחני שאתם יוצרים, או (i) שקיבלתם רשות מהמעסיק לפרסם או להפוך תוכן לנגיש, לרבות תוכנה, או (ii) שקיבלתם ויתור מהמעסיק לכל הזכויות על התוכן;
      *   אתם מתואמים לחלוטין עם כל רשיון צד שלישי שקשור לתוכן, ועשיתם את כל שנדרש כדי להעביר בהצלחה למשתמשי הקצה כל תנאי נדרש;
      *   התוכן אינו מכיל או מתקין שום וירוס, תולעת, רוגלה, סוס טרויאני או כל תוכן הרסני אחר;
      *   התוכן אינו ספאם, אינו מיוצר באקראי או על ידי מכונה, ואינו מכיל תוכן מסחרי שאינו אתי או בלתי רצוי שתוכנן כדי להזרים תנועה לאתרי צד שלישי או לשפר דירוגים של מנועי חיפוש של צדדים שלישיים, או כדי לקדם מעשים לא חוקיים (כגון פישינג) או להטעות נמענים בנוגע למקור של התוכן (כמו ספופינג);
      *   התוכן אינו פורנוגרפי, לא מכיל איומים או מסית לאלימות, ולא מפר את הפרטיות או זכויות הפרסום של שום צד שלישי;
      *   התוכן שלכם אינו מפורסם באמצעות הודעות אלקטרוניות בלתי רצויות כמו קישורי ספאם בקבוצות דיון, רשימות מיילים, בלוגים ואתרים, ודרכי קידום בלתי רצויות אחרות;
      *   לתוכן לא ניתן שם בצורה שמטעה את הקוראים שלכם וגורמת להם לחשוב שאתם אדם אחר או חברה אחרת; ו
      *   במקרה שהתוכן מכיל קוד מחשב, קיטלגתם במדוייק ו/או תיארתם את הסוג, אופי, שימושים והשפעות של החומרים שפרסמתם, בין שנתבקשתם לעשות זאת על ידי %{company_name} או שלא.

      <a name="3"></a>

      ## [3. רשיון תוכן משתמשים](#3)

      תרומות תוכן של משתמשים הן תחת [רשיון קריאייטיב קומונס ייחוס-שימוש_לא_מסחרי-שיתוף_זהה 3.0 לא-מותאם](http://creativecommons.org/licenses/by-nc-sa/3.0/deed.he). מבלי להגביל אף אחת מהמצגים והערובות, ל%{company_name} יש את הזכות (אך לא את החובה), לפי שיקול דעתה הבלעדי (i) לסרב לקבל או להסיר כל תוכן שלפי דעתה הסבירה של %{company_name}, מפר איזשהי מהמדיניויות של %{company_name} או שהוא פוגעני או שהוא מעורר התנגדות, או (ii) לסגור או למנוע כניסה ו/או שימוש באתר לכל אדם או יישות מכל סיבה שהיא, לפי שיקול דעתה הבלעדי של %{company_name}. על %{company_name} לא תחול שום חובה להחזיר איזה מהסכומים ששולמו בעבר.

      <a name="4"></a>

      ## [4. תשלומים וחידוש](#4)

      ### תנאים כלליים

      שירותים אופציונליים ושידרוגים יכולים להיות זמינים באתר. כאשר אתם משתמשים בשירות או שדרוג אופציונליים, אתם מסכימים לשלם ל%{company_name} את דמי המנוי החודשיים או שנתיים. תשלומים יגבו מראש ביום שתתחילו להשתמש בשירות או בשדרוג ויכסו את השימוש בשירות או בשדרוג למנוי תקופתי חודשי או שנתי כפי שמצויין. תשלומים אלו לא ניתנים להחזרה.

      ### חידוש אוטומטי

      אלא אם תודיעו ל%{company_name} לפני סיום תקופת המנוי הרלוונטית שאתם מעוניינים לבטל את השירות או השדרוג, המנוי שלכם יתחדש אוטומטית ואתם מאשרים לנו לגבות את דמי המנוי החודשיים השנתיים (וכן מיסים) באמצעות כרטיס אשראי או אמצעי תשלום אחר שברשותנו. ניתן לבטל מנויים בכל עת.

      <a name="5"></a>

      ## [5. שירותים](#5)

      ### אירוח, שרותי תמיכה

      שירותי אירוח ותמיכה אופציונליים עלולים להיות מסופקים על ידי %{company_name} תחת התנאים וההתניות לכל אחד מהשירותים הללו. על ידי הרשמה לאירוח/תמיכה או חשבון שירותי תמיכה, אתם מסכימים לציית לכל התנאים וההתניות.

      <a name="6"></a>

      ## [6. אחריות מבקרים](#6)

      %{company_name} לא סקרה, ולא יכולה לסקור, את כל החומר, כולל תוכנות מחשב, שפורסמו באתר, ולכן לא יכולה להיות אחראית לתכנים, שימושם או השפעתם. על ידי הפעלת האתר, %{company_name} לא מייצגת או רומזת שהיא תומכת בחומר שפורסם בו, או שהיא מאמינה שהחומר מדוייק, שימושי או לא-מזיק. אתם האחראים על נקיטת אמצעים לפי הצורך כדי להגן על עצמכם ועל מערכות המחשב שלכם בפני וירוסים, תולעים, סוסים טרויאנים, ותכנים מזיקים או הרסניים אחרים. האתר עלוללהכיל תכנים פוגעניים, לא-ראויים, או נתונים לביקורת בצורה אחרת, כמו גם מכילים אי-דיוקים טכניים, טעויות טיפוגרפיות, ואחרות. האתר עלול להכיל גם תכנים שמפרים את הפרטיות או זכויות הפרסום, או מפרים את זכויות הקניין וזכויות רכוש אחרות, של צדדים שלישיים, או הורדות, העתקות או שימוש שעליו חלים תנאים והתניות, מצויינים או שאינם מצויינים. %{company_name} לא לוקחת כל אחריות לכל נזק שייגרם מהשימוש על ידי מבקרים באתר, או מכל הורדה על ידי מבקרים שתכניהם מפורסמים.

      <a name="7"></a>

      ## [7. תכנים שמפורסמים באתרים אחרים](#7)

      לא סקרנו, ואנחנו לא יכולים לסקור, את כל החומר, כולל תוכנות מחשב, שמוצעים דרך האתרים ודפי האינטרנט אליהם %{company_domain} מקשר, ואשר מקשרים אל %{company_domain}. ל%{company_name} אין שליטה על אתרים ודפים אלו שאינם %{company_domain} והיא אינה אחראית על התוכן והשימוש שלהם. על ידי קישור לאתר או דף שאינו חלק מ %{company_domain}, %{company_name} לא מייצגת או רומזת שהיא תומכת באתרים ודפים כאלו. אתם אחראים לנקוט באמצעי זהירות לפי הצורך כדי להגן על עצמכם ועל מערכות המחשוב שלכם מוירוסים, תולעים, סוסים טרוינים, ותכנים פוגעניים או הרסניים אחרים. %{company_name} פוטרת עצמה מכל אחריות לכל נזק שנגרם כתוצאה משימוש באתרים ודפים שאינם %{company_domain}.

      <a name="8"></a>

      ## [8. הפרת זכויות יוצרים ומדיניות DMCA](#8)

      כשם ש%{company_name} מבקשת מאחרים לכבד את זכויות הקניין הרוחני שלה, היא מכבדת את זכויות הקניין הרוחני של אחרים. אם אתם מאמינים שחומר שנמצא ב או מקושר מ %{company_domain} מפר את זכויות היוצרים שלכם, ואם אתר זה שוכן בארה״ב, %{company_name} מעודדת אתכם להודיע לה בהתאם למדיניות [Digital Millennium Copyright Act](http://en.wikipedia.org/wiki/Digital_Millennium_Copyright_Act) ("DMCA") של %{company_name}. %{company_name} תגיב להודעות כאלו, כפי שנדרש או ראוי על ידי הסרה של תכנים מפרים או ביטול כל הקישורים לחומרים המפרים. %{company_name} תבטל גישה ותחסום שימוש באתר אם, תחת נסיבות מתאימות, המבקר נחוש להיות מפר סדרתי של זכויות יוצרים או זכויות קניין רוחני אחרות של %{company_name} או אחרים. במקרה של סיום התקשרות שכזה, ל%{company_name} לא תהיה שום מחוייבות לספק החזר של שום סכום ששולם לפני כן ל%{company_name}.

      <a name="9"></a>

      ## [9. קיניין רוחני](#9)

      הסכם זה לא מעביר אליכם מ%{company_name} או מצד שלישי שום קניין רוחני, וכל זכות, קניין ועיניין בקניין זה יישאר (כפי שבין הצדדים) ב%{company_name} בלבד. %{company_name}, %{company_domain}, הלוגו של %{company_domain}, וכל שאר סימני המסחר, סימני השירות, גרפיקות ולוגואים שנעשה בהם שימוש בקשר ל %{company_domain}, או האתר הם סימני מסחר או סימנים רשומים של %{company_name} או זכייניה. סימני מסחר אחרים, סימני שירות, גרפיקות ולוגואים שנעשה בהם שימוש בהקשר של האתר יכולים להיות סימני מסחר של צדדים שלישיים אחרים. השימוש שלכם באתר לא מקנה לכם זכות או רישיון לייצר או להשתמש בשום סימני מסחר של %{company_name} או צד שלישי.

      <a name="10"></a>

      ## [10. פרסום](#10)

      %{company_name} שומרת על זכותה להציג פרסומות על גבי התכנים שלך, אלא אם רכשת שדרוג 'ללא פרסומות' או שברשותך חשבון מיוחד.

      <a name="11"></a>

      ## [11. ייחוס](#11)

      %{company_name} שומרת לעצמה את הזכות להציג קישורי ייחוס כמו ״מופעל על ידי %{company_domain}״, ייחוס לתמה, כותב וייחוס פונט בתחתית או בבאר הכלים של התכנים שלכם. קרדיטים בתחתית ובבאר הכלים של %{company_domain} לא מותרים להסרה בלי קשר לשדרוגים שנרכשו.

      <a name="12"></a>

      ## [12. שינויים](#12)

      אנו מעדכנים את השירותים שלנו ללא הרף ופירוש הדבר, שלעתים אנו נדרשים לשנות את התנאים המשפטיים שבכפוף להם אנו מציעים את שירותינו. באחריותך לבדוק מפעם לפעם הסכם זה בנוגע לשינויים בו. המשך השימוש שלך ב-%{company_domain} יהיה בכפוף לתנאים החדשים ומשקף הסכמה אליהם. עם זאת, %{company_name} יכולה בהמשך להציע שירותים נוספים, עליהם יחול הסכם זה.

      <a name="13"></a>

      ## [13. סיום](#13)

      %{company_name} רשאית להפסיק את הגישה שלך לאתר האינטרנט בכל עת, באופן מלא או חלקי, עם או בלי סיבה, עם או בלי התראה, ובתוקף מיידי. אם ברצונך לסיים את ההסכם או לסגור את חשבונך ב-%{company_domain} (אם קיים), עליך פשוט להפסיק את השימוש באתר האינטרנט. כל הוראות הסכם זה אשר מעצם טבען אמורות לשרוד סיום כאמור ישרדו אותו, כולל, ללא הגבלה, הוראות בדבר בעלות, תניות פטור וסעיפי הסתייגות מאחריות, סעיפי שיפוי וסעיפי הגבלת חבות.

      <a name="14"></a>

      ## [14. הגבלת אחריות](#14)

      האתר מוגש ״כמו שהוא״. %{company_name} והספקים שלה והגורמים המעניקים לה רשיונות מתנערים מכל אחריות מכל סוג שהוא, מוצהרת או מרומזת, ובכללה, מבלי להגביל, אחריות מסחרית, התאמה למטרה כלשהי ואחריות לאי-הפרה. לא %{company_name} ולא הספקים או הגורמים המעניקים לה רשיונות, מתחייבים שבאתר לא יהיו שגיאות או שהגישה אליו תהיה רציפה וללא שיבושים. אם אתם באמת קוראים זאת, הנה [הפתעה](http://www.newyorker.com/online/blogs/shouts/2012/12/the-hundred-best-lists-of-all-time.html). אתם מבינים שאתם מורידים, או מקבלים תכנים או שירותים מהאתר על אחריותכם וסיכונכם בלבד.


      <a name="15"></a>

      ## [15. הגבלת חבות](#15)

      בשום מקרה %{company_name}, או הספקים שלה או בעלי הרשיון שלה, יהיו אחראים לכל דבר ועיניין שקשורים להסכם זה תחת כל חוזה, התרשלות, אחריות קפידה או דין אחר או תיאוריית יושר בעבור: (i) נזקים מיוחדים, מקריים או תוצאתיים; (ii) מחיר רכש של מוצרים תחליפיים או שירותים; (iii) בעבור הפרעה בשימוש או אבדן או השחתה של מידע; או (iv) כל סכום שעולה על המחיר ששילמתם ל%{company_name} תחת הסכם זה במהלך שנים עשר (12) החודשים שלפני סיבת הפעולה. ל%{company_name} לא תהיה אחריות לכל תקלה או איחור בעקבות עיניינים שמחוץ לשליטתה הסבירה. האמור לעיל לא תקף מעבר למה שנאסר בחוק.

      <a name="16"></a>

      ## [16. ייצוג כללי ואחריות](#16)

      אתם מייצגים ומאשרים ש (i) שימושכם באתר יתאם בקפידה עם [מדיניות הפרטיות](/privacy) של %{company_name}, [הנחיות הקהילה](/guidelines), עם הסכם זה ועם כל החוקים והתקנות הרלוונטיים (כולל, מבלי להגביל, כל החוקים המקומיים או התקנות בארצכם, מדינתכם, עירכם, או אזור ממשלתי אחר, בנוגע להתנהלות מקוונת ותכנים קבילים, וכולל כל החוקים הרלוונטיים בנוגע למשלוח מידע טכני מהמדינה בה אתר זה נמצא או המדינה בה אתם נמצאים) ו (ii) שימושכם באתר לא מפר או מועל בזכויות קניין רוחני של כל צד שלישי.

      <a name="17"></a>

      ## [17. שיפוי](#17)

      הסכמתכם נתונה לכך שתחול עליכם החובה לפצות ולשפות את %{company_name}, קבלניה והגורמים המעניקים לה רישיונות, ואת המנהלים, בעלי התפקידים, העובדים והסוכנים של כל אלה, מפני וכנגד כל תביעה והוצאה, כולל הוצאות הגנה משפטית כתוצאה מהשימוש שלכם באתר האינטרנט, כולל אך לא רק, הפרה מצדכם של האמור בהסכם זה.

      <a name="18"></a>

      ## [18. שונות](#18)

      הסכם זה מהווה את כלל ההסכם בין %{company_name} לבינכם בנוגע לעיניין הנדון, והוא יכול להשתנות על ידי תיקון כתוב חתום על ידי מנהל מורשה של %{company_name}, או על ידי פרסום מטעם %{company_name} של גרסה מתוקנת. למעט במידה המותרת בחוק הרלוונטי, אם יש, הסכם זה, הגישה לאתר האינטרנט והשימוש בו יוסדרו על פי חוקי מדינת ישראל, והמקום לבירור מחלוקות שיתעוררו מתוך או בנוגע לכל אלה יהיה בתי המשפט המדינתיים שבתל אביב, ישראל. למעט תביעות לסעד באמצעות צו מניעה או מן הדין, או תביעות בנוגע לזכויות קניין רוחני (אשר מותר להגישן בכל בית משפט מוסמך ללא תשלום ערבות), כל מחלוקת שתיווצר כתוצאה מהסכם זה תיושב באופן סופי בהתאם לכללי הבוררות הנהוגים בישראל, באמצעות שלושה בוררים שימונו בהתאם לאותם כללים. הבוררות תתקיים בתל אביב, ישראל, בשפה העברית, ויהיה אפשר לאכוף את פסיקת הבוררות בכל בית משפט. הצד שייצא וידו על העליונה בכל תביעה או הליך לאכיפת הסכם זה יהא זכאי להחזר בגין עלויות ודמי הגנה משפטית. היה וייקבע כי חלק כלשהו בהסכם זה אינו תקף או בלתי אכיף, אותו חלק יפורש כך שישקף את הכוונה המקורית של הצדדים ויתר חלקי ההסכם ישמרו על מלוא תוקפם וחלותם. ויתור של צד מן הצדדים על תנאי או תניה הכלולים בהסכם זה או על הפרה של תנאי/תניה כאמור בהזדמנות נתונה, ייחשב לוויתור באותה הזדמנות בלבד ולא יחול על אף הפרה נוספת/עתידית. מותר לכם להסב את זכויותיכם במסגרת הסכם זה לזכות כל גורם שיסכים כי האמור בתנאים ובתניות שהוא כולל יחולו עליו. %{company_name} רשאית להסב את זכויותיה במסגרת הסכם ללא שום תנאי. הסכם זה יחייב את הצדדים וייזקף לזכות הצדדים, יורשיהם ונמחיהם המורשים.

      ## [19. תרגום](#19)

      תנאי שירות אלה נוסחו במקור בשפה האנגלית (ארה"ב). אפשר שנתרגם את התנאים לשפות אחרות. במקרה של סתירה בין גרסה מתורגמת של תנאי השירות לבין הגרסה באנגלית, תינתן עדיפות לגרסה בשפה האנגלית.

      מסמך זה הוא CC-BY-SA. הוא עודכן ב 2 באוקטובר, 2016.

      הותאם במקור מ[תנאי השירות של Wordpress](http://en.wordpress.com/tos/).
  privacy_topic:
    title: "מדיניות פרטיות"
    body: |
      <a name="collect"></a>

      ## [איזה מידע אנחנו אוספים?](#collect)

      אנחנו אוספים מכם מידע כאשר אתם נרשמים לאתר שלנו ואוספים מידע מכם כאשר אתם משתתפים בפורום על ידי קריאה, כתיבה, והערכת התוכן שמשותף כאן.

      כאשר אתם נרשמים לאתר שלנו, ייתכן ותיתבקשו להכניס את שמכם וכתובת המייל שלכם. יחד עם זאת אתם יכולים לבקר באתר שלנו מבלי להרשם. כתובת המייל שלכם תאומת באמצעות מייל שמכיל קישור ייחודי. אם הקישור הזה מבוקר, אנחנו יודעים שאתם שולטים בכתובת המייל.

      כאשר אתם רשומים ומפרסמים, אנחנו שומרים את כתובת ה IP ממנה פורסם הפוסט. אנחנו יכולים גם לשמור יומני שרת שכוללים את כתובת ה IP של כל קריאה לשרת שלנו.

      <a name="use"></a>

      ## [למה אנחנו משתמשים במידע שלכם?](#use)

      כל מידע שאנחנו אוספים מכם יכול לשמש בכל אחת מהדרכים הבאות:

      *   כדי להתאים אישית את החוויה שלכם &mdash; המידע שלכם עוזר לנו לענות טוב יותר על צרכיכם האישיים.
      *   כדי לשפר את האתר שלנו &mdash; אנחנו כל הזמן שואפים לשפר את מה שהאתר שלנו מציע בהתחשב במידע ובמשוב שאנחנו מקבלים מכם.
      *   כדי לשפר את שירות הלקוחות &mdash; המידע שלכם מסייע לנו להגיב בצורה אפקטיבית יותר לבקשות שירות הלקוחות שלכם וצרכי התמיכה.
      *   כדי לשלח מיילים תקופתיים &mdash; כתובת המייל שאתם מספקים יכולה לשמש כדי לשלוח לכם אינפורמציה, התראות שביקשתם לגבי שינויים בנושאים או בתגובה לשם המשתמש שלכם, לענות לשאלות, ו/או בקשות או שאלות אחרות.

      <a name="protect"></a>

      ## [כיצד אנחנו מגנים על האינפורמציה שלכם?](#protect)

      אנחנו נוקטים במגוון של אמצעי אבטחה כדי לשמור על הבטיחות של המידע הפרטי שלכם כאשר אתם נכנסים, שולחים, או ניגשים למידע הפרטי שלכם.

      <a name="data-retention"></a>

      ## [מה מדיניות שמירת המידע שלכם?](#data-retention)

      אנחנו נעשה מאמץ בתום לב:

      *   לשמור יומנים שמכילים כתובות IP של כל הבקשות לשרת זה לא יותר מ 90 יום.
      *   לשמור על כתובות IP שמקושרות עם משתמשים רשומים ופוסטים שלהם לא יותר מ 5 שנים.

      <a name="cookies"></a>

      ## [האם אנחנו משתמשים בעוגיות?](#cookies)

      כן. עוגיות הן קבצים קטנים שאתר או מספק השירות שלו מעביר לכונן הקשיח של מחשבכם דרך הדפדפן שלכם (אם אתם מרשים). עוגיות אלו מאפשרות לאתר להכיר את הדפדפן שלכם ו, אם יש לכם חשבון רשום, לקשר אותו עם חשבונכם הרשום.

      אנחנו משתמשים בעוגיות כדי להבין ולשמור את ההעדפות שלכם לביקורים עתידיים ולהכין נתונים מצרפיים בנוגע לתנועה באתר ואינטראקציה באתר כדי שנוכל להציע חוויית משתמש טובה יותר וכלים בעתיד. אנחנו יכולים לכרות חוזים עם מספקי שירות שהם צד-שלישי כדי לסייע לנו להבין טוב יותר את מבקרי האתר שלנו. נותני שרותים אלו לא מורשים להשתמש בנתונים שנאספים בשמנו למעט כדי לסייע לנו לקיים ולשפר את השירות שלנו.

      <a name="disclose"></a>

      ## [האם אנחנו מוסרים אינפורמציה כלשהי לצדדים שלישיים?](#disclose)

      איננו מוכרים, סוחרים, או מעבירים בצורה אחרת לצדדים שלישיים מידע אישי מזוהה שלכם. זה אינו כולל צדדים שלישיים עליהם אנחנו סומכים שמסייעים לנו בתפעול האתר שלנו, לתפעל את העסק שלנו, או לשרת אתכם, כל עוד צדדים אלו מסכימים לשמור על מידע זה סודי. אנחנו יכולים גם לשחרר את המידע שלכם כאשר אנחנו מאמינים ששחרור שלו הולם כדי לעמוד בחוק, לקיים את מדיניות האתר שלנו, או כדי להגן על זכויות שלנו או של אחרים, לשמור על רכוש או בטיחות. עם זאת, מידע של מבקרים שאינו מזוהה אישית עלול להיות מסופק לצדדים אחרים לצורך שיווק, פרסום או שימושים אחרים.

      <a name="third-party"></a>

      ## [קישורי צד שלישי](#third-party)

      לעיתים, לפי שיקול דעתנו, אנחנו יכולים לכלול או להציע מוצרים של צדדים שלישיים באתר שלנו. לאתרי צד שלישי אלו יש מדיניות פרטיות נפרדת ובלתי-תלויה. לכן אין לנו כל אחריות או התחייבות לתכנים או פעילויות של אתרים מקושרים אלו. יחד עם זאת אנחנו מבקשים לשמור על השלמות של האתר שלנו ומברכים כל משוב בנוגע לאתרים אלו.

      <a name="coppa"></a>

      ## [תאימות ל Children's Online Privacy Protection Act](#coppa)

      האתר שלנו, המוצרים, והשירותים - כולם מוכוונים לאנשים מגיל 13 ומעלה. אם שרת זה נמצא בארה״ב, ואתם מתחת לגיל 13, לפי דרישות COPPA כאן - [Children's Online Privacy Protection Act](https://en.wikipedia.org/wiki/Children%27s_Online_Privacy_Protection_Act), אל תשתמשו באתר זה.

      <a name="online"></a>

      ## [מדיניות פרטיות מקוונת בלבד](#online)

      מדיניות פרטיות מקוונת זו חלה רק על מידע שנאסף באמצעות האתר שלנו ולא על מידע שנאסף בצורה בלתי-מקוונת.

      <a name="consent"></a>

      ## [הסכמתכם](#consent)

      על ידי שימוש באתר שלנו, אתם מסכימים למדיניות הפרטיות של האתר.

      <a name="changes"></a>

      ## [שינויים למדיניות הפרטיות](#changes)

      אם נחליט לשנות את מדיניות הפרטיות שלנו, נפרסם שינויים אלו בדף זה.

      מסמך זה הוא CC-BY-SA. הוא עודכן לאחרונה ב 25 לספטמבר 2016.
  badges:
    editor:
      name: עורכים
      description: עריכת פוסט ראשונה
      long_description: |
        עיטור זה מוענק בפעם הראשונה שאתם עורכים את אחד הפוסטים שלכם. אמנם לא תוכלו לערוך את הפוסטים שלכם לעד, אבל עריכות זה רעיון טוב - אתם יכולים לשפר את הפוסטים שלכם, לתקן טעויות קטנות, או להוסיף כל דבר שפספסתם במקור. עירכו כדי להפוך את הפוסטים שלכם לטובים אפילו יותר!
    basic_user:
      name: בסיסיים
      description: <a href="https://meta.discourse.org/t/what-do-user-trust-levels-do/4924/4">הוענקו להם</a> כל אפשרויות הקהילה הבסיסיות
      long_description: |
        עיטור זה מוענק כשאתם מגיעים לרמת אמון 1. תודה שנשארתם וקראתם כמה נושאים כדי להבין במה הקהילה הזו עוסקת. הסרנו כמה מגבלות של משתמשים חדשים; הוענקו לכם כמה יכולות נחוצות לקהילה, כמו הודעות פרטיות, דגלים, עריכת ויקי, והיכולת להוסיף תמונות וקישורים מרובים.
    member:
      name: חברים
      description: <a href="https://meta.discourse.org/t/what-do-user-trust-levels-do/4924/5">הוענקו לכם</a> הזמנות, הודעות קבוצתיות, יותר לייקים
      long_description: |
        עיטור זה מוענק כאשר אתם מגיעים לרמת אמון 2. תודה על השתתפות במשך תקופה של שבועות כדי באמת להצטרף לקהילה שלנו. אתם יכולים כעת לשלוח הזמנות מחשבון המשתמש שלכם או מנושאים, ליצור הודעות אישיות לקבוצות, ולחלק קצת יותר לייקים בכל יום.
    regular:
      name: רגילים
      description: <a href="https://meta.discourse.org/t/what-do-user-trust-levels-do/4924/6">הוענקו לכם</a> הוקרה, שינוי שם, מעקב אחר לינקים, וויקי, ולייקים נוספים
      long_description: |
        עיטור זה מוענק כאשר אתם מגיעים לרמת אמון 3. תודה על נטילת חלק באופן קבוע בקהילה לאורך תקופה של חודשים. אתם כעת חלק מקבוצת הקוראים הפעילה ביותר, ומקור אמין שהופך את הקהילה שלנו למעולה. אתם כעת יכולים לקטלג ולשנות שמות לנושאים, להשתמש בדגלים חזקים יותר, לגשת לאזור הלאונג׳ הפרטי, ותקבלו גם הרבה יותר לייקים ליום.
    leader:
      name: מובילים
      description: <a href="https://meta.discourse.org/t/what-do-user-trust-levels-do/4924/7">הוענקו לכם</a> יכולות עריכה גלובאליות, נעיצה, סגירה, אירכוב, פיצול ומיזוג, לייקים נוספים
      long_description: |
        עיטור זה מוענק כאשר אתם מגיעים לרמת אמון 4. אתם מובילים בקהילה הזו כחברי צוות נבחרים, ואתם משמשים דוגמה חיובית לשאר הקהילה בפעולות ובמילים שלכם פה. יש לכם את היכולת לערוך את כל הפוסטים, ולהשתמש ביכולות ההנחייה הנפוצות כמו נעיצה, סגירה, הסרה מהרשימות, ארכוב, פיצול, ומיזוג, ויש לכם טונות של לייקים ביום.
    welcome:
      name: ברוכים הבאים
      description: קיבלו לייק
      long_description: |
        עיטור זוה מוענק כאשר אתם מקבלים את הלייק הראשון שלכם על פוסט. מזל טוב, פרסמתם משהו שחבריכם לקהילה חשבו שהוא מעניין, מגניב, או שימושי!
    autobiographer:
      name: אוטוביוגרפים
      description: מילאו מידע <a href="/my/preferences">פרופיל</a>
      long_description: |
        עיטור זה מוענק על מילוי מידע ה<a href="/my/preferences">פרופיל</a> ובחירת תמונת פרופיל. שיתוף מידע עם הקהילה לגבי מי אתם ומהם תחומי העיניין שלכם - תורם לקהילה מחוברת יותר. הצטרפו אלינו!
    anniversary:
      name: יום השנה
      description: חברים פעילים למשך שנה, פרסמו לפחות פעם אחת
      long_description: |
        עיטור זה מוענק אם הייתם חברים למשך שנה עם לפחות פוסט אחד בשנה זו. תודה על שנשארתם איתנו ועל תרומתכם לקהילה שלנו. לא יכולנו לעשות זאת בלעדיכם.
    nice_post:
      name: תשובה נחמדה
      description: התקבלו 10 לייקים על תגובה
      long_description: |
        עיטור זה מוענק כאשר תגובה שלכם מקבלת 10 לייקים. התגובה שלכם ממש הרשימה את הקהילה שלנו וסייעה לקידום השיחה!
    good_post:
      name: תשובה טובה
      description: התקבלו 25 לייקים על תגובה
      long_description: |
        עיטור זה מוענק כאשר תגובה שלכם מקבלת 25 לייקים. התגובה שלכם היתה יוצאת מן הכלל ושיפרה את השיחה עבור כולם!
    great_post:
      name: תשובה מעולה
      description: התקבלו 50 לייקים על תגובה
      long_description: |+
        עיטור זה מוענק כאשר תגובה שלכם מקבלת 50 לייקים. וואו! התגובה שלכם עוררה השראה, הקסימה, גלגלה מצחוק או הביאה זווית חדשה והקהילה אהבה את זה.

    nice_topic:
      name: נושא נחמד
      description: התקבלו 10 לייקים על נושא
      long_description: |
        עיטור זה מוענק כשהנושא שלכם מקבל 10 לייקים. היי, התחלתם שיחה מעניינת שהקהילה נהנתה ממנה!
    good_topic:
      name: נושא טוב
      description: קיבלו 25 לייקים על נושא
      long_description: |
        עיטור זה מוענק כאשר נושא שלכם מקבל 25 לייקים. התחלתם שיחה תוססת שהקהילה התחברה אליה ואהבה אותה!
    great_topic:
      name: נושא מעולה
      description: קיבלו 50 לייקים על נושא
      long_description: |
        עיטור זה מוענק כאשר הנושא שלכם מקבל 50 לייקים. התחלתם נושא שיחה מרתק והקהילה נהנתה מהדיון הדינמי שהתגלגל ממנו!
    nice_share:
      name: שיתוף נחמד
      description: שיתפו פוסט עם 25 מבקרים שונים
      long_description: |
        עיטור זה מוענק עבור שיתוף של קישור ש-25 מבקרים חיצוניים לחצו עליו. תודה על הפצת השמועה בנוגע לדיונים שלנו, והקהילה הזו.
    good_share:
      name: שיתוף טוב
      description: שיתפו פוסט עם 300 מבקרים ייחודיים
      long_description: |
        עיטור זה מוענק על שיתוף של קישור שהקליקו עליו 300 מבקרים חיצוניים. עבודה טובה! השווצתם בדיון מעולה לחבר׳ה ועזרתם לקהילה לגדול.
    great_share:
      name: שיתוף מעולה
      description: שיתפו פוסט עם למעלה מ 1000 מבקרים שונים
      long_description: |
        עיטור זה מוענק בעבור שיתוף של קישור שהקליקו עליו 1000 מבקרים חיצוניים. וואו! קידמתם דיון מעניין לקהל ענק, וסייעתם להגדיל את הקהילה בגדול!
    first_like:
      name: לייק ראשון
      description: אהבו פוסט
      long_description: |
        עיטור זה מוענק בפעם הראשונה שאתם אוהבים פוסט באמצעות כפתור ה :heart:. לעשות לייק לפוסט זו דרך מעולה כדי ליידע את חבריכם לקהילה שמה שהם פרסמו היה מעניין, שימושי, מגניב, או כייפי. שתפו את האהבה!
    first_flag:
      name: דגל ראשון
      description: דיגלו פוסט
      long_description: |
        עיטור זה מוענק בפעם הראשונה שאתם מדגלים פוסט. דיגול זו הדרך שאנחנו עוזרים לשמור על המקום הזה נקי ומואר בשביל כולם. אם אתם שמים לב שפוסט כלשהו מצריך תשומת לב מנחים מכל סיבה שהיא - אל תהססו להרים דגל. אתם יכולים גם לדגל כדי לשלוח <b>הודעות אישיות</b> לחבריכם המשתמשים אם אתם רואים בעייה בפוסט שלהם. אם אתם רואים בעיה, :flag_black: דגלו אותה!
    promoter:
      name: מקדמים
      description: הזמינו משתמש
      long_description: |
        עיטור זה ניתן כאשר אתם מזמינים מישהו להצטרף לקהילה באמצעות כפתור ההזמנה בדף המשתמש שלכם, או בתחתיתו של נושא. הזמנת חברים שעלולים להתעניין בדיונים ספציפיים היא דרך מצויינת להכיר אנשים חדשים לקהילה שלנו, אז תודה!
    campaigner:
      name: קמפיינרים
      description: הזמינו 3 משתמשים בסיסיים
      long_description: |
        עיטור זה מוענק כאשר הזמנתם 3 אנשים שבהמשך השקיעו מספיק זמן באתר כדי להפוך למשתמשים בסיסיים. קהילה תוססת צריכה שטף קבוע של אנשים חדשים שממשיכים להשתתף ולהוסיף קולות חדשים לדיונים.
    champion:
      name: אלופים
      description: הזמינו 5 חברים
      long_description: |
        עיטור זה מוענק כאשר הזמנתם 5 אנשים שכתוצאה מכך בילו מספיק זמן באתר כדי להפוך לחברים מלאים. וואו! תודה שהגדלתם את מגוון הדעות בקהילה שלנו באמצעות חברים חדשים!
    first_share:
      name: שיתוף ראשון
      description: שיתפו פוסט
      long_description: |
        עיטור זה מוענק בפעם הראשונה שאתם משתפים קישור לתגובה או נושא באמצעות כפתור השיתוף. שיתוף קישורים זו דרך נהדרת כדי להתפאר בדיונים מעניינים בפני שאר העולם ולהגדיל את הקהילה שלכם.
    first_link:
      name: קישור ראשון
      description: הוסיפו קישור לנושא אחר
      long_description: |
        עיטור זה מוענק בפעם הראשונה שאתם מוסיפים קישור לנושא אחר. קישור בין נושאים עוזר לקוראים  נוספים למצוא דיונים קשורים, על ידי הצגת החיבורים בין נושאים בשני הכיוונים. קשרו חופשי!
    first_quote:
      name: ציטוט ראשון
      description: ציטטו פוסט
      long_description: |
        עיטור זה מוענק בפעם הראשונה שאתם מצטטים פוסט בתגובה שלכם. ציטוט חלקים רלוונטיים של פוסטים קודמים בתגובה שלכם עוזרת לדיונים להשאר מחוברים לנושא. הדרך הקלה ביותר לצטט היא להדגיש קטע בפוסט, וללחוץ על כפתור מענה כלשהו. צטטו בנדיבות!
    read_guidelines:
      name: קראו את ההנחיות
      description: קראו את <a href="/guidelines">הנחיות הקהילה</a>
      long_description: |
        עיטור זה מוענק בעבור <a href="/guidelines">קריאת הנחיות הקהילה</a>. פעולה לפי הכללים ושיתוף שלהם יעזרו לבנות קהילה בטוחה, כיפית, ומקיימת לכולם. זכרו תמיד שיש אנשים אחרים, ממש כמוכם, בצד השני של המסך. תהיו נחמדים!
    reader:
      name: קוראים
      description: קראו כל תגובה בנושא עם למעלה מ 100 תגובות
      long_description: |
        עיטור זה מוענק בפעם הראשונה שאתם קוראים נושא ארוך עם למעלה מ 100 תגובות. קריאת דיון מקרוב מסייעת לכם לעקוב אחר השיחה, להבין נקודות מבט שונות, ומובילה לדיונים מעניינים יותר. ככל שתקראו יותר, כך תשתפר השיחה. כמו שאנחנו אוהבים לומר, קריאה היא יסודית! :slight_smile:
    popular_link:
      name: קישור פופולארי
      description: פרסמו קישור חיצוני עם 50 קליקים
      long_description: |
        עיטור זה מוענק כאשר קישור שאתם משתפים מקבל 50 קליקים. תודה שפרסמתם קישור שימושי שהוסיף הקשר מעניין לשיחה!
    hot_link:
      name: קישור חם
      description: פרסמו קישור חיצוני עם 300 קליקים
      long_description: |
        עיטור זה מוענק כאשר קישור ששיתפתם מקבל 300 קליקים. תודה שפרסמתם קישור מרתק שהוביל את השיחה קדימה והאיר את הדיון!
    famous_link:
      name: קישור מפורסם
      description: פרסמו קישור חיצוני עם למעלה מ 1000 קליקים
      long_description: |
        עיטור זה מוענק כאשר קישור ששיתפתם מקבל 1000 קליקים. וואו! פרסמתם קישור ששיפר משמעותית את השיחה על ידי הוספת פרט חיוני, הקשר, ואינפורמציה. עבודה טובה!
    appreciated:
      name: מוערכים
      description: קיבלו לייק אחד על 20 פוסטים
      long_description: |
        עיטור זה מוענק אם אתם מקבלים לפחות לייק אחד על 20 פוסטים שונים. הקהילה נהנית מהתרומות שלכם לדיונים פה!
    respected:
      name: מכובדים
      description: קיבלו 2 לייקים על 100 פוסטים
      long_description: |
        עיטור זה מוענק כאשר אתם מקבלים לפחות 2 לייקים על 100 פוסטים שונים. הקהילה מכירה בתרומות הרבות שלכם לשיחות כאן.
    admired:
      name: מוערצים
      description: קיבלו 5 לייקים על 300 פוסטים
      long_description: |
        עיטור זה מוענק כאשר אתם מקבלים לפחות 5 לייקים על 300 פוסטים שונים. וואו! הקהילה מעריצה את תרומותיכם התכופות והאיכותיות לדיונים פה.
    out_of_love:
      name: באו מאהבה
      description: השתמשו ב 50 לייקים ביום
      long_description: |
        עיטור זה מוענק כאשר אתם משתמשים בכל 50 הלייקים היומיים. לזכור לקחת את הזמן כדי לעשות לייק לפוסטים שאתם נהנים ומעריכים - מעודד את חבריכם לקהילה ליצור אפילו יותר דיונים טובים בעתיד.
    higher_love:
      name: אהבה עליונה
      description: השתמשו ב 50 לייקים ליום 5 פעמים
      long_description: |
        עיטור זה מוענק כאשר אתם משתמשים בכל 50 הלייקים היומיים שלכם ב 5 ימים. תודה על שהשקעתם את הזמן בלעודד, אקטיבית, את השיחות הטובות ביותר בכל יום!
    crazy_in_love:
      name: מאוהבים בטירוף
      description: השתמשו ב 50 לייקים ביום 20 פעם
      long_description: |
        עיטור זה מוענק כאשר אתם משתמשים בכל 50 הלייקים היומיים שלכם במשך 20 ימים. וואו! אתם מופת לעידוד מתמשך של חבריכם לקהילה!
    thank_you:
      name: תודה רבה
      description: יש לכם 20 פוסטים שנאהבו ונתתם 10 לייקים
      long_description: |
        עיטור זה מוענק כאשר יש לכם 20 פוסטים שנאהבו ונתתם 10 לייקים נוספים בתמורה. כשמישהו אוהב פוסט שלכם, אתם מוצאים את הזמן לאהוב מה שאחרים מפרסמים גם כן.
    gives_back:
      name: נותנים בחזרה
      description: יש להם 100 פוסטים שנאהבו וחילקו 100 לייקים
      long_description: |
        עיטור זה מוענק כאשר יש לכם 100 פוסטים שנאהבו ונתתם 100 או יותר לייקים בחזרה. תודה שאתם מעבירים את זה הלאה!
    empathetic:
      name: אמפתטים
      description: יש להם 500 פוסטים עם לייקים וחילקו 1000 לייקים
      long_description: |
        עיטור זה מוענק כאשר יש לכם 500 פוסטים עם לייקים וכאשר חילקתם 1000 לייקים או יותר בחזרה. וואו! אתם מופת לנדיבות והערכה הדדית :two_hearts:.
    first_emoji:
      name: אמוג׳י ראשון
      description: השתמשו באמוג׳י בפוסט
      long_description: |
        עיטור זה מוענק בפעם הראשונה שאתם מוסיפים אימוג׳י לפוסט שלכם :thumbsup:. אמוג׳יז מאפשרים לכם להעביר רגשות בפוסטים שלכם, משמחה :smiley: לעצב :anguished: לכעס :angry:  וכל דבר שבינהם :sunglasses: . פשוט הקישו : (נקודותיים) או לחצו על כפתור האימוג׳י בארגז הכלים בעורך כדי לבחור מבין מאות אפשרויות :ok_hand:
    first_mention:
      name: אזכור ראשון
      description: הזכירו משתמש בפוסט
      long_description: עיטור זה מוענק בפעם הראשונה שאתם מזכירים את שם @המשתמש של מישהו בפוסט שלכם. כל איזכור מייצר התראה לאדם זה, כדי שידעו על הפוסט שלכם. פשוט התחילו בהקלדת @ (כרוכית) כדי לאזכר כל משתמש או, אם ניתן, קבוצה - זו דרך נוחה להביא דברים לתשומת ליבם.
    first_onebox:
      name: Onebox ראשון
      description: פרסמו קישור שנעשה לו onebox
      long_description: עיטור זה מוענק בפעם הראשונה שמפרסמים קישור בשורה נפרדת, מה שיגרום לו להתרחב לתיבת onebox עם תקציר של העמוד המקושר, כותרת ותמונה (כאשר ישנה תמונה בעמוד המקושר).
    first_reply_by_email:
      name: תגובה ראשונה במייל
      description: השיבו לפוסט באמצעות מייל
      long_description: |
        עיטור זה מוענק בפעם הראשונה שאתם עונים לפוסט באמצעות מייל :e-mail:.
  admin_login:
    success: "דוא\"ל נשלח"
    error: "שגיאה!"
    email_input: "מייל של המנהל"
    submit_button: "שלח מייל"
  discourse_hub:
    access_token_problem: "תגיד לאדמין שיעדכן את הגדרות האתר שיכללו את המזהה discourse_org_access_key הנכון."
  performance_report:
    initial_post_raw: 'נושא זה כולל דוחות פעילות יומיים עבור האתר שלך. '
    initial_topic_title: דוחות פעילות לאתר
  topic_invite:
    user_exists: "מצטערים, המשתמשים כבר הוזמנו. ניתן להזמין משתמשים לנושא רק פעם אחת."
  tags:
    title: "תגיות"
    staff_tag_disallowed: "התג \"%{tag}\" ניתן רק על ידי הצוות."
    staff_tag_remove_disallowed: "התג \"%{tag}\" ניתן להסרה רק על ידי הצוות."
  rss_by_tag: "נושאים מתוייגים %{tag}"
  finish_installation:
    congratulations: "ברכותינו, התקנתם את דיסקורס!"
    register:
      button: "הרשמה"
      title: "הרשמת חשבון אדמיניסטרטור"
      help: "רישמו חשבון חדש כדי להתחיל"
      no_emails: "לצערנו, לא הוגדר מייל של אדמיניסטרטור במהלך ההתקנה, כך שהשלמת ההגדרות <a href='https://meta.discourse.org/t/how-to-create-an-administrator-account-after-install/14046'>כנראה תהיה מאתגרת</a>."
    confirm_email:
      title: "אשרו את המייל שלכם"
      message: "<p>שלחנו מייל אקטיבציה ל<b>%{email}</b>. אנא עיקבו אחר ההוראות במייל כדי להפעיל את החשבון שלכם.</p><p>אם הוא לא מגיע, וודאו שהגדרתם נכון את המייל עבור הדיסקורס שלכם ובידקו בתיקיית הספאם.</p>"
    resend_email:
      title: "שליחת מייל אקטיבציה מחדש"
      message: "<p>שלחנו מחדש את מייל האקטיבציה ל<b>%{email}</b>"
  safe_mode:
    title: "כנסו למצב בטוח"
    description: "מצב בטוח מאפשר לכם לבחון את האתר שלכם מבלי לטעון תוספים או התאמות אתר."
    no_customizations: "נטרלו את כל התאמות האתר"
    only_official: "נטרלו תוספים לא רשמיים"
    no_plugins: "נטרלו את כל התוספים"
    enter: "כנסו למצב בטוח"
  wizard:
    title: "הקמת Discourse"
    step:
      locale:
        title: "ברוכים הבאים ל Discourse!"
        fields:
          default_locale:
            description: "מה השפה של הקהילה שלכם?"
      forum_title:
        title: "שם"
        description: "השם שלכם נראה למרחוק, הדבר ה<i>ראשון</i> שמבקרים פוטנציאליים יבחינו בו בנוגע לקהילה שלכם. מה השם והכותרת שלכם אומרים על הקהילה?"
        fields:
          title:
            label: "שם הקהילה שלכם"
            placeholder: "המקום של ג׳יין"
          site_description:
            label: "תארו את הקהילה שלכם במשפט קצר אחד"
            placeholder: "מקום לג׳יין וחבריה לשוחח על דברים מגניבים"
      introduction:
        title: "פתיחה"
        fields:
          welcome:
            label: "נושא ברוכים-הבאים"
            description: "<p>כיצד הייתם מתארים את הקהילה שלכם לאדם זר במעלית אם יש לכם רק דקה אחת?</p> <ul> <li>עבור מי נועדו דיונים אלו?</li> <li>מה אוכל למצוא פה?</li> <li>למה כדאי לי לבקר?</li> </ul> <p>נושא הברוכים-הבאים שלכם הוא הדבר הראשון שמבקרים חדשים יראו. חישבו עליו כ<b>פסקה אחת</b> של ׳נאום המעלית׳ או ׳הצהרת הכוונות׳ שלכם.</p>"
            one_paragraph: "אנא הגבילו את הודעת הברוכים-הבאים שלכם לפסקה אחת."
      privacy:
        title: "גישה"
        description: "<p>האם הקהילה שלכם פתוחה לכולם, או שהיא מוגבלת על ידי חברות, הזמנה, או אישור? אם תעדיפו, תוכלו להקים אותה כפרטית ובהמשך להפוך אותה לפומבית.</p> <p>זיכרו שתמיד תוכלו לשלוח הזמנות גם מנושאים, ומפרופיל המשתמש שלכם.</p>"
        fields:
          privacy:
            choices:
              open:
                label: "פומבי"
                description: "כל אחד יכול לגשת לקהילה זו ולהרשם כדי לפתוח חשבון"
              restricted:
                label: "פרטי"
                description: "רק אנשים שהזמנתי או אישרתי יכולים לגשת לקהילה זו"
      contact:
        title: "איש/אשת קשר"
        fields:
          contact_email:
            label: "מייל"
            placeholder: "name@example.com"
            description: "כתובת מייל לאדם או קבוצה שאחראים על קהילה זו. משמשת להתראות קריטיות כמו דגלים שלא טופלו, עידכוני אבטחה, וב<a href='/about' target='_blank'>דף האודות שלכם</a> ליצירת קשר דחופה עם איש הקשר של הקהילה."
          contact_url:
            label: "דף ווב"
            placeholder: "http://www.example.com/contact-us"
            description: "דף יצירת קשר כללי איתכם או עם הארגון שלכם. יוצג ב<a href='/about' target='_blank'>דף האודות שלכם</a>."
          site_contact:
            label: "הודעות אוטומטיות"
            description: "כל ההודעות הפרטיות והאוטומטיות של Discourse יישלחו ממשתמש זה. הכי חשוב, משתמש זה יהיה השולח הנבחר של כל הודעת ברוכים הבאים שנשלחת אוטומטית למשתמשים חדשים."
      corporate:
        title: "ארגון"
        description: "שמות אלו יוכנסו ל<a href='/privacy' target='blank'>מדיניות הפרטיות</a> שלכם ול<a href='/tos' target='blank'>תנאי השימוש</a>, שתוכלו לערוך בכל זמן בקטגוריית הצוות. אם אין לכם חברה, הרגישו חופשי לדלג על שלב זה לעת עתה."
        fields:
          company_short_name:
            label: "שם החברה (קצר)"
            placeholder: "Initech"
          company_full_name:
            label: "שם החברה (מלא)"
            placeholder: "Initech, Inc."
          company_domain:
            label: "שם המתחם (דומיין) של החברה"
            placeholder: "initech.com"
      colors:
        title: "תמה"
        fields:
          theme_id:
            description: "האם אתם מעדיפים להתחיל עם סכמת צבעים בהירה או כהה? תמיד תוכלו להמשיך ולהתאים את המראה של האתר שלכם באמצעות ״ניהול״ > ״התאמה-אישית״."
            choices:
              default:
                label: "בהיר פשוט"
              dark:
                label: "כהה פשוט"
      logos:
        title: "לוגואים"
        fields:
          logo_url:
            label: "לוגו ראשי"
            description: "תמונת הלוגו בצד הימני העליון של האתר שלכם. השתמשו בצורה מלבנית רחבה."
          logo_small_url:
            label: "לוגו קומפקטי"
            description: "גירסה קומפקטית של הלוגו שלכם, מוצגת בצד ימין למעלה של האתר שלכם כאשר גוללים למטה. השתמשו בצורה ריבועית."
      icons:
        title: "אייקונים"
        fields:
          favicon_url:
            label: "אייקון קטן"
            description: "תמונה שמשמשת לייצוג האתר שלכם בדפדפנים שנראית טוב בגדלים קטנים כמו 32 על 32 פיקסלים."
          apple_touch_icon_url:
            label: "אייקון גדול"
            description: "תמונה שמשמשת לייצוג האתר שלכם במכשירים מודרניים ונראית טוב בגדלים גדולים יותר. הגודל המומלץ הוא לפחות 144 על 144 פיקסלים."
      homepage:
        description: "אנחנו ממליצים להציג את הנושאים האחרונים בדף הבית שלכם, אבל אתם יכולים לבחור להראות קטגוריות (קבוצות של נושאים) על דף הבית אם אתם מעדיפים."
        title: "דף הבית"
        fields:
          homepage_style:
            choices:
              latest:
                label: "נושאים אחרונים"
              categories:
                label: "קטגוריות"
      emoji:
        title: "אמוג׳י"
        description: "איזה סגנון אמוג׳י אתם מעדיפים עבור הקהילה שלכם? תמיד תוכלו להוסיף עוד אמוג׳י בהמשך באמצעות ״ניהול״ > ״התאמה״ > ״אמוג׳י״."
      invites:
        title: "הזמינו צוות"
        description: "כמעט סיימתם! בואו נזמין כמ חברי צוות כדי לסייע <a href='https://blog.discourse.org/2014/08/building-a-discourse-community/' target='blank'>לזרוע את הדיונים</a> עם נושאים מעניינים ותגובות שיניעו קדימה את הקהילה שלכם."
      finished:
        title: "ה Discourse שלכם מוכן!"
        description: |
          <p>אם אתם אי פעם מרגישים שאתם צריכים לשנות הגדרות אלו, בקרו ב<a href='/admin' target='_blank'>אזור הניהול שלכם</a>; מיצאו אותו ליד האייקון של מפתח הברגים בתפריט האתר.</p>
          <p>תהנו, ובהצלחה <a href='https://blog.discourse.org/2014/08/building-a-discourse-community/' target='_blank'>בבניית הקהילה החדשה שלכם!</a></p>
  activemodel:
    errors:
      <<: *errors<|MERGE_RESOLUTION|>--- conflicted
+++ resolved
@@ -1681,10 +1681,7 @@
 
         ```טקסט
         %{logs}
-<<<<<<< HEAD
-=======
         ```
->>>>>>> 5a2e989e
     restore_succeeded:
       subject_template: "השחזור הסתיים בהצלחה."
       text_body_template: |
@@ -2199,15 +2196,9 @@
 
         אנו מאמינים ב[התנהגות קהילתית מתורבתת](%{base_url}/guidelines) בכל זמן.
 
-<<<<<<< HEAD
-        תהנה מהביקור!
-
-        (אם אתה צריך ליצור קשר עם [staff members](%{base_url}/about)  כחבר חדש, רק השב להודעה זאת. )
-=======
         תהנו מהביקור!
 
         (אם אתם צריכים ליצור קשר עם [חברי צוות](%{base_url}/about) כחברים חדשים, רק השיבו להודעה זאת.)
->>>>>>> 5a2e989e
     signup:
       subject_template: "[%{site_name}] אשרו את חשבונכם החדש"
       text_body_template: |
