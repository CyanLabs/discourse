# encoding: utf-8
#
# Never edit this file. It will be overwritten when translations are pulled from Transifex.
#
# To work with us on translations, join this project:
# https://www.transifex.com/projects/p/discourse-org/

ru:
  js:
    number:
      format:
        separator: ","
        delimiter: " "
      human:
        storage_units:
          format: '%n %u'
          units:
            byte:
              one: Байт
              few: Байта
              many: Байт
              other: Байт
            gb: ГБ
            kb: КБ
            mb: МБ
            tb: ТБ
      short:
        thousands: "{{number}} тыс."
        millions: "{{number}} млн."
    dates:
      time: "HH:mm"
      timeline_date: "MMM YYYY"
      long_no_year: "D MMM HH:mm"
      long_no_year_no_time: "D MMM"
      full_no_year_no_time: "D MMM"
      long_with_year: "D MMM YYYY, HH:mm"
      long_with_year_no_time: "D MMM, YYYY"
      full_with_year_no_time: "LL"
      long_date_with_year: "D MMM YY, LT"
      long_date_without_year: "D MMM, LT"
      long_date_with_year_without_time: "D MMM YYYY"
      long_date_without_year_with_linebreak: "D MMM <br/>LT"
      long_date_with_year_with_linebreak: "D MMM YYYY <br/>LT"
      wrap_ago: "%{date} назад"
      tiny:
        half_a_minute: "< 1мин"
        less_than_x_seconds:
          one: "< 1сек"
          few: "< %{count}сек"
          many: "< %{count}сек"
          other: "< %{count}сек"
        x_seconds:
          one: "1с"
          few: "%{count}с"
          many: "%{count}с"
          other: "%{count}с"
        x_minutes:
          one: "1мин"
          few: "%{count}мин"
          many: "%{count}мин"
          other: "%{count}мин"
        about_x_hours:
          one: "1ч"
          few: "%{count}ч"
          many: "%{count}ч"
          other: "%{count}ч"
        x_days:
          one: "1д"
          few: "%{count}д"
          many: "%{count}д"
          other: "%{count}д"
        about_x_years:
          one: "1год"
          few: "%{count}года"
          many: "%{count}лет"
          other: "%{count}лет"
        over_x_years:
          one: "> 1 года"
          few: "> %{count} лет"
          many: "> %{count} лет"
          other: "> %{count} лет"
        almost_x_years:
          one: "1 год"
          few: "%{count} года"
          many: "%{count} лет"
          other: "%{count} лет"
        date_month: "D MMM"
        date_year: "MMM YYYY"
      medium:
        x_minutes:
          one: "1 минута"
          few: "%{count} минуты"
          many: "%{count} минут"
          other: "%{count} минут"
        x_hours:
          one: "1 час"
          few: "%{count} часа"
          many: "%{count} часов"
          other: "%{count} часов"
        x_days:
          one: "1 день"
          few: "%{count} дня"
          many: "%{count} дней"
          other: "%{count} дней"
        date_year: "D MMM, YYYY"
      medium_with_ago:
        x_minutes:
          one: "1 минуту назад"
          few: "%{count} минуты назад"
          many: "%{count} минут назад"
          other: "%{count} минут назад"
        x_hours:
          one: "1 час назад"
          few: "%{count} часа назад"
          many: "%{count} часов назад"
          other: "%{count} часов назад"
        x_days:
          one: "1 день назад"
          few: "%{count} дня назад"
          many: "%{count} дней назад"
          other: "%{count} дней назад"
      later:
        x_days:
          one: "1 день спустя"
          few: "%{count} дня спустя"
          many: "%{count} дней спустя"
          other: "%{count} дней спустя"
        x_months:
          one: "1 месяц спустя"
          few: "%{count} месяца спустя"
          many: "%{count} месяцев спустя"
          other: "%{count} месяцев спустя"
        x_years:
          one: "1 год спустя"
          few: "%{count} года спустя"
          many: "%{count} лет спустя"
          other: "%{count} лет спустя"
      previous_month: 'Предыдущий месяц'
      next_month: 'Следующий месяц'
    share:
      topic: 'Поделиться ссылкой на эту тему'
      post: 'Ссылка на сообщение №%{postNumber}'
      close: 'Закрыть'
      twitter: 'Поделиться ссылкой через Twitter'
      facebook: 'Поделиться ссылкой через Facebook'
      google+: 'Поделиться ссылкой через Google+'
      email: 'Поделиться ссылкой по электронной почте'
    action_codes:
      public_topic: "Сделал эту тему публичной %{when}"
      private_topic: "Сделал эту тему приватной %{when}"
      split_topic: "Разделил эту тему %{when}"
      invited_user: "Пригласил %{who} %{when}"
      invited_group: "Пригласил %{who} %{when}"
      removed_user: "Исключил %{who} %{when}"
      removed_group: "Исключил %{who} %{when}"
      autoclosed:
        enabled: 'Закрыл тему %{when}'
        disabled: 'Открыл тему %{when}'
      closed:
        enabled: 'Закрыл тему %{when}'
        disabled: 'Открыл тему %{when}'
      archived:
        enabled: 'Заархивировал тему %{when}'
        disabled: 'Разархивировал тему %{when}'
      pinned:
        enabled: 'Закрепил тему %{when}'
        disabled: 'Открепил тему %{when}'
      pinned_globally:
        enabled: 'Закрепил тему глобально %{when}'
        disabled: 'Открепил тему глобально %{when}'
      visible:
        enabled: 'Включил в списки %{when}'
        disabled: 'Исключил из списков %{when}'
    topic_admin_menu: "действия администратора над темой"
    wizard_required: "Пришло время для настройки вашего форума!<a href='%{url}' data-auto-route='true'>Запустить Мастер Установки</a>!"
    emails_are_disabled: "Все исходящие письма были глобально отключены администратором. Уведомления любого вида не будут отправляться на почту."
    bootstrap_mode_enabled: "Чтобы облегчить развитие вашего нового сайта в самом начале, был включен режим запуска. В этом режиме, всем новым пользователям будет автоматически присвоен 1й уровень доверия при регистрации и включена ежедневная почтовая рассылка сводки новостей. Режим запуска будет выключен автоматически, как только количество зарегистрированных пользователей достигнет %{min_users}."
    bootstrap_mode_disabled: "Режим запуска будет отключен в течение 24 часов."
    s3:
      regions:
        us_east_1: "US East (N. Virginia)"
        us_west_1: "US West (N. California)"
        us_west_2: "US West (Oregon)"
        us_gov_west_1: "AWS GovCloud (US)"
        eu_west_1: "EU (Ireland)"
        eu_central_1: "EU (Frankfurt)"
        ap_southeast_1: "Asia Pacific (Singapore)"
        ap_southeast_2: "Asia Pacific (Sydney)"
        ap_south_1: "Asia Pacific (Mumbai)"
        ap_northeast_1: "Asia Pacific (Tokyo)"
        ap_northeast_2: "Asia Pacific (Seoul)"
        sa_east_1: "South America (Sao Paulo)"
        cn_north_1: "China (Beijing)"
    edit: 'отредактировать название и раздел темы'
    not_implemented: "Извините, эта функция еще не реализована!"
    no_value: "Нет"
    yes_value: "Да"
    generic_error: "Извините, произошла ошибка."
    generic_error_with_reason: "Произошла ошибка: %{error}"
    sign_up: "Зарегистрироваться"
    log_in: "Войти"
    age: "Возраст"
    joined: "Зарегистрировался"
    admin_title: "Админка"
    flags_title: "Жалобы"
    show_more: "показать дальше"
    show_help: "Cправка"
    links: "Ссылки"
    links_lowercase:
      one: "ссылка"
      few: "ссылки"
      other: "ссылок"
    faq: "Вопрос-ответ"
    guidelines: "Руководство"
    privacy_policy: "Политика конфиденциальности"
    privacy: "Политика конфиденциальности"
    terms_of_service: "Условия предоставления услуг"
    mobile_view: "Для мобильных устройств"
    desktop_view: "Для настольных устройств"
    you: "Вы"
    or: "или"
    now: "только что"
    read_more: 'читать дальше'
    more: "Больше"
    less: "Меньше"
    never: "никогда"
    every_30_minutes: "каждые 30 минут"
    every_hour: "каждый час"
    daily: "ежедневно"
    weekly: "еженедельно"
    every_two_weeks: "каждые две недели"
    every_three_days: "каждые 3 дня"
    max_of_count: "{{count}} макс."
    alternation: "или"
    character_count:
      one: "{{count}} буква"
      few: "{{count}} буквы"
      many: "{{count}} букв"
      other: "{{count}} букв"
    suggested_topics:
      title: "Похожие темы"
      pm_title: "Похожие сообщения"
    about:
      simple_title: "Информация"
      title: "Информация про %{title}"
      stats: "Статистика сайта"
      our_admins: "Наши администраторы"
      our_moderators: "Наши модераторы"
      stat:
        all_time: "За все время"
        last_7_days: "Последние 7 дней"
        last_30_days: "Последние 30 дней"
      like_count: "Симпатии"
      topic_count: "Темы"
      post_count: "Сообщения"
      user_count: "Новые пользователи"
      active_user_count: "Активные пользователи"
      contact: "Контакты"
      contact_info: "В случае возникновения критической ошибки или срочного дела, касающегося этого сайта, свяжитесь с нами по адресу %{contact_info}."
    bookmarked:
      title: "Избранное"
      clear_bookmarks: "Очистить закладки"
      help:
        bookmark: "Нажмите, чтобы добавить в закладки первое сообщение этой темы"
        unbookmark: "Нажмите, чтобы удалить все закладки в этой теме"
    bookmarks:
      not_logged_in: "пожалуйста, войдите, чтобы добавлять сообщения в закладки"
      created: "вы добавили это сообщение в закладки"
      not_bookmarked: "вы прочитали это сообщение; нажмите, чтобы добавить его в закладки"
      last_read: "это последнее прочитанное вами сообщение; нажмите, чтобы добавить его в закладки"
      remove: "Удалить закладку"
      confirm_clear: "Вы уверены, что хотите удалить все эти темы из Избранного?"
    topic_count_latest:
      one: "1 новая или обновленная тема."
      few: "{{count}} новые или обновленные темы."
      many: "{{count}} новых или обновленных тем."
      other: "{{count}} новых или обновленных тем."
    topic_count_unread:
      one: "1 непрочитанная тема."
      few: "{{count}} непрочитанные темы."
      many: "{{count}} непрочитанных тем."
      other: "{{count}} непрочитанных тем."
    topic_count_new:
      one: "1 новая тема."
      few: "{{count}} новые темы."
      many: "{{count}} новых тем."
      other: "{{count}} новых тем."
    click_to_show: "Нажмите чтобы показать."
    preview: "предпросмотр"
    cancel: "отмена"
    save: "Сохранить"
    saving: "Сохранение..."
    saved: "Сохранено!"
    upload: "Загрузить"
    uploading: "Загрузка..."
    uploading_filename: "Загрузка файла {{filename}}..."
    uploaded: "Загружено!"
    enable: "Включить"
    disable: "Отключить"
    undo: "Отменить"
    revert: "Вернуть"
    failed: "Проблема"
    switch_to_anon: "Войти в Анонимный режим"
    switch_from_anon: "Выйти из Анонимного режима"
    banner:
      close: "Больше не показывать это объявление."
      edit: "Редактировать это объявление >>"
    choose_topic:
      none_found: "Не найдено ни одной темы."
      title:
        search: "Искать тему по названию, ссылке или уникальному номеру:"
        placeholder: "введите название темы здесь"
    queue:
      topic: "Тема:"
      approve: 'Одобрить'
      reject: 'Отклонить'
      delete_user: 'Удалить пользователя'
      title: "Требуют одобрения"
      none: "Нет сообщений для проверки"
      edit: "Изменить"
      cancel: "Отменить"
      view_pending: "Просмотреть сообщения в очереди"
      has_pending_posts:
        one: "В этой теме <b>1</b> сообщение, ожидающее проверки"
        few: "В этой теме <b>{{count}}</b> сообщения, ожидающих проверки"
        many: "В этой теме <b>{{count}}</b> сообщений, ожидающих проверки"
        other: "В этой теме <b>{{count}}</b> сообщений, ожидающих проверки"
      confirm: "Сохранить"
      delete_prompt: "Вы уверены, что хотите удалить <b>%{username}</b>? Это также удалит все его сообщения и заблокирует его email и IP-адрес."
      approval:
        title: "Сообщения для проверки"
        description: "Ваше сообщение отправлено, но требует проверки и утверждения модератором. Пожалуйста, будьте терпеливы."
        pending_posts:
          one: "<strong>{{count}}</strong> сообщение ожидает одобрения."
          few: "<strong>{{count}}</strong> сообщений ожидают одобрения."
          many: "<strong>{{count}}</strong> сообщений ожидают одобрения."
          other: "<strong>{{count}}</strong> сообщений ожидают одобрения."
        ok: "ОК"
    user_action:
      user_posted_topic: "<a href='{{userUrl}}'>{{user}}</a> создал <a href='{{topicUrl}}'>тему</a>"
      you_posted_topic: "<a href='{{userUrl}}'>Вы</a> создали <a href='{{topicUrl}}'>тему</a>"
      user_replied_to_post: "<a href='{{userUrl}}'>{{user}}</a> ответил(а) на сообщение <a href='{{postUrl}}'>{{post_number}}</a>"
      you_replied_to_post: "<a href='{{userUrl}}'>Вы</a> ответили на сообщение <a href='{{postUrl}}'>{{post_number}}</a>"
      user_replied_to_topic: "<a href='{{userUrl}}'>{{user}}</a> ответил(а) в <a href='{{topicUrl}}'>теме</a>"
      you_replied_to_topic: "<a href='{{userUrl}}'>Вы</a> ответили в <a href='{{topicUrl}}'>теме</a>"
      user_mentioned_user: "<a href='{{user1Url}}'>{{user}}</a> упомянул <a href='{{user2Url}}'>{{another_user}}</a>"
      user_mentioned_you: "<a href='{{user1Url}}'>{{user}}</a> упомянул<a href='{{user2Url}}'>Вас</a>"
      you_mentioned_user: "<a href='{{user1Url}}'>Вы</a> упомянули <a href='{{user2Url}}'>{{another_user}}</a>"
      posted_by_user: "Размещено пользователем <a href='{{userUrl}}'>{{user}}</a>"
      posted_by_you: "Размещено <a href='{{userUrl}}'>Вами</a>"
      sent_by_user: "Отправлено пользователем <a href='{{userUrl}}'>{{user}}</a>"
      sent_by_you: "Отправлено <a href='{{userUrl}}'>Вами</a>"
    directory:
      filter_name: "фильтр по имени пользователя"
      title: "Пользователи"
      likes_given: "Отправлено"
      likes_received: "Получено"
      topics_entered: "Просмотрено"
      topics_entered_long: "Просмотрено тем"
      time_read: "Время чтения"
      topic_count: "Тем"
      topic_count_long: "Тем создано"
      post_count: "Ответов"
      post_count_long: "Ответов написано"
      no_results: "Ничего не найдено."
      days_visited: "Посещений"
      days_visited_long: "Дней посещения"
      posts_read: "Прочитано сообщений"
      posts_read_long: "Прочитано сообщений"
      total_rows:
        one: "%{count} пользователь"
        few: "%{count} пользователя"
        many: "%{count} пользователей"
        other: "%{count} пользователей"
    group_histories:
      actions:
        change_group_setting: "Настроить группу"
        add_user_to_group: "Добавить пользователя"
        remove_user_from_group: "Удалить пользователя"
        make_user_group_owner: "Сделать владельцем"
        remove_user_as_group_owner: "Лишить прав владельца"
    groups:
      logs:
        title: "Логи"
        when: "Когда"
        action: "Действие"
        acting_user: "Действующий пользователь"
        target_user: "Целевой пользователь"
        subject: "Тема"
        details: "Подробности"
        from: "От"
        to: "Кому"
      edit:
        title: 'Редактировать Группу'
        full_name: 'Полное Имя'
        add_members: "Добавить Участников"
        delete_member_confirm: "Удалить '%{username}' из группы '%{group}'?"
      request_membership_pm:
        title: "Запрос на Вступление"
        body: "Я бы хотел вступить в @%{groupName}."
      name_placeholder: "Название группы, без пробелов, по тем же правилам, что и для псевдонимов."
      public: "Позволить пользователям свободно вступать/покидать группу (Группа должна быть видимой)"
      empty:
        posts: "Участниками этой группы не создано ни одной записи."
        members: "Нет участников в этой группе."
        mentions: "Нет ссылок на эту группу."
        messages: "Нет сообщений для этой группы."
        topics: "Нет тем от участников этой группы."
        logs: "Нет логов для этой группы."
      add: "Добавить"
      join: "Вступить в Группу"
      leave: "Покинуть Группу"
      request: "Попроситься в Группу"
      automatic_group: Автоматическая Группа
      closed_group: Закрытая Группа
      is_group_user: "Вы участник этой группы"
      allow_membership_requests: "Позволить пользователям проситься в группу владельцев (Необходима возможность упоминания группы всеми)"
      membership: "Участие"
      name: "Название"
      user_count: "Количество Участников"
      bio: "О Группе"
      selector_placeholder: "Добавить участников"
      owner: "владелец"
      visible: "Группа видима всем пользователям"
      index:
        title: "Группы"
        empty: "Нет видимых групп."
      title:
        one: "группа"
        few: "группы"
        many: "групп"
        other: "групп"
      activity: "Деятельность"
      members: "Участники"
      topics: "Темы"
      posts: "Сообщения"
      mentions: "Упоминания"
      messages: "Сообщения"
      alias_levels:
        title: "Кто может отправлять сообщения и @упоминать эту группу?"
        nobody: "Никто"
        only_admins: "Только администраторы"
        mods_and_admins: "Только модераторы и администраторы"
        members_mods_and_admins: "Только члены группы, модераторы и администраторы"
        everyone: "Все"
      trust_levels:
        title: "Уровень доверия участника при создании:"
        none: "(Нет)"
      notifications:
        watching:
          title: "Наблюдать"
          description: "Уведомлять по каждому ответу на это сообщение и показывать счетчик новых непрочитанных ответов."
        watching_first_post:
          title: "Просмотр Первого сообщения"
          description: "Уведомлять только о первом сообщении в каждой новой теме в этой группе."
        tracking:
          title: "Следить"
          description: "Вы будете уведомлены если кто-то упомянет ваше @name или ответит вам. А так же вам будет показано общее количество новых ответов"
        regular:
          title: "Уведомлять"
          description: "Вам придёт уведомление, если кто-нибудь упомянет ваш @псевдоним или ответит вам."
        muted:
          title: "Выключено"
          description: "Не уведомлять о новых темах в этой группе."
      flair_url: "Изображение Аватара"
      flair_url_placeholder: "(Необязательно) Ссылка на изображение или класс шрифта Font Awesome"
      flair_bg_color: "Фоновый Цвет Аватара"
      flair_bg_color_placeholder: "(Необязательно) Hex-код цвета"
      flair_color: "Цвет Аватара"
      flair_color_placeholder: "(Необязательно) Hex-код цвета"
      flair_preview_icon: "Иконка Предпросмотра"
      flair_preview_image: "Изображение Предпросмотра"
      flair_note: "Внимание: Флаер будет показываться только основной группе пользователей."
    user_action_groups:
      '1': "Выразил симпатий"
      '2': "Получил симпатий"
      '3': "Закладки"
      '4': "Темы"
      '5': "Сообщения"
      '6': "Ответы"
      '7': "Упоминания"
      '9': "Цитаты"
      '11': "Изменения"
      '12': "Отправленные"
      '13': "Входящие"
      '14': "Ожидает одобрения"
    categories:
      all: "Все разделы"
      all_subcategories: "Все подкатегории"
      no_subcategory: "Вне подкатегорий"
      category: "Раздел"
      category_list: "Показать список разделов"
      reorder:
        title: "Упорядочивание разделов"
        title_long: "Реорганизация списка разделов"
        fix_order: "Зафиксировать порядковые номера"
        fix_order_tooltip: "Не всем разделам назначен уникальный порядковый номер. Это может привести к непредсказуемому порядку разделов."
        save: "Сохранить порядок"
        apply_all: "Применить"
        position: "Порядковый номер"
      posts: "Сообщения"
      topics: "Темы"
      latest: "Последние"
      latest_by: "последние по"
      toggle_ordering: "изменить сортировку"
      subcategories: "Подразделы"
      topic_sentence:
        one: "1 тема"
        few: "%{count} тем"
        many: "%{count} тем"
        other: "%{count} тем"
      topic_stat_sentence:
        one: "%{count} новая тема за предыдущий %{unit}."
        few: "%{count} новые темы за предыдущий %{unit}."
        many: "%{count} новых тем за предыдущий %{unit}."
        other: "%{count} новых тем за предыдущий %{unit}."
    ip_lookup:
      title: Поиск IP адреса
      hostname: Название хоста
      location: Расположение
      location_not_found: (неизвестно)
      organisation: Организация
      phone: Телефон
      other_accounts: "Другие учетные записи с этим IP адресом"
      delete_other_accounts: "Удалить %{count}"
      username: "псевдоним"
      trust_level: "Уровень"
      read_time: "время чтения"
      topics_entered: "посещено тем"
      post_count: "сообщений"
      confirm_delete_other_accounts: "Вы уверены, что хотите удалить эти учетные записи?"
    user_fields:
      none: "(выберите)"
    user:
      said: "{{username}}:"
      profile: "Профиль"
      mute: "Отключить"
      edit: "Настройки"
      download_archive:
        button_text: "Скачать мои сообщения"
        confirm: "Вы уверены, что хотите скачать свои сообщения?"
        success: "Скачивание началось, вы будете уведомлены, когда процесс завершится."
        rate_limit_error: "Сообщения могут быть скачаны лишь раз в день, попробуйте завтра."
      new_private_message: "Новое сообщение"
      private_message: "Личное сообщение"
      private_messages: "Личные сообщения"
      activity_stream: "Активность"
      preferences: "Настройки"
      expand_profile: "Развернуть"
      bookmarks: "Закладки"
      bio: "Обо мне"
      invited_by: "Пригласил"
      trust_level: "Уровень"
      notifications: "Уведомления"
      statistics: "Статистика"
      desktop_notifications:
        label: "Оповещения"
        not_supported: "К сожалению, оповещения не поддерживаются этим браузером."
        perm_default: "Включить оповещения"
        perm_denied_btn: "Отказано в разрешении"
        perm_denied_expl: "Вы запретили оповещения в вашем браузере. Вначале возобновите разрешение, а затем попробуйте еще раз."
        disable: "Отключить оповещения"
        enable: "Включить оповещения"
        each_browser_note: "Примечание: эта настройка устанавливается в каждом браузере индивидуально."
      dismiss_notifications: "Отложить все"
      dismiss_notifications_tooltip: "Пометить все непрочитанные уведомления прочитанными"
      first_notification: "Ваше первое уведомление! Выберите его, чтобы начать."
      disable_jump_reply: "Не переходить к вашему новому сообщению после ответа"
      dynamic_favicon: "Показывать количество новых / обновленных тем на иконке сообщений"
      external_links_in_new_tab: "Открывать все внешние ссылки в новой вкладке"
      enable_quoting: "Позволить отвечать с цитированием выделенного текста"
      change: "изменить"
      moderator: "{{user}} - модератор"
      admin: "{{user}} - админ"
      moderator_tooltip: "{{user}} - модератор"
      admin_tooltip: "{{user}} - админ"
      blocked_tooltip: "Этот пользователь заблокирован"
      suspended_notice: "Пользователь заморожен до {{date}}."
      suspended_reason: "Причина:"
      github_profile: "Github"
      email_activity_summary: "Сводка Активности"
      mailing_list_mode:
        label: "Режим почтовой рассылки"
        enabled: "Включить почтовую рассылку"
        instructions: |
          Настройки почтовой рассылки перекрывают настройки сводки активности.<br />
          Темы и разделы с выключенными уведомлениями не будут включены в письма рассылки.
        daily: "Присылать ежедневные обновления"
        individual: "Присылать письмо для каждого нового сообщения"
        individual_no_echo: "Присылать письмо для каждого нового сообщения, кроме тех случаев когда пост явлается моим"
        many_per_day: "Присылать письмо для каждого нового сообщения (примерно {{dailyEmailEstimate}} в день)"
        few_per_day: "Присылать письмо для каждого нового сообщения (примерно 2 в день)"
      tag_settings: "Теги"
      watched_tags: "Наблюдение"
      watched_tags_instructions: "Вы будете автоматически отслеживать все новые темы в этих тэгах. Вам будут приходить уведомления о новых сообщениях и темах, а также количество непрочитанных и новых сообщений будет показано рядом с названиями тем. "
      tracked_tags: "Отслеживаемая"
      tracked_tags_instructions: "Вы будете автоматически отслеживать новые темы с этими тегами. Рядом со списком тем будет отображено количество непрочитанных и новых сообщений."
      muted_tags: "Выключено"
      muted_tags_instructions: "Вы не будете получать уведомления о новых темах в этих разделах. Также, они не будут показываться во вкладке Непрочитанное."
      watched_categories: "Наблюдение"
      watched_categories_instructions: "Вы будете автоматически отслеживать новые темы в этих разделах. Вам будут приходить уведомления о новых сообщениях и темах, а также рядом со списком тем будет отображено количество  новых сообщений."
      tracked_categories: "Отслеживаемые разделы"
      tracked_categories_instructions: "Вы будете получать уведомления о каждом новом сообщении в этой теме. Рядом со списком тем также будет показано количество новых сообщений."
      watched_first_post_categories: "Просмотр Первого сообщения"
      watched_first_post_categories_instructions: "Уведомлять только о первом сообщении в каждой новой теме в этих разделах."
      watched_first_post_tags: "Просмотр Первого сообщения"
      watched_first_post_tags_instructions: "Уведомлять только о первом сообщении в каждой новой теме с этими тегами."
      muted_categories: "Выключенные разделы"
      muted_categories_instructions: "Не уведомлять меня о новых темах в этих разделах и не показывать новые темы на странице «Непрочитанные»."
      delete_account: "Удалить мою учётную запись"
      delete_account_confirm: "Вы уверены, что хотите удалить свою учётную запись? Отменить удаление будет невозможно!"
      deleted_yourself: "Ваша учётная запись была успешно удалена."
      delete_yourself_not_allowed: "Вы не можете сейчас удалить свою учётную запись. Попросите администратора удалить вашу учётную запись."
      unread_message_count: "Сообщения"
      admin_delete: "Удалить"
      users: "Пользователи"
      muted_users: "Выключено"
      muted_users_instructions: "Не отображать уведомления от этих пользователей."
      muted_topics_link: "Показать темы \"Без уведомлений\""
      watched_topics_link: "Показать наблюдаемые темы"
      automatically_unpin_topics: "Автоматически откреплять топики после прочтения."
      apps: "Приложения"
      revoke_access: "Лишить прав доступа"
      undo_revoke_access: "Отменить Лишение прав доступа"
      api_approved: "Подтверждено"
      staff_counters:
        flags_given: "полезные жалобы"
        flagged_posts: "сообщения с жалобами"
        deleted_posts: "удаленные сообщения"
        suspensions: "приостановки"
        warnings_received: "предупреждения"
      messages:
        all: "Все"
        inbox: "Входящие"
        sent: "Отправленные"
        archive: "Архив"
        groups: "Мои группы"
        bulk_select: "Выберите сообщения"
        move_to_inbox: "Переместить во входящие"
        move_to_archive: "Архив"
        failed_to_move: "Невозможно переместить выделенные сообщения (возможно, у вас проблемы с Интернетом)"
        select_all: "Выбрать все"
      change_password:
        success: "(письмо отправлено)"
        in_progress: "(отправка письма)"
        error: "(ошибка)"
        action: "Отправить письмо для сброса пароля"
        set_password: "Установить пароль"
      change_about:
        title: "Изменить информацию обо мне"
        error: "При изменении значения произошла ошибка."
      change_username:
        title: "Изменить псевдоним"
        confirm: "Если вы измените имя пользователя, то все предыдущие цитирования и обращения по @name станут неработоспособными. Вы уверены, что вы хотите это сделать?"
        taken: "Этот псевдоним уже занят."
        error: "При изменении псевдонима произошла ошибка."
        invalid: "Псевдоним должен состоять только из цифр и латинских букв"
      change_email:
        title: "Изменить E-mail"
        taken: "Этот e-mail недоступен."
        error: "Произошла ошибка. Возможно, этот e-mail уже используется?"
        success: "На указанныю почту отправлено письмо с инструкциями."
      change_avatar:
        title: "Изменить фон профиля"
        gravatar: "На основе <a href='//gravatar.com/emails' target='_blank'>Gravatar</a>"
        gravatar_title: "Измените свой аватар на сайте Gravatar"
        refresh_gravatar_title: "Обновить ваш Gravatar"
        letter_based: "Фон профиля по умолчанию"
        uploaded_avatar: "Собственный аватар"
        uploaded_avatar_empty: "Добавить собственный аватар"
        upload_title: "Загрузка собственного аватара"
        upload_picture: "Загрузить изображение"
        image_is_not_a_square: "Внимание: мы обрезали ваше изображение; ширина и высота не равны друг другу."
        cache_notice: "Вы изменили аватар. Аватар поменяется через некоторое время из-за кеширования браузера."
      change_profile_background:
        title: "Фон профиля"
        instructions: "Картинки фона профилей будут отцентрированы и по-умолчанию имеют ширину 850 пикселей."
      change_card_background:
        title: "Фон карточки пользователя"
        instructions: "Картинки фона будут отцентрированы и по-умолчанию имеют ширину 590 пикселей."
      email:
        title: "E-mail"
        instructions: "Не показывать"
        ok: "Мы вышлем вам письмо для подтверждения"
        invalid: "Введите действующий адрес электронной почты"
        authenticated: "Ваш адрес электронной почты подтвержден {{provider}}"
        frequency_immediately: "Получать уведомления о новых непрочитанных сообщениях незамедлительно."
        frequency:
          one: "Мы отправим вам письмо только в том случае, если вы более {{count}} минуты находитесь оффлайн."
          few: "Мы отправим вам письмо только в том случае, если вы не были онлайн последние {{count}} минуты."
          many: "Мы отправим вам письмо только в том случае, если вы не были онлайн последние {{count}} минут."
          other: "Мы отправим вам письмо только в том случае, если вы не были онлайн последние {{count}} минyт."
      name:
        title: "Имя"
        instructions: "ваше полное имя (опционально)"
        instructions_required: "Ваше полное имя"
        too_short: "Ваше имя слишком короткое"
        ok: "Допустимое имя"
      username:
        title: "Псевдоним"
        instructions: "Уникальный, без пробелов и покороче"
        short_instructions: "Пользователи могут упоминать вас по псевдониму @{{username}}"
        available: "Псевдоним доступен"
        global_match: "Адрес электронной почты совпадает с зарегистрированным псевдонимом"
        global_mismatch: "Уже занято. Попробуйте {{suggestion}}?"
        not_available: "Недоступно. Попробуйте {{suggestion}}?"
        too_short: "Псевдоним слишком короткий"
        too_long: "Псевдоним слишком длинный"
        checking: "Проверяю доступность псевдонима..."
        enter_email: 'Псевдоним найден; введите адрес электронной почты'
        prefilled: "Адрес электронной почты совпадает с зарегистрированным псевдонимом"
      locale:
        title: "Язык интерфейса"
        instructions: "Язык сайта. Необходимо перезагрузить страницу, чтобы изменения вступили в силу."
        default: "(по умолчанию)"
        any: "любой"
      password_confirmation:
        title: "Пароль еще раз"
      last_posted: "Последнее сообщение"
      last_emailed: "Последнее письмо"
      last_seen: "Был"
      created: "Вступил"
      log_out: "Выйти"
      location: "Местоположение"
      card_badge:
        title: "Иконка карточки пользователя"
      website: "Веб-сайт"
      email_settings: "E-mail"
      like_notification_frequency:
        title: "Уведомлять при получении симпатии"
        always: "Всегда"
        first_time_and_daily: "Для первой симпатии, и далее не чаще раза в день"
        first_time: "Только для первой симпатии"
        never: "Никогда"
      email_previous_replies:
        title: "Добавить предыдущие ответы к концу электронных писем"
        unless_emailed: "если ранее не отправляли"
        always: "всегда"
        never: "никогда"
      email_digests:
        title: "В случае моего отсутствия на форуме, присылайте мне сводку популярных новостей"
        every_30_minutes: "каждые 30 минут"
        every_hour: "каждый час"
        daily: "ежедневно"
        every_three_days: "каждые 3 дня"
        weekly: "еженедельно"
        every_two_weeks: "каждые 2 недели"
      include_tl0_in_digests: "Включить контент от новых пользователей в сводки, отправляемые по электронной почте"
      email_in_reply_to: "Добавить предыдущие ответы к концу электронных писем"
      email_direct: "Присылать почтовое уведомление, когда кто-то цитирует меня, отвечает на мой пост, упоминает мой @псевдоним или приглашает меня в тему"
      email_private_messages: "Присылать почтовое уведомление, когда кто-то оставляет мне сообщение"
      email_always: "Присылать почтовое уведомление, даже если я присутствую на сайте"
      other_settings: "Прочее"
      categories_settings: "Разделы"
      new_topic_duration:
        label: "Считать темы новыми, если"
        not_viewed: "ещё не просмотрены"
        last_here: "созданы после вашего последнего визита"
        after_1_day: "созданы за прошедший день"
        after_2_days: "созданы за последние 2 дня"
        after_1_week: "созданы за последнюю неделю"
        after_2_weeks: "созданы за последние 2 недели"
      auto_track_topics: "Автоматически отслеживать темы, которые я просматриваю"
      auto_track_options:
        never: "никогда"
        immediately: "немедленно"
        after_30_seconds: "более 30 секунд"
        after_1_minute: "более 1ой минуты"
        after_2_minutes: "более 2х минут"
        after_3_minutes: "более 3х минут"
        after_4_minutes: "более 4х минут"
        after_5_minutes: "более 5 минут"
        after_10_minutes: "более 10 минут"
      notification_level_when_replying: "Когда я пишу в теме, установить эту тему для"
      invited:
        search: "Введите текст для поиска по приглашениям..."
        title: "Приглашения"
        user: "Кто приглашен"
        sent: "Когда"
        none: "Приглашения, ожидающие одобрения, отсутствуют."
        truncated:
          one: "Первое приглашение"
          few: "Первые {{count}} приглашения"
          many: "Первые {{count}} приглашений"
          other: "Первые {{count}} приглашений"
        redeemed: "Принятые приглашения"
        redeemed_tab: "Принятые"
        redeemed_tab_with_count: "Принятые ({{count}})"
        redeemed_at: "Принято"
        pending: "Еще не принятые приглашения"
        pending_tab: "Ожидающие"
        pending_tab_with_count: "Ожидающие ({{count}})"
        topics_entered: "Просмотрел тем"
        posts_read_count: "Прочитал сообщений"
        expired: "Это приглашение истекло."
        rescind: "Отозвать"
        rescinded: "Приглашение отозвано"
        reinvite: "Повторить приглашение"
        reinvite_all: "Повторить все приглашения"
        reinvited: "Приглашение выслано повторно"
        reinvited_all: "Все приглашения высланы повторно!"
        time_read: "Времени читал"
        days_visited: "Дней посещал"
        account_age_days: "Дней с момента регистрации"
        create: "Отправить приглашение"
        generate_link: "Скопировать ссылку для приглашений"
        link_generated: "Пригласительная ссылка успешно создана!"
        valid_for: "Пригласительная ссылка действительна только для этого адреса электропочты: %{email}"
        bulk_invite:
          none: "Вы еще никого не приглашали сюда. Вы можете отправить индивидуальные приглашения или пригласить группу людей сразу <a href='https://meta.discourse.org/t/send-bulk-invites/16468'>загрузив CSV файл</a>."
          text: "Пригласить всех из файла"
          success: "Файл успешно загружен, вы получите сообщение, когда процесс будет завершен."
          error: "Извините, но файл должен быть в csv формате."
      password:
        title: "Пароль"
        too_short: "Пароль слишком короткий."
        common: "Пароль слишком короткий."
        same_as_username: "Ваш пароль такой же, как и ваше имя пользователя."
        same_as_email: "Ваш пароль такой же, как и ваш email."
        ok: "Допустимый пароль."
        instructions: "не менее %{count} символов"
      summary:
        title: "Сводка"
        stats: "Статистика"
        time_read: "время чтения"
        topic_count:
          one: "тему создал"
          few: "темы создал"
          many: "тем создал"
          other: "тем создал"
        post_count:
          one: "сообщение написал"
          few: "сообщения написал"
          many: "сообщений написал"
          other: "сообщений написал"
        likes_given:
          one: "<i class='fa fa-heart'></i> поставил"
          few: "<i class='fa fa-heart'></i> given"
          many: "<i class='fa fa-heart'></i> given"
          other: "<i class='fa fa-heart'></i> given"
        likes_received:
          one: "<i class='fa fa-heart'></i> получил"
          few: "<i class='fa fa-heart'></i> получил"
          many: "<i class='fa fa-heart'></i> получил"
          other: "<i class='fa fa-heart'></i> получил"
        days_visited:
          one: "день заходил"
          few: "дня заходил"
          many: "дней заходил"
          other: "дней заходил"
        posts_read:
          one: "сообщение прочел"
          few: "сообщения прочел"
          many: "сообщений прочел"
          other: "сообщений прочел"
        bookmark_count:
          one: "закладка"
          few: "закладки"
          many: "закладок"
          other: "закладок"
        top_replies: "Лучшие сообщения"
        no_replies: "Пока не написал ни одного сообщения."
        more_replies: "... другие сообщения"
        top_topics: "Лучшие темы"
        no_topics: "Пока не создал ни одной темы."
        more_topics: "... другие темы"
        top_badges: "Самые престижные награды"
        no_badges: "Еще не получил ни одной награды."
        more_badges: "... другие награды"
        top_links: "Лучшие ссылки"
        no_links: "Пока нет ссылок."
        most_liked_by: "Поклонники"
        most_liked_users: "Фавориты"
        most_replied_to_users: "Самые активные собеседники"
        no_likes: "Пока ни одной симпатии."
      associated_accounts: "Связанные аккаунты"
      ip_address:
        title: "Последний IP адрес"
      registration_ip_address:
        title: "IP адрес регистрации"
      avatar:
        title: "Аватар"
        header_title: "профиль, сообщения, закладки и настройки"
      title:
        title: "Заголовок"
      filters:
        all: "Всего"
      stream:
        posted_by: "Опубликовано"
        sent_by: "Отправлено"
        private_message: "сообщение"
        the_topic: "тема"
    loading: "Загрузка..."
    errors:
      prev_page: "при попытке загрузки"
      reasons:
        network: "Ошибка сети"
        server: "Ошибка сервера"
        forbidden: "Доступ закрыт"
        unknown: "Ошибка"
        not_found: "Страница не найдена"
      desc:
        network: "Пожалуйста, проверьте ваше соединение."
        network_fixed: "Похоже, сеть появилась."
        server: "Ошибка: {{status}}"
        forbidden: "У вас нет доступа для просмотра этого."
        not_found: "Упс, произошла попытка загрузить несуществующую ссылку"
        unknown: "Что-то пошло не так."
      buttons:
        back: "Вернуться"
        again: "Попытаться еще раз"
        fixed: "Загрузить страницу"
    close: "Закрыть"
    assets_changed_confirm: "Сайт только что был обновлен. Перезагрузить страницу для перехода к новой версии?"
    logout: "Вы вышли."
    refresh: "Обновить"
    read_only_mode:
      enabled: "Сайт работает в режиме \"только для чтения\". Сейчас вы можете продолжать просматривать сайт, но другие действия будут недоступны. "
      login_disabled: "Вход отключён, пока сайт в режиме «только для чтения»"
      logout_disabled: "Выход отключён, пока сайт в режиме «только для чтения»"
    too_few_topics_and_posts_notice: "Давайте <a href='http://blog.discourse.org/2014/08/building-a-discourse-community/'>приступим к обсуждению!</a> Сейчас <strong>%{currentTopics} / %{requiredTopics}</strong> тем и <strong>%{currentPosts} / %{requiredPosts}</strong> сообщений. Новым пользователям будет интереснее тут, если появится больше тем для обсуждений."
    too_few_topics_notice: "Давайте <a href='http://blog.discourse.org/2014/08/building-a-discourse-community/'>приступим к обсуждению!</a> Сейчас <strong>%{currentTopics} / %{requiredTopics}</strong> тем. Новым пользователям будет интереснее тут, если появится больше тем для обсуждений."
    too_few_posts_notice: "Давайте <a href='http://blog.discourse.org/2014/08/building-a-discourse-community/'>приступим к обсуждению!</a>  Сейчас <strong>%{currentPosts} / %{requiredPosts}</strong> сообщений. Новым пользователям будет интереснее тут, если появится больше сообщений для обсуждения."
    logs_error_rate_notice:
      reached: "<b>%{relativeAge}</b> – <a href='%{url}' target='_blank'>%{rate}</a> достигнут установленный для сайта предел %{siteSettingRate}."
      exceeded: "<b>%{relativeAge}</b> – <a href='%{url}' target='_blank'>%{rate}</a> превышен установленный для сайта предел %{siteSettingRate}."
      rate:
        one: "1 ошибка/%{duration}"
        few: "%{count} ошибок/%{duration}"
        many: "%{count} ошибок/%{duration}"
        other: "%{count} ошибок/%{duration}"
    learn_more: "подробнее..."
    all_time: 'всего'
    all_time_desc: 'всего создано тем'
    year: 'год'
    year_desc: 'темы, созданные за последние 365 дней'
    month: 'месяц'
    month_desc: 'темы, созданные за последние 30 дней'
    week: 'неделя'
    week_desc: 'темы, созданные за последние 7 дней'
    day: 'день'
    first_post: Первое сообщение
    mute: Отключить
    unmute: Включить
    last_post: Последнее сообщение
    last_reply_lowercase: последний ответ
    replies_lowercase:
      one: ответ
      few: ответа
      other: ответов
    signup_cta:
      sign_up: "Зарегистрироваться"
      hide_session: "Напомнить мне завтра"
      hide_forever: "Нет, спасибо"
      hidden_for_session: "Хорошо, напомню завтра. Кстати, зарегистрироваться можно также и с помощью кнопки \"Войти\"."
      intro: "Привет! :heart_eyes: Кажется, форум пришелся вам по душе, но вы все еще не зарегистрировались."
      value_prop: "После регистрации мы сможем запоминать, где вы закончили чтение, а когда вы заглянете в ту или иную тему снова, мы откроем ее там, где вы остановились в прошлый раз. Мы также сможем уведомлять вас о новых ответах в любимых темах в вашем личном кабинете или по электронной почте. А самое приятное - после регистрации можно ставить сердечки, тем самым выражая свою симпатию автору. :heartbeat:"
    summary:
      enabled_description: "Вы просматриваете выдержку из темы - только самые интересные сообщения по мнению сообщества."
      description: "Есть <b>{{replyCount}}</b> ответов."
      description_time: "<b>{{replyCount}}</b> ответов с предполагаемым временем прочтения около <b>{{readingTime}} минут</b>."
      enable: 'Сводка по теме'
      disable: 'Показать все сообщения'
    deleted_filter:
      enabled_description: "Этам тема содержит удаленные сообщения, которые сейчас скрыты."
      disabled_description: "Удаленные сообщения темы показаны."
      enable: "Скрыть удаленные сообщения"
      disable: "Показать удаленные сообщения"
    private_message_info:
      title: "Сообщение"
      invite: "Пригласить других..."
      remove_allowed_user: "Вы действительно хотите удалить {{name}} из данного сообщения?"
      remove_allowed_group: "Вы действительно хотите удалить {{name}} из данного сообщения?"
    email: 'Email'
    username: 'Псевдоним'
    last_seen: 'Был'
    created: 'Создан'
    created_lowercase: 'создано'
    trust_level: 'Уровень доверия'
    search_hint: 'Псевдоним, e-mail или IP адрес'
    create_account:
      disclaimer: "Регистрируясь, Вы соглашаетесь с <a href='{{privacy_link}}'>политикой конфиденциальности</a> и <a href='{{tos_link}}'>условиями предоставления услуг</a>."
      title: "Зарегистрироваться"
      failed: "Произошла ошибка. Возможно, этот Email уже используется. Попробуйте восстановить пароль"
    forgot_password:
      title: "Сброс пароля"
      action: "Я забыл свой пароль"
      invite: "Введите ваш псевдоним или адрес электронной почты, и мы отправим вам ссылку для сброса пароля."
      reset: "Сброс пароля"
      complete_username: "Если учетная запись совпадает с псевдонимом <b>%{username}</b>, вы скоро получите письмо с инструкциями о том, как сбросить пароль."
      complete_email: "Если учетная запись совпадает с <b>%{email}</b>, вы должны получить письмо с инструкциями о том, как быстро сбросить ваш пароль."
      complete_username_found: "Мы нашли учетную запись с псевдонимом <b>%{username}</b> и выслали вам на e-mail инструкции по сбросу пароля."
      complete_email_found: "Мы нашли учетную запись с адресом электронной почты  <b>%{email}</b> и выслали туда инструкцию по сбросу пароля."
      complete_username_not_found: "Не найдено учетной записи с псевдонимом <b>%{username}</b>"
      complete_email_not_found: "Не найдено учетной записи с адресом электронной почты <b>%{email}</b>"
    login:
      title: "Войти"
      username: "Пользователь"
      password: "Пароль"
      email_placeholder: "E-mail или псевдоним"
      caps_lock_warning: "Caps Lock включен"
      error: "Непредвиденная ошибка"
      rate_limit: "Пожалуйста, сделайте перерыв перед очередной попыткой войти."
      blank_username_or_password: "Введите ваш e-mail (или псевдоним) и пароль."
      reset_password: 'Сброс пароля'
      logging_in: "Проверка..."
      or: "или"
      authenticating: "Проверка..."
      awaiting_confirmation: "Ваша учетная запись требует активации. Для того, чтобы получить активационное письмо повторно, нажмите на Сброс пароля."
      awaiting_approval: "Ваша учетная запись еще не одобрена. Вы получите письмо, как только это случится."
      requires_invite: "К сожалению, доступ к этому форуму только по приглашениям."
      not_activated: "Прежде, чем вы сможете войти на форум, вам необходимо активировать свою учетную запись. Мы отправили на почту <b>{{sentTo}}</b> подробные инструкции, как это cделать."
      not_allowed_from_ip_address: "С этого IP адреса вход запрещен."
      admin_not_allowed_from_ip_address: "Вы не можете войти в качестве админа с этого IP адреса."
      resend_activation_email: "Щелкните здесь, чтобы мы повторно выслали вам письмо для активации учетной записи."
      sent_activation_email_again: "По адресу <b>{{currentEmail}}</b> повторно отправлено письмо с инструкциями по активации вашей учетной записи. Доставка сообщения может занять несколько минут. Имейте в виду, что иногда по ошибке письмо может попасть в папку Спам."
      to_continue: "Войдите пожалуйста"
      preferences: "Вам необходимо войти на сайт для редактирования настроек пользователя"
      forgot: "Я не помню данные моего аккаунта"
      google:
        title: "С помощью Google"
        message: "Вход с помощью учетной записи Google (убедитесь, что блокировщик всплывающих окон отключен)"
      google_oauth2:
        title: "С помощью Google"
        message: "Вход с помощью учетной записи Google (убедитесь, что блокировщик всплывающих окон отключен)"
      twitter:
        title: "С помощью Twitter"
        message: "Вход с помощью учетной записи Twitter (убедитесь, что блокировщик всплывающих окон отключен)"
      instagram:
        title: "через Instagram"
        message: "Вход с помощью учетной записи Instagram (убедитесь, что блокировщик всплывающих окон отключен)"
      facebook:
        title: "С помощью Facebook"
        message: "Вход с помощью учетной записи Facebook (всплывающие окна должны быть разрешены)"
      yahoo:
        title: "С помощью Yahoo"
        message: "Вход с помощью учетной записи Yahoo (убедитесь, что блокировщик всплывающих окон отключен)"
      github:
        title: "С помощью GitHub"
        message: "Вход с помощью учетной записи GitHub (убедитесь, что блокировщик всплывающих окон отключен)"
    emoji_set:
      apple_international: "Apple/International"
      google: "Google"
      twitter: "Twitter"
      emoji_one: "Emoji One"
      win10: "Win10"
    category_page_style:
      categories_only: "Только разделы"
      categories_with_featured_topics: "Разделы и их лучшие темы"
      categories_and_latest_topics: "Разделы и список последних тем форума"
    shortcut_modifier_key:
      shift: 'Shift'
      ctrl: 'Ctrl'
      alt: 'Alt'
    composer:
      emoji: "Смайлики :)"
      more_emoji: "еще..."
      options: "Дополнительные опции"
      whisper: "внутреннее сообщение"
      unlist: "исключена из списков тем"
      add_warning: "Это официальное предупреждение."
      toggle_whisper: "Внутреннее сообщение"
      toggle_unlisted: "Спрятать из списков тем"
      posting_not_on_topic: "В какой теме вы хотите ответить?"
      saving_draft_tip: "Сохранение..."
      saved_draft_tip: "Сохранено"
      saved_local_draft_tip: "Сохранено локально"
      similar_topics: "Ваша тема похожа на..."
      drafts_offline: "Черновики, сохраненные в офлайн"
      group_mentioned:
        one: "Упоминая группу {{group}}, вы тем самым отправите уведомление <a href='{{group_link}}'>1му пользователю</a> – вы уверены?"
        few: "Упоминая группу {{group}}, вы тем самым отправите уведомление <a href='{{group_link}}'>{{count}} пользователям</a> – вы уверены?"
        many: "Упоминая группу {{group}}, вы тем самым отправите уведомление <a href='{{group_link}}'>{{count}} пользователям</a> – вы уверены?"
        other: "Упоминая группу {{group}}, вы тем самым отправите уведомление <a href='{{group_link}}'>{{count}} пользователям</a> – вы уверены?"
      cannot_see_mention:
        category: "Вы упомянули {{username}}, но они не будут уведомлены, потому что у них нет доступа к этому разделу. Вам нужно добавить их в группу, имеющую доступ к этому разделу."
        private: "Вы упомянули {{username}}, но они не будут уведомлены, потому что они не могут видеть это личное сообщение. Вам нужно пригласить их в это ЛС."
      duplicate_link: "Эту же самую ссылку на <b>{{domain}}</b> уже писал <b>@{{username}}</b> в <a href='{{post_url}}'>своем ответе {{ago}}</a> – вы уверены, что хотите повторить ссылку снова?"
      error:
        title_missing: "Требуется название темы"
        title_too_short: "Название темы должно быть не короче {{min}} символов"
        title_too_long: "Название темы не может быть длиннее {{max}} символов"
        post_missing: "Сообщение не может быть пустым"
        post_length: "Сообщение должно быть не короче {{min}} символов"
        try_like: 'Пробовали ли вы выразить симпатию с помощью кнопки <i class="fa fa-heart"></i> ?'
        category_missing: "Нужно выбрать раздел"
      save_edit: "Сохранить"
      reply_original: "Ответ в первоначальной теме"
      reply_here: "Ответить в текущей теме"
      reply: "Ответить"
      cancel: "Отмена"
      create_topic: "Создать тему"
      create_pm: "Отправить личное сообщение"
      title: "Или нажмите Ctrl+Enter"
      users_placeholder: "Добавить пользователя"
      title_placeholder: "Название: суть темы коротким предложением"
      title_or_link_placeholder: "Введите название или вставьте здесь ссылку"
      edit_reason_placeholder: "Причина редактирования..."
      show_edit_reason: "(добавить причину редактирования)"
      topic_featured_link_placeholder: "Введите ссылку, отображаемую с названием."
      reply_placeholder: "Поддерживаемые форматы: Markdown, BBCode и HTML. Чтобы вставить картинку, перетащите ее сюда или вставьте с помощью Ctrl+V, Command-V, или нажмите правой кнопкой мыши и выберите меню \"вставить\"."
      view_new_post: "Посмотреть созданное вами сообщение."
      saving: "Сохранение..."
      saved: "Сохранено!"
      saved_draft: "Черновик сохранен; нажмите сюда, чтобы его открыть."
      uploading: "Загрузка..."
      show_preview: 'показать предпросмотр &raquo;'
      hide_preview: '&laquo; скрыть предпросмотр'
      quote_post_title: "Процитировать сообщение целиком"
      bold_label: "Ж"
      bold_title: "Жирный"
      bold_text: "вставьте сюда текст, которный нужно выделить жирным"
      italic_label: "К"
      italic_title: "Курсив"
      italic_text: "вставьте сюда текст, который нужно выделить курсивом"
      link_title: "Ссылка"
      link_description: "введите описание ссылки"
      link_dialog_title: "Вставить ссылку"
      link_optional_text: "кликабельный текст ссылки"
      link_url_placeholder: "http://example.com"
      quote_title: "Цитата"
      quote_text: "Впишите сюда текст цитаты"
      code_title: "Текст \"как есть\" (без применения форматирования)"
      code_text: "Впишите сюда текст; также, отключить форматирование текста можно, начав строку с 4х пробелов"
      paste_code_text: "Напечатайте или вставьте сюда код"
      upload_title: "Вставить картинку или прикрепить файл"
      upload_description: "Впишите сюда описание файла"
      olist_title: "Нумерованный список"
      ulist_title: "Ненумерованный список"
      list_item: "Пункт первый"
      heading_label: "А"
      heading_title: "Заголовок"
      heading_text: "Заголовок"
      hr_title: "Горизонтальный разделитель"
      help: "Справка по форматированию (Markdown)"
      toggler: "Закрыть / открыть панель редактирования"
      modal_ok: "OK"
      modal_cancel: "Отмена"
      cant_send_pm: "К сожалению, вы не можете отправлять сообщения пользователю %{username}."
      yourself_confirm:
        title: "Забыли указать получателей?"
        body: "В списке получателей сейчас только вы сами!"
      admin_options_title: "Дополнительные настройки темы для персонала"
      auto_close:
        label: "Закрыть тему через:"
        error: "Пожалуйста, введите корректное значение."
        based_on_last_post: "Не закрывать, пока не пройдет хотя бы такой промежуток времени с момента последнего сообщения в этой теме."
        all:
          examples: 'Введите количество часов (напр., 24), время (напр., 17:30) или дату и время (2013-11-22 14:00).'
        limited:
          units: "(кол-во часов)"
          examples: 'Введите количество часов (24).'
    notifications:
      title: "уведомления об упоминании @псевдонима, ответах на ваши посты и темы, сообщения и т.д."
      none: "Уведомления не могут быть загружены."
      empty: "Уведомления не найдены."
      more: "посмотреть более ранние уведомления"
      total_flagged: "всего сообщений с жалобами"
      mentioned: "<i title='mentioned' class='fa fa-at'></i><p><span>{{username}}</span> {{description}}</p>"
      group_mentioned: "<i title='group mentioned' class='fa fa-at'></i><p><span>{{username}}</span> {{description}}</p>"
      quoted: "<i title='quoted' class='fa fa-quote-right'></i><p><span>{{username}}</span> {{description}}</p>"
      replied: "<i title='replied' class='fa fa-reply'></i><p><span>{{username}}</span> {{description}}</p>"
      posted: "<i title='posted' class='fa fa-reply'></i><p><span>{{username}}</span> {{description}}</p>"
      edited: "<i title='edited' class='fa fa-pencil'></i><p><span>{{username}}</span> {{description}}</p>"
      liked: "<i title='liked' class='fa fa-heart'></i><p><span>{{username}}</span> {{description}}</p>"
      liked_2: "<i title='liked' class='fa fa-heart'></i><p><span>{{username}}, {{username2}}</span> {{description}}</p>"
      liked_many:
        one: "<i title='liked' class='fa fa-heart'></i><p><span>{{username}}, {{username2}} и ещё {{count}}</span> {{description}}</p>"
        few: "<i title='liked' class='fa fa-heart'></i><p><span>{{username}}, {{username2}} и ещё {{count}}</span> {{description}}</p>"
        many: "<i title='liked' class='fa fa-heart'></i><p><span>{{username}}, {{username2}} и ещё {{count}}</span> {{description}}</p>"
        other: "<i title='liked' class='fa fa-heart'></i><p><span>{{username}}, {{username2}} и ещё {{count}}</span> {{description}}</p>"
      private_message: "<i title='private message' class='fa fa-envelope-o'></i><p><span>{{username}}</span> {{description}}</p>"
      invited_to_private_message: "<i title='private message' class='fa fa-envelope-o'></i><p><span>{{username}}</span> {{description}}</p>"
      invited_to_topic: "<i title='приглашен в тему' class='fa fa-hand-o-right'></i><p><span>{{username}}</span> {{description}}</p>"
      invitee_accepted: "<i title='accepted your invitation' class='fa fa-user'></i><p><span>{{username}}</span> принял(а) ваше приглашение</p>"
      moved_post: "<i title='moved post' class='fa fa-sign-out'></i><p><span>{{username}}</span> переместил(а) {{description}}</p>"
      linked: "<i title='linked post' class='fa fa-link'></i><p><span>{{username}}</span> {{description}}</p>"
      granted_badge: "<i title='badge granted' class='fa fa-certificate'></i><p>Вы награждены: {{description}}</p>"
      watching_first_post: "<i title='new topic' class='fa fa-dot-circle-o'></i><p><span>Новая Тема</span> {{description}}</p>"
      group_message_summary:
        one: "<i title='messages in group inbox' class='fa fa-group'></i><p> {{count}} входящее сообщение в Вашей группе {{group_name}}</p>"
        few: "<i title='messages in group inbox' class='fa fa-group'></i><p> {{count}} входящих сообщения в Вашей группе {{group_name}}</p>"
        many: "<i title='messages in group inbox' class='fa fa-group'></i><p> {{count}} входящих сообщений в Вашей группе {{group_name}}</p>"
        other: "<i title='messages in group inbox' class='fa fa-group'></i><p> {{count}} входящих сообщений в Вашей группе {{group_name}}</p>"
      alt:
        mentioned: "Упомянуто"
        quoted: "Процитировано пользователем"
        replied: "Ответил"
        posted: "Опубликовано"
        edited: "Изменил ваше сообщение"
        liked: "Понравилось ваше сообщение"
        private_message: "Личное сообщение от"
        invited_to_private_message: "Приглашение в личную беседе от"
        invited_to_topic: "Приглашение в тему от"
        invitee_accepted: "Приглашение принято"
        moved_post: "Ваша тема перенесена участником "
        linked: "Ссылка на ваше сообщение"
        granted_badge: "Награда получена от"
        group_message_summary: "Входящие сообщения группы"
      popup:
        mentioned: '{{username}} упомянул вас в "{{topic}}" - {{site_title}}'
        group_mentioned: '{{username}} упомянул вас в "{{topic}}" - {{site_title}}'
        quoted: '{{username}} процитировал Вас в "{{topic}}" - {{site_title}}'
        replied: '{{username}} ответил вам в "{{topic}}" - {{site_title}}'
        posted: '{{username}} написал в "{{topic}}" - {{site_title}}'
        private_message: '{{username}} отправил вам личное сообщение в "{{topic}}" - {{site_title}}'
        linked: '{{username}} ссылается на ваш пост в теме: "{{topic}}" - {{site_title}}'
    upload_selector:
      title: "Add an image"
      title_with_attachments: "Add an image or a file"
      from_my_computer: "С моего устройства"
      from_the_web: "С интернета"
      remote_tip: "ссылка на изображение"
      remote_tip_with_attachments: "ссылка на изображение или файл {{authorized_extensions}}"
      local_tip: "выбрать изображения с вашего устройства"
      local_tip_with_attachments: "выбрать изображения или файлы с вашего устройства {{authorized_extensions}}"
      hint: "(вы так же можете перетащить объект в редактор для его загрузки)"
      hint_for_supported_browsers: "вы так же можете перетащить или скопировать изображения в редактор"
      uploading: "Загрузка"
      select_file: "Выбрать файл"
      image_link: "ссылка, на которую будет указывать ваше изображение"
    search:
      sort_by: "Сортировка"
      relevance: "По смыслу"
      latest_post: "С недавними сообщениями"
      most_viewed: "Самые просматриваемые"
      most_liked: "Больше всего симпатий"
      select_all: "Выбрать все"
      clear_all: "Сбросить все"
      too_short: "Слишком короткое слово для поиска."
      result_count:
        one: "Найдено 1: <span class='term'>\"{{term}}\"</span>"
        few: "Найдено {{count}}: <span class='term'>\"{{term}}\"</span>"
        many: "Найдено {{count}}: <span class='term'>\"{{term}}\"</span>"
        other: "Найдено {{count}}: <span class='term'>\"{{term}}\"</span>"
      title: "Поиск по темам, сообщениям, псевдонимам и разделам"
      no_results: "Ничего не найдено."
      no_more_results: "Больше ничего не найдено."
      searching: "Поиск ..."
      post_format: "#{{post_number}} от {{username}}"
      context:
        user: "Искать сообщения от @{{username}}"
        category: "Искать в разделе #{{category}}"
        topic: "Искать в этой теме"
        private_messages: "Искать в личных сообщениях"
      advanced:
        title: Расширенный поиск
        posted_by:
          label: Автор
        in_category:
          label: Раздел
        in_group:
          label: Группа
        with_badge:
          label: С наградами
        with_tags:
          label: С тегами
        filters:
          label: Ограничить поиск только тем и сообщений...
          likes: Мне понравились
          posted: В которых я писал
          watching: За которыми я наблюдаю
          tracking: За которыми я слежу
          private: В моих личных сообщениях
          bookmarks: В моих закладках
          first: Только первые сообщения в темах
          pinned: Закреплены
          unpinned: Не закреплены
          wiki: Являются вики
        statuses:
          label: Характеристика темы
          open: Открыта
          closed: Закрыта
          archived: Заархивирована
          noreplies: Без ответов
          single_user: Писал только один пользователь
        post:
          count:
            label: Минимум сообщений в теме
          time:
            label: Дата
            before: До (включая)
            after: Начиная с
    hamburger_menu: "перейти к другому списку тем или другому разделу"
    new_item: "новый"
    go_back: 'вернуться'
    not_logged_in_user: 'страница пользователя с историей его последней активности и настроек'
    current_user: 'перейти на вашу страницу пользователя'
    topics:
      new_messages_marker: "последний визит"
      bulk:
        select_all: "Выбрать все"
        clear_all: "Очистить все"
        unlist_topics: "Исключить из списков"
        reset_read: "Сбросить прочтённые"
        delete: "Удалить темы"
        dismiss: "OK"
        dismiss_read: "Отклонить все непрочитанные"
        dismiss_button: "Отложить..."
        dismiss_tooltip: "Отложить новые сообщения или перестать следить за этими темами"
        also_dismiss_topics: "Перестать следить за этими темами, чтобы они никогда больше не высвечивались как непрочитанные"
        dismiss_new: "Отложить новые"
        toggle: "Вкл./выкл. выбор нескольких тем"
        actions: "Массовое действие"
        change_category: "Изменить раздел"
        close_topics: "Закрыть темы"
        archive_topics: "Архивировать темы"
        notification_level: "Изменить уровень оповещения"
        choose_new_category: "Выберите новый раздел для тем:"
        selected:
          one: "Вы выбрали <b>{{count}}</b> тему."
          few: "Вы выбрали <b>{{count}}</b> темы."
          many: "Вы выбрали <b>{{count}}</b> тем."
          other: "Вы выбрали <b>{{count}}</b> тем."
        change_tags: "Изменить тэги"
        choose_new_tags: "Выбрать новые тэги для выбранных тем:"
        changed_tags: "Теги этой темы были изменены."
      none:
        unread: "У вас нет непрочитанных тем."
        new: "У вас нет новых тем."
        read: "Вы еще не прочитали ни одной темы."
        posted: "Вы не принимали участие в обсуждении."
        latest: "Новых тем нет."
        hot: "Популярных тем нет."
        bookmarks: "У вас нет избранных тем."
        category: "В разделе {{category}} отсутствуют темы."
        top: "Нет обсуждаемых тем."
        search: "Ничего не найдено."
        educate:
          new: '<p>Ваши новые темы скоро появятся тут.</p><p>По умолчанию, новые темы отмечаются иконкой: <span class="badge new-topic badge-notification" style="vertical-align:middle;line-height:inherit;">Новая</span> , если она была создана в течении 2 недель.</p><p>Перейдите в <a href="%{userPrefsUrl}">настройки</a> для того, чтобы выбрать период активности новых тем.</p>'
          unread: '<p>Ваши непрочитанные темы скоро появятся тут.</p><p>По умолчанию темы получают счетчик <span class="badge new-posts badge-notification">1</span>, если:</p><ul><li>Создана тема</li><li>Ответили на тему</li><li>Тема прочитана по истечении 4 минут, после ее создания </li></ul><p>Или можно задать свои настройки отслеживания новых тем.</p><p>Перейдите в свои <a href="%{userPrefsUrl}">настройки</a>.</p>'
      bottom:
        latest: "Тем больше нет."
        hot: "Популярных тем больше нет."
        posted: "Созданных тем больше нет."
        read: "Прочитанных тем больше нет."
        new: "Больше нет новых тем."
        unread: "Больше нет непрочитанных тем."
        category: "В разделе {{category}} больше нет тем."
        top: "Больше нет обсуждаемых тем."
        bookmarks: "Больше нет избранных тем."
        search: "Больше ничего не найдено."
    topic:
      unsubscribe:
        stop_notifications: "Вы будете получать меньше уведомлений для <strong>{{title}}</strong>"
        change_notification_state: "Ваше текущее состояние уведомлений"
      filter_to:
        one: "1 сообщение в теме"
        few: "{{post_count}} сообщений в теме"
        many: "{{post_count}} сообщений в теме"
        other: "{{count}} сообщений в теме"
      create: 'Создать Тему'
      create_long: 'Создать новую тему'
      private_message: 'Новое личное соощение'
      archive_message:
        help: 'Переместить сообщение в архив'
        title: 'Архив'
      move_to_inbox:
        title: 'Переместить во входящие'
        help: 'Переместить сообщение во входящие'
      list: 'Темы'
      new: 'новая тема'
      unread: 'непрочитанно'
      new_topics:
        one: '{{count}} новая тема'
        few: '{{count}} новых темы'
        many: '{{count}} новых тем'
        other: '{{count}} новых тем'
      unread_topics:
        one: '{{count}} непрочитанная тема'
        few: '{{count}} непрочитанные темы'
        many: '{{count}} непрочитанных тем'
        other: '{{count}} непрочитанных тем'
      title: 'Тема'
      invalid_access:
        title: "Частная тема"
        description: "К сожалению, у вас нет прав доступа к теме!"
        login_required: "Вам необходимо войти на сайт, чтобы получить доступ к этой теме."
      server_error:
        title: "Не удалось загрузить тему"
        description: "К сожалению, мы не смогли загрузить тему, возможно, из-за проблемы подключения. Попробуйте еще раз. Если проблема повторится, пожалуйста, сообщите нам об этом."
      not_found:
        title: "Тема не найдена"
        description: "К сожалению, запрошенная тема не найдена. Возможно, она была удалена модератором."
      total_unread_posts:
        one: "у вас {{count}} непрочитанное сообщение в этой теме"
        few: "у вас {{count}} непрочитанных сообщения в этой теме"
        many: "у вас {{count}} непрочитанных сообщения в этой теме"
        other: "у вас {{count}} непрочитанных сообщения в этой теме"
      unread_posts:
        one: "у вас {{count}} непрочитанное старое сообщение в этой теме"
        few: "у вас {{count}} непрочитанных старых сообщения в этой теме"
        many: "у вас {{count}} непрочитанных старых сообщений в этой теме"
        other: "у вас {{count}} непрочитанных старых сообщений в этой теме"
      new_posts:
        one: "в этой теме {{count}} новое сообщение с её последнего просмотра вами"
        few: "в этой теме {{count}} новых сообщения с её последнего просмотра вами"
        many: "в этой теме {{count}} новых сообщений с её последнего просмотра вами"
        other: "в этой теме {{count}} новых сообщений с её последнего просмотра вами"
      likes:
        one: "в теме {{count}} лайк"
        few: "в теме {{count}} лайка"
        many: "в теме {{count}} лайков"
        other: "в теме {{count}} лайков"
      back_to_list: "Вернуться к списку тем"
      options: "Опции темы"
      show_links: "показать ссылки в теме"
      toggle_information: "скрыть / показать подробную информацию о теме"
      read_more_in_category: "Хотите почитать что-нибудь еще? Можно посмотреть темы в {{catLink}} или {{latestLink}}."
      read_more: "Хотите почитать что-нибудь еще? {{catLink}} или {{latestLink}}."
      read_more_MF: "У вас осталось { UNREAD, plural, =0 {} one { <a href='/unread'>1 непрочитанная</a> } other { <a href='/unread'># непрочитанных</a> } } { NEW, plural, =0 {} one { {BOTH, select, true{и } false { } other{}} <a href='/new'>1 новая</a> тема} other { {BOTH, select, true{и } false { } other{}} <a href='/new'># новых</a> тем} }, или {CATEGORY, select, true {посмотрите другие темы в разделе {catLink}} false {{latestLink}} other {}}"
      browse_all_categories: Просмотреть все разделы
      view_latest_topics: посмотреть последние темы
      suggest_create_topic: Почему бы вам не создать новую тему?
      jump_reply_up: перейти к более ранним ответам
      jump_reply_down: перейти к более поздним ответам
      deleted: "Тема удалена"
      auto_close_notice: "Тема будет автоматически закрыта через %{timeLeft}."
      auto_close_notice_based_on_last_post: "Эта тема будет закрыта через %{duration} после последнего ответа."
      auto_close_title: 'Настройки закрытия темы'
      auto_close_save: "Сохранить"
      auto_close_remove: "Не закрывать тему автоматически"
      auto_close_immediate:
        one: "Последнее сообщение в этой теме отправлено 1 час назад, поэтому данная тема будет закрыта незамедлительно."
        few: "Последнее сообщение в этой теме отправлено %{count} часа назад, поэтому данная тема будет закрыта незамедлительно."
        many: "Последнее сообщение в этой теме отправлено %{count} часов назад, поэтому данная тема будет закрыта незамедлительно."
        other: "Последнее сообщение в этой теме отправлено %{count} часов назад, поэтому данная тема будет закрыта незамедлительно."
      timeline:
        back: "Вернуться"
        back_description: "Перейти к последнему непрочитанному сообщению"
        replies_short: "%{current} / %{total}"
      progress:
        title: текущее местоположение в теме
        go_top: "перейти наверх"
        go_bottom: "перейти вниз"
        go: "=>"
        jump_bottom: "перейти к последнему сообщению"
        jump_prompt: "перейти к..."
        jump_prompt_of: "из %{count} сообщений"
        jump_prompt_long: "К какому сообщению вы хотите перейти?"
        jump_bottom_with_number: "перейти к сообщению %{post_number}"
        total: всего сообщений
        current: текущее сообщение
      notifications:
        title: изменить частоту уведомлений об этой теме
        reasons:
          mailing_list_mode: "Вы включили режим почтовой рассылки, поэтому Вы будете получать уведомления об ответах в этой теме через e-mail."
          '3_10': 'Вы будете получать уведомления, т.к. наблюдаете за тэгом этой темы.'
          '3_6': 'Вы будете получать уведомления, т.к. наблюдаете за этим разделом.'
          '3_5': 'Вы будете получать уведомления, т.к. наблюдение темы началось автоматически.'
          '3_2': 'Вы будете получать уведомления, т.к. наблюдаете за этой темой.'
          '3_1': 'Вы будете получать уведомления, т.к. создали эту тему.'
          '3': 'Вы будете получать уведомления, т.к. наблюдаете за темой.'
          '2_8': 'Вы будете получать уведомления, т.к. следите за этим разделом.'
          '2_4': 'Вы будете получать уведомления, т.к. ответили в теме.'
          '2_2': 'Вы будете получать уведомления, т.к. следите за этой темой.'
          '2': 'Вы будете получать уведомления, т.к. <a href="/users/{{username}}/preferences">читали эту тему</a>.'
          '1_2': 'Вы будете получать уведомления, если кто-то упомянет ваш @псевдоним или ответит вам.'
          '1': 'Вы будете получать уведомления, если кто-то упомянет ваш @псевдоним или ответит вам.'
          '0_7': 'Не получать уведомлений из этого раздела.'
          '0_2': 'Не получать уведомлений по этой теме.'
          '0': 'Не получать уведомлений по этой теме.'
        watching_pm:
          title: "Наблюдать"
          description: "Уведомлять по каждому ответу на это сообщение и показывать счетчик новых непрочитанных ответов."
        watching:
          title: "Наблюдать"
          description: "Уведомлять по каждому новому сообщению в этой теме и показывать счетчик новых непрочитанных ответов."
        tracking_pm:
          title: "Следить"
          description: "Количество непрочитанных сообщений появится рядом с этим сообщением. Вам придёт уведомление, только если кто-нибудь упомянет ваш @псевдоним или ответит на ваше сообщение."
        tracking:
          title: "Следить"
          description: "Количество непрочитанных сообщений появится рядом с названием этой темы. Вам придёт уведомление, только если кто-нибудь упомянет ваш @псевдоним или ответит на ваше сообщение."
        regular:
          title: "Уведомлять"
          description: "Вам придёт уведомление, только если кто-нибудь упомянет ваш @псевдоним или ответит на ваше сообщение."
        regular_pm:
          title: "Уведомлять"
          description: "Вам придёт уведомление, только если кто-нибудь упомянет ваш @псевдоним или ответит на ваше сообщение."
        muted_pm:
          title: "Без уведомлений"
          description: "Никогда не получать уведомлений, связанных с этой беседой."
        muted:
          title: "Без уведомлений"
          description: "Не уведомлять об изменениях в этой теме и скрыть её из последних."
      actions:
        recover: "Отменить удаление темы"
        delete: "Удалить тему"
        open: "Открыть тему"
        close: "Закрыть тему"
        multi_select: "Выбрать сообщения..."
        auto_close: "Автоматическое закрытие..."
        pin: "Закрепить тему..."
        unpin: "Открепить тему..."
        unarchive: "Разархивировать тему"
        archive: "Архивировать тему"
        invisible: "Исключить из списков"
        visible: "Включить в списки"
        reset_read: "Сбросить счетчики"
        make_public: "Сделать тему публичной"
        make_private: "Сделать тему приватной"
      feature:
        pin: "Закрепить тему"
        unpin: "Открепить тему"
        pin_globally: "Закрепить тему глобально"
        make_banner: "Создать объявление"
        remove_banner: "Удалить объявление"
      reply:
        post:
          title: 'Ответить'
        topic:
          title: 'Ответить'
          help: 'ответить в теме'
      clear_pin:
        title: "Открепить"
        help: "Открепить тему, чтобы она более не показывалась в самом начале списка тем"
      share:
        title: 'Поделиться'
        help: 'Поделиться ссылкой на тему'
      print:
        title: 'Печать'
        help: 'Открыть версию для печати'
      flag_topic:
        title: 'Жалоба'
        help: 'пожаловаться на сообщение'
        success_message: 'Вы пожаловались на тему.'
      feature_topic:
        title: "Закрепить эту тему"
        pin: "Закрепить эту тему вверху раздела {{categoryLink}} до"
        confirm_pin: "У вас уже есть закрепленные темы в разделе ({{count}}). Перебор таких тем может оказаться неприятным неудобством для новичков и анонимных читателей. Вы уверены, что хотите закрепить еще одну тему в этом разделе?"
        unpin: "Отменить закрепление этой темы вверху раздела {{categoryLink}}."
        unpin_until: "Отменить закрепление этой темы вверху раздела {{categoryLink}} (произойдет автоматически <strong>%{until}</strong>)."
        pin_note: "Пользователи могут открепить тему, каждый сам для себя."
        pin_validation: "Чтобы закрепить эту тему, требуется дата."
        not_pinned: "В разделе {{categoryLink}} нет закрепленных тем."
        already_pinned:
          one: "Глобально закрепленных тем в разделе {{categoryLink}}: <strong class='badge badge-notification unread'>1</strong>"
          few: "Глобально закрепленных тем в разделе {{categoryLink}}: <strong class='badge badge-notification unread'>{{count}}</strong>"
          many: "Глобально закрепленных тем в разделе {{categoryLink}}: <strong class='badge badge-notification unread'>{{count}}</strong>"
          other: "Глобально закрепленных тем в разделе {{categoryLink}}: <strong class='badge badge-notification unread'>{{count}}</strong>"
        pin_globally: "Закрепить эту тему вверху всех разделов и списков тем до"
        confirm_pin_globally: "У вас уже есть глобально закрепленные темы ({{count}}). Перебор таких тем может оказаться неприятным неудобством для новичков и анонимных читателей. Вы уверены, что хотите глобально закрепить еще одну тему?"
        unpin_globally: "Отменить прикрепление этой темы вверху всех разделов и списков тем."
        unpin_globally_until: "Отменить прикрепление этой темы вверху всех разделов и списков тем (произойдет автоматически <strong>%{until}</strong>)."
        global_pin_note: "Пользователи могут открепить тему, каждый сам для себя."
        not_pinned_globally: "Нет глобально закрепленных тем."
        already_pinned_globally:
          one: "Глобально закрепленных тем: <strong class='badge badge-notification unread'>1</strong>"
          few: "Глобально закрепленных тем: <strong class='badge badge-notification unread'>{{count}}</strong>"
          many: "Глобально закрепленных тем: <strong class='badge badge-notification unread'>{{count}}</strong>"
          other: "Глобально закрепленных тем: <strong class='badge badge-notification unread'>{{count}}</strong>"
        make_banner: "Превратить эту тему в объявление, которое будет отображаться вверху всех страниц."
        remove_banner: "Убрать тему-объявление, которое отображается вверху всех страниц."
        banner_note: "Пользователи могут закрывать объявление, каждый сам для себя, после чего оно больше не будет для них покываться. Только одна тема может быть сделана активным объявлением в любой момент времени."
        no_banner_exists: "Нет текущих тем-объявлений."
        banner_exists: "На данный момент <strong class='badge badge-notification unread'>уже есть</strong> тема-объявление."
      inviting: "Высылаю приглашение..."
      automatically_add_to_groups: "Это приглашение предоставит доступ к следующим группам:"
      invite_private:
        title: 'Пригласить в беседу'
        email_or_username: "Адрес электронной почты или псевдоним того, кого вы хотите пригласить"
        email_or_username_placeholder: "e-mail или псевдоним"
        action: "Пригласить"
        success: "Мы пригласили этого пользователя принять участие в беседе."
        success_group: "Мы пригласили эту группу принять участие в беседе."
        error: "К сожалению, в процессе приглашения пользователя произошла ошибка."
        group_name: "название группы"
      controls: "Управление темой"
      invite_reply:
        title: 'Пригласить'
        username_placeholder: "имя пользователя"
        action: 'Отправить приглашение'
        help: 'пригласить других в эту тему с помощью email или уведомлений'
        to_forum: "Будет отправлено короткое письмо, которое позволит вашему другу присоединиться просто кликнув по ссылке без необходимости входа на сайт."
        sso_enabled: "Введите псевдоним пользователя, которого вы хотите пригласить в эту тему."
        to_topic_blank: "Введите псевдоним или email пользователя, которого вы хотите пригласить в эту тему."
        to_topic_email: "Вы указали адрес электронной почты. Мы отправим приглашение, которое позволит вашему другу немедленно ответить в этой теме."
        to_topic_username: "Вы указали псевдоним пользователя. Мы отправим ему уведомление со ссылкой, чтобы пригласить его в эту тему."
        to_username: "Введите псевдоним пользователя, которого вы хотите пригласить в эту тему. Мы отправим ему уведомление о том что вы приглашаете его присоединиться к этой теме."
        email_placeholder: 'name@example.com'
        success_email: "Приглашение отправлено по адресу <b>{{emailOrUsername}}</b>. Мы уведомим Вас, когда этим приглашением воспользуются. Проверьте вкладку Приглашения на вашей странице пользователя, чтобы узнать состояние всех ваших приглашений."
        success_username: "Мы пригласили этого пользователя принять участие в теме."
        error: "К сожалению, мы не смогли пригласить этого человека. Возможно, он уже был приглашен? (Приглашения ограничены рейтингом)"
      login_reply: 'Войти и ответить'
      filters:
        n_posts:
          one: "{{count}} сообщение"
          few: "{{count}} сообщения"
          many: "{{count}} сообщений"
          other: "{{count}} сообщений"
        cancel: "Отменить фильтр"
      split_topic:
        title: "Переместить в новую тему"
        action: "переместить в новую тему"
        topic_name: "Название новой темы"
        error: "Во время перемещения сообщений в новую тему возникла ошибка."
        instructions:
          one: "Сейчас вы создадите новую тему и в неё переместится выбранное вами <b>{{count}}</b> сообщение."
          few: "Сейчас вы создадите новую тему и в неё переместятся выбранные вами <b>{{count}}</b> сообщения."
          many: "Сейчас вы создадите новую тему и в неё переместятся выбранные вами <b>{{count}}</b> сообщений."
          other: "Сейчас вы создадите новую тему и в неё переместятся выбранные вами <b>{{count}}</b> сообщений."
      merge_topic:
        title: "Переместить в существующую тему"
        action: "переместить в существующую тему"
        error: "Во время перемещения сообщений в тему возникла ошибка."
        instructions:
          one: "Пожалуйста, выберите тему, в которую вы хотели бы переместить это <b>{{count}}</b> сообщение."
          few: "Пожалуйста, выберите тему, в которую вы хотели бы переместить эти <b>{{count}}</b> сообщения."
          many: "Пожалуйста, выберите тему, в которую вы хотели бы переместить эти <b>{{count}}</b> сообщений."
          other: "Пожалуйста, выберите тему, в которую вы хотели бы переместить эти <b>{{count}}</b> сообщений."
      merge_posts:
        title: "Соединить выделенные сообщения"
        action: "Соединить выделенные сообщения"
        error: "Произошла ошибка во время соединения выделенных сообщений."
      change_owner:
        title: "Изменить владельца сообщений"
        action: "изменить владельца"
        error: "При смене владельца сообщений произошла ошибка."
        label: "Новый владелец сообщений"
        placeholder: "псевдоним нового владельца"
        instructions:
          one: "Пожалуйста, выберите нового владельца {{count}} сообщения от <b>{{old_user}}</b>."
          few: "Пожалуйста, выберите нового владельца {{count}} сообщений от <b>{{old_user}}</b>."
          many: "Пожалуйста, выберите нового владельца {{count}} сообщений от <b>{{old_user}}</b>."
          other: "Пожалуйста, выберите нового владельца {{count}} сообщений от <b>{{old_user}}</b>."
        instructions_warn: "Обратите внимание, что все уведомления об этом сообщении не будут переданы новому пользователю задним числом. <br>Внимание: В настоящее время никакие данные, имеющие отношение к сообщению, не передаются новому пользователю. Используйте с осторожностью."
      change_timestamp:
        title: "Изменить временную метку"
        action: "изменить временную метку"
        invalid_timestamp: "Временная метка не может быть в будущем"
        error: "При изменении временной метки темы возникла ошибка"
        instructions: "Пожалуйста, выберите новую временную метку. Сообщения в теме будут обновлены, чтобы убрать временные различия."
      multi_select:
        select: 'выбрать'
        selected: 'выбрано ({{count}})'
        select_replies: 'выбрать +ответы'
        delete: удалить выбранные
        cancel: отменить выделение
        select_all: выбрать все
        deselect_all: снять весь выбор
        description:
          one: Вы выбрали <b>{{count}}</b> сообщение.
          few: Вы выбрали <b>{{count}}</b> сообщения.
          many: Вы выбрали <b>{{count}}</b> сообщений.
          other: Вы выбрали <b>{{count}}</b> сообщений.
    post:
      reply: "<i class='fa fa-mail-forward'></i> {{replyAvatar}} {{usernameLink}}"
      reply_topic: "<i class='fa fa-mail-forward'></i> {{link}}"
      quote_reply: "Цитата"
      edit: "Изменить {{link}} {{replyAvatar}} {{username}}"
      edit_reason: "Причина:"
      post_number: "сообщение {{number}}"
      wiki_last_edited_on: "вики редактировалось"
      last_edited_on: "последний раз сообщение редактировалось"
      reply_as_new_topic: "Ответить в новой связанной теме"
      continue_discussion: "Продолжить обсуждение из {{postLink}}:"
      follow_quote: "перейти к цитируемому сообщению"
      show_full: "Показать полный текст"
      show_hidden: 'Отобразить скрытое содержимое.'
      deleted_by_author:
        one: "(сообщение отозвано автором и будет автоматически удалено в течение %{count} часа, если только на сообщение не поступит жалоба)"
        few: "(сообщение отозвано автором и будет автоматически удалено в течение %{count} часов, если только на сообщение не поступит жалоба)"
        many: "(сообщение отозвано автором и будет автоматически удалено в течение %{count} часов, если только на сообщение не поступит жалоба)"
        other: "(сообщение отозвано автором и будет автоматически удалено в течение %{count} часов, если только на сообщение не поступит жалоба)"
      expand_collapse: "развернуть/свернуть"
      gap:
        one: "просмотреть {{count}} скрытый ответ"
        few: "просмотреть {{count}} скрытых ответов"
        many: "просмотреть {{count}} скрытых ответов"
        other: "просмотреть {{count}} скрытых ответов"
      unread: "Сообщение не прочитано"
      has_replies:
        one: "{{count}} Ответ"
        few: "{{count}} Ответа"
        many: "{{count}} Ответов"
        other: "{{count}} Ответов"
      has_likes:
        one: "{{count}} симпатия"
        few: "{{count}} симпатии"
        many: "{{count}} симпатий"
        other: "{{count}} симпатий"
      has_likes_title:
        one: "Это сообщение понравилось {{count}} человеку"
        few: "Это сообщение понравилось {{count}} людям"
        many: "Это сообщение понравилось {{count}} людям"
        other: "Это сообщение понравилось {{count}} людям"
      has_likes_title_only_you: "Вам понравилось это сообщение"
      has_likes_title_you:
        one: "Вам и еще 1 человеку понравилось это сообщение"
        few: "Вам и еще {{count}} людям понравилось это сообщение"
        many: "Вам и еще {{count}} людям понравилось это сообщение"
        other: "Вам и еще {{count}} людям понравилось это сообщение"
      errors:
        create: "К сожалению, не удалось создать сообщение из-за ошибки. Попробуйте еще раз."
        edit: "К сожалению, не удалось изменить сообщение. Попробуйте еще раз."
        upload: "К сожалению, не удалось загрузить файл. Попробуйте еще раз."
        file_too_large: "К сожалению, этот файл слишком большой (максимально допустимый размер {{max_size_kb}} КБ). Почему бы не загрузить Ваш большой файл в службу облачного обмена, а затем поделиться ссылкой?"
        too_many_uploads: "К сожалению, за один раз можно загрузить только одно изображение."
        too_many_dragged_and_dropped_files: "К сожалению, за один раз можно загрузить только 10 файлов."
        upload_not_authorized: "К сожалению, вы не можете загрузить файл данного типа (список разрешенных типов файлов: {{authorized_extensions}})."
        image_upload_not_allowed_for_new_user: "К сожалению, загрузка изображений недоступна новым пользователям."
        attachment_upload_not_allowed_for_new_user: "К сожалению, загрузка файлов недоступна новым пользователям."
        attachment_download_requires_login: "Войдите, чтобы скачивать прикрепленные файлы."
      abandon:
        confirm: "Вы уверены, что хотите отказаться от сообщения?"
        no_value: "Нет, оставить"
        yes_value: "Да, отказаться"
      via_email: "это сообщение пришло с почты"
      via_auto_generated_email: "это сообщение пришло с автосгенерированого e-mail"
      whisper: "Это внутреннее сообщение, т.е. оно видно только модераторам"
      wiki:
        about: "это вики-сообщение"
      archetypes:
        save: 'Параметры сохранения'
      few_likes_left: "Спасибо, что делитесь любовью. На сегодня у Вас осталось несколько лайков."
      controls:
        reply: "начать составление ответа на сообщение"
        like: "мне нравится"
        has_liked: "Вам понравилось это сообщение"
        undo_like: "больше не нравится"
        edit: "Изменить сообщение"
        edit_anonymous: "Войдите, чтобы отредактировать это сообщение."
        flag: "пожаловаться на сообщение"
        delete: "удалить сообщение"
        undelete: "отменить удаление"
        share: "поделиться ссылкой на сообщение"
        more: "Ещё"
        delete_replies:
          confirm:
            one: "Хотите ли вы удалить также и {{count}} прямой ответ к этому сообщению?"
            few: "Хотите ли вы удалить также и {{count}} прямых ответа к этому сообщению?"
            many: "Хотите ли вы удалить также и {{count}} прямых ответов к этому сообщению?"
            other: "Хотите ли вы удалить также и {{count}} прямых ответов к этому сообщению?"
          yes_value: "Да, так же удалить ответы"
          no_value: "Нет, удалить только сообщение"
        admin: "действия администратора над сообщением"
        wiki: "Сделать вики-сообщением"
        unwiki: "Отменить вики-сообщение"
        convert_to_moderator: "Добавить цвет модератора"
        revert_to_regular: "Убрать цвет модератора"
        rebake: "Обработать сообщение заново - HTML"
        unhide: "Снова сделать видимым"
        change_owner: "Изменить владельца"
      actions:
        flag: 'Жалоба'
        defer_flags:
          one: "Отложить жалобу"
          few: "Отложить жалобы"
          many: "Отложить жалобы"
          other: "Отложить жалобы"
        undo:
          off_topic: "Отозвать жалобу"
          spam: "Отозвать жалобу"
          inappropriate: "Отозвать жалобу"
          bookmark: "Удалить из закладок"
          like: "Больше не нравится"
          vote: "Отозвать голос"
        people:
          off_topic: "отметили это как \"не по теме\""
          spam: "отмечено как спам"
          inappropriate: "отмеченно как неуместное"
          notify_moderators: "уведомлёные модераторы"
          notify_user: "отправил сообщение"
          bookmark: "добавить закладку"
          like: "понравилось это"
          vote: "проголосовал за это"
        by_you:
          off_topic: "Помечена вами как оффтопик"
          spam: "Помечена вами как спам"
          inappropriate: "Помечена вами как неуместное"
          notify_moderators: "Вы отправили жалобу модератору"
          notify_user: "Вы отправили сообщение этому пользователю"
          bookmark: "Вы добавили сообщение в закладки"
          like: "Вам нравится"
          vote: "Вы проголосовали за данное сообщение"
        by_you_and_others:
          off_topic:
            one: "Вы и еще {{count}} человек отметили это как не относящееся к теме"
            few: "Вы и еще {{count}} человека отметили это как не относящееся к теме"
            many: "Вы и еще {{count}} человек отметили это как не относящееся к теме"
            other: "Вы и еще {{count}} человек отметили это как не относящееся к теме"
          spam:
            one: "Вы и еще {{count}} человек отметили это как спам"
            few: "Вы и еще {{count}} человека отметили это как спам"
            many: "Вы и еще {{count}} человек отметили это как спам"
            other: "Вы и еще {{count}} человек отметили это как спам"
          inappropriate:
            one: "Вы и еще {{count}} человек отметили это как неуместное"
            few: "Вы и еще {{count}} человека отметили это как неуместное"
            many: "Вы и еще {{count}} человек отметили это как неуместное"
            other: "Вы и еще {{count}} человек отметили это как неуместное"
          notify_moderators:
            one: "Вы и еще {{count}} человек отметили это как требующее модерации"
            few: "Вы и еще {{count}} человека отметили это как требующее модерации"
            many: "Вы и еще {{count}} человек отметили это как требующее модерации"
            other: "Вы и еще {{count}} человек отметили это как требующее модерации"
          notify_user:
            one: "Вы и еще 1 человек отправили сообщение этому пользователю"
            few: "Вы и еще {{count}} человека отправили сообщение этому пользователю"
            other: "Вы и еще {{count}} человек отправили сообщение этому пользователю"
          bookmark:
            one: "Вы и еще {{count}} человек добавили это сообщение в закладки"
            few: "Вы и еще {{count}} человека добавили это сообщение в закладки"
            many: "Вы и еще {{count}} человек добавили это сообщение в закладки"
            other: "Вы и еще {{count}} человек добавили это сообщение в закладки"
          like:
            one: "Вам и еще {{count}} человеку понравилось"
            few: "Вам и еще {{count}} людям понравилось"
            many: "Вам и еще {{count}} людям понравилось"
            other: "Вам и еще {{count}} людям понравилось"
          vote:
            one: "Вы и еще {{count}} человек проголосовали за это сообщение"
            few: "Вы и еще {{count}} человека проголосовали за это сообщение"
            many: "Вы и еще {{count}} человек проголосовали за это сообщение"
            other: "Вы и еще {{count}} человек проголосовали за это сообщение"
        by_others:
          off_topic:
            one: "{{count}} человек отметил это как не относящееся к теме"
            few: "{{count}} человека отметили это как не относящееся к теме"
            many: "{{count}} человек отметили это как не относящееся к теме"
            other: "{{count}} человек отметили это как не относящееся к теме"
          spam:
            one: "{{count}} человек отметил это как спам"
            few: "{{count}} человека отметили это как спам"
            many: "{{count}} человек отметили это как спам"
            other: "{{count}} человек отметили это как спам"
          inappropriate:
            one: "{{count}} человек отметил это как неуместное"
            few: "{{count}} человек отметили это как неуместное"
            many: "{{count}} человек отметили это как неуместное"
            other: "{{count}} человек отметили это как неуместное"
          notify_moderators:
            one: "{{count}} человек отметил это как требующее модерации"
            few: "{{count}} человека отметили это как требующее модерации"
            many: "{{count}} человек отметили это как требующее модерации"
            other: "{{count}} человек отметили это как требующее модерации"
          notify_user:
            one: "1 человек отправил сообщение этому пользователю"
            few: "{{count}} человека отправили сообщение этому пользователю"
            other: "{{count}} человек отправили сообщение этому пользователю"
          bookmark:
            one: "{{count}} человек добавил это сообщение в закладки"
            few: "{{count}} человека добавили это сообщение в закладки"
            many: "{{count}} человек добавили это сообщение в закладки"
            other: "{{count}} человек добавили это сообщение в закладки"
          like:
            one: "{{count}} человеку понравилось"
            few: "{{count}} людям понравилось"
            many: "{{count}} людям понравилось"
            other: "{{count}} людям понравилось"
          vote:
            one: "{{count}} человек проголосовал за это сообщение"
            few: "{{count}} человека проголосовали за это сообщение"
            many: "{{count}} человек проголосовали за это сообщение"
            other: "{{count}} человек проголосовали за это сообщение"
      delete:
        confirm:
          one: "Вы уверены, что хотите удалить это сообщение?"
          few: "Вы уверены, что хотите удалить все эти сообщения?"
          many: "Вы уверены, что хотите удалить все эти сообщения?"
          other: "Вы уверены, что хотите удалить все эти сообщения?"
      merge:
        confirm:
          one: "Вы уверены, что хотите объединить эти сообщения?"
          few: "Вы уверены, что хотите объединить эти {{count}} сообщений?"
          many: "Вы уверены, что хотите объединить эти {{count}} сообщений?"
          other: "Вы уверены, что хотите объединить эти {{count}} сообщений?"
      revisions:
        controls:
          first: "Начальная версия"
          previous: "Предыдущая версия"
          next: "Следующая версия"
          last: "Последняя версия"
          hide: "Скрыть редакцию"
          show: "Показать редакцию"
          revert: "Откат до этой версии"
          comparing_previous_to_current_out_of_total: "<strong>{{previous}}</strong> <i class='fa fa-arrows-h'></i> <strong>{{current}}</strong> / {{total}}"
        displays:
          inline:
            title: "Отобразить сообщение с включенными добавлениями и удалениями."
            button: '<i class="fa fa-square-o"></i> HTML'
          side_by_side:
            title: "Отобразить сообщение с построчными изменениями"
            button: '<i class="fa fa-columns"></i> HTML'
          side_by_side_markdown:
            title: "Показать отличия редакций бок о бок"
            button: '<i class="fa fa-columns"></i> Исходный текст'
    category:
      can: 'может&hellip; '
      none: '(вне раздела)'
      all: 'Все разделы'
      choose: 'Выберете раздел&hellip;'
      edit: 'изменить'
      edit_long: "Изменить"
      view: 'Просмотр тем по разделам'
      general: 'Общие'
      settings: 'Настройки'
      topic_template: "Шаблон темы"
      tags: "Тэги"
      tags_allowed_tags: "Теги, которые могут быть использованы только в этом разделе:"
      tags_allowed_tag_groups: "Группы тегов, которые могут быть использованы только в этом разделе:"
      tags_placeholder: "(Необязательно) список доступных тегов"
      tag_groups_placeholder: "(Необязательно) список доступных групп тегов"
      topic_featured_link_allowed: "Разрешить популярные ссылки в этой категории"
      delete: 'Удалить раздел'
      create: 'Создать Раздел'
      create_long: 'Создать новый раздел'
      save: 'Сохранить раздел'
      slug: 'Ссылка на раздел'
      slug_placeholder: '(Опция) дефисы в url'
      creation_error: При создании нового раздела возникла ошибка.
      save_error: При сохранении раздела возникла ошибка.
      name: "Название раздела"
      description: "Описание"
      topic: "тема раздела"
      logo: "Логотип раздела"
      background_image: "Фоновое изображение раздела"
      badge_colors: "Цвета наград"
      background_color: "Цвет фона"
      foreground_color: "Цвет переднего плана"
      name_placeholder: "Не более одного-двух слов"
      color_placeholder: "Любой цвет из веб-палитры"
      delete_confirm: "Вы действительно хотите удалить раздел?"
      delete_error: "При удалении раздела произошла ошибка."
      list: "Список разделов"
      no_description: "Пожалуйста, добавьте описание для этого раздела."
      change_in_category_topic: "Изменить описание"
      already_used: 'Цвет уже используется другим разделом'
      security: "Безопасность"
      special_warning: "Внимание: данный раздел был предустановлен и настройки безопасности не могут быть изменены. Если не хотите использовать этот раздел, удалите его вместо изменения."
      images: "Изображения"
      auto_close_label: "Закрыть тему через:"
      auto_close_units: "часов"
      email_in: "Индивидуальный адрес входящей почты:"
      email_in_allow_strangers: "Принимать письма от анонимных пользователей без учетных записей"
      email_in_disabled: "Создание новых тем через электронную почту отключено в настройках сайта. Чтобы разрешить создание новых тем через электронную почту,"
      email_in_disabled_click: 'активируйте настройку "email in".'
      suppress_from_homepage: "Не отображать этот раздел на главной странице."
      all_topics_wiki: "Создавать новые темы в вики-формате по умолчанию."
      sort_order: "Порядок сортировки:"
      allow_badges_label: "Разрешить вручение наград в этом разделе"
      edit_permissions: "Изменить права доступа"
      add_permission: "Добавить права"
      this_year: "за год"
      position: "местоположение"
      default_position: "Позиция по умолчанию"
      position_disabled: "Разделы будут показаны в порядке активности. Чтобы настроить порядок разделов,"
      position_disabled_click: 'включите настройку "fixed category positions".'
      parent: "Родительский раздел"
      notifications:
        watching:
          title: "Наблюдать"
          description: "Наблюдать за всеми темами этого раздела. Уведомлять о каждом новом сообщении в любой из тем и показывать счетчик новых ответов."
        watching_first_post:
          title: "Наблюдать за первым сообщением"
          description: "Вы будете уведомлены только о первом сообщении в каждой новой теме этого раздела."
        tracking:
          title: "Следить"
          description: "Отслеживать все темы этого раздела. Уведомлять если кто-то упомянет ваше @name или ответит вам, показывать счетчик новых ответов."
        regular:
          title: "Уведомлять"
          description: "Уведомлять, если кто-нибудь упомянет мой @псевдоним или ответит на мое сообщение."
        muted:
          title: "Без уведомлений"
          description: "Не уведомлять о новых темах в этом разделе и скрыть их из последних."
      sort_options:
        default: "По умолчанию"
        likes: "Количество симпатий"
        op_likes: "Количество симпатий у первого сообщения"
        views: "Количество просмотров"
        posts: "Количество сообщений"
        activity: "Последняя активность"
        posters: "Количество участников"
        category: "Раздел"
        created: "Дата создания"
      sort_ascending: 'По возрастанию'
      sort_descending: 'По убыванию'
    flagging:
      title: 'Спасибо за вашу помощь в поддержании порядка!'
      action: 'Пожаловаться на сообщение'
      take_action: "Принять меры"
      notify_action: 'Сообщение'
      official_warning: 'Официальное предупреждение'
      delete_spammer: "Удалить спамера"
      delete_confirm_MF: "Вы собираетесь удалить {POSTS, plural, one {<b>1</b> сообщение} other {<b>#</b> сообщений}} и {TOPICS, plural, one {<b>1</b> тему} other {<b>#</b> темы}} этого пользователя, а так же удалить его учетную запись, добавить его IP адрес  <b>{ip_address}</b> и его почтовый адрес <b>{email}</b> в черный список. Вы действительно уверены, что ваши помыслы чисты и действия не продиктованы гневом?"
      yes_delete_spammer: "Да, удалить спамера"
      ip_address_missing: "(не доступно)"
      hidden_email_address: "(скрыто)"
      submit_tooltip: "Отправить приватную жалобу"
      take_action_tooltip: "Симитировать достижение порога количества жалоб, не дожидаясь их от сообщества"
      cant: "Вы не можете отправить жалобу на это сообщение сейчас."
      notify_staff: 'Сообщить персоналу приватно'
      formatted_name:
        off_topic: "Это не по теме"
        inappropriate: "Это неприемлемо"
        spam: "Это спам"
      custom_placeholder_notify_user: "Будьте точны, конструктивны и доброжелательны."
      custom_placeholder_notify_moderators: "Поясните суть проблемы: на что нам следует обратить внимание. Предоставьте соответствующие ссылки, если это возможно."
      custom_message:
        at_least:
          one: "Введите хотя бы 1 символ"
          few: "Введите хотя бы {{count}} символа"
          many: "Введите хотя бы {{count}} символов"
          other: "Введите хотя бы {{count}} символов"
        more:
          one: "Еще 1 символ..."
          few: "Еще хотя бы {{count}} символа..."
          many: "Еще хотя бы {{count}} символов..."
          other: "Еще хотя бы {{count}} символов..."
        left:
          one: "Осталось не более 1 символа"
          few: "Осталось не более {{count}} символов"
          many: "Осталось не более {{count}} символов"
          other: "Осталось не более {{count}} символов"
    flagging_topic:
      title: "Спасибо за помощь в поддержании порядка!"
      action: "Пожаловаться на тему"
      notify_action: "Сообщение"
    topic_map:
      title: "Сводка по теме"
      participants_title: "Частые авторы"
      links_title: "Популярные ссылки"
      links_shown: "показать больше ссылок..."
      clicks:
        one: "1 клик"
        few: "%{count} клика"
        many: "%{count} кликов"
        other: "%{count} кликов"
    post_links:
      about: "gjrfpf"
      title:
        one: "ещё 1"
        few: "ещё %{count}"
        many: "ещё %{count}"
        other: "ещё %{count}"
    topic_statuses:
      warning:
        help: "Это официальное предупреждение."
      bookmarked:
        help: "Вы добавили тему в закладки "
      locked:
        help: "Тема закрыта; в ней больше нельзя отвечать"
      archived:
        help: "Тема заархивирована и не может быть изменена"
      locked_and_archived:
        help: "Тема закрыта и заархивирована; в ней больше нельзя отвечать она больше не может быть изменена"
      unpinned:
        title: "Откреплена"
        help: "Эта тема для вас откреплена; она будет отображаться в обычном порядке"
      pinned_globally:
        title: "Закреплена глобально"
        help: "Эта тема закреплена глобально; она будет отображаться вверху как на главной, так и в своем разделе"
      pinned:
        title: "Закреплена"
        help: "Эта тема для вас закреплена; она будет показана вверху своего раздела"
      invisible:
        help: "Тема исключена из всех списков тем и доступна только по прямой ссылке"
    posts: "Сообщ."
    posts_long: "{{number}} сообщений в теме"
    posts_likes_MF: |
      В этой теме {count, plural, one {1 сообщение} other {# сообщений}} {ratio, select,
      low {с высоким рейтингом симпатий}
      med {с очень высоким рейтингом симпатий}
      high {с чрезвычайно высоким рейтингом симпатий}
      other {}}
    original_post: "Начальное сообщение"
    views: "Просм."
    views_lowercase:
      one: "просмотр"
      few: "просмотра"
      other: "просмотров"
    replies: "Ответов"
    views_long:
      one: "тема просмотрена 1 раз"
      few: "тема просмотрена {{number}} раза"
      many: "тема просмотрена {{number}} раз"
      other: "тема просмотрена {{number}} раз"
    activity: "Активность"
    likes: "Нрав."
    likes_lowercase:
      one: "лайк"
      few: "лайка"
      other: "лайков"
    likes_long: "{{number}} лайков в теме"
    users: "Пользователи"
    users_lowercase:
      one: "пользователь"
      few: "пользователя"
      other: "пользователей"
    category_title: "Раздел"
    history: "История"
    changed_by: "автором {{author}}"
    raw_email:
      title: "Исходное письмо"
      not_available: "Не доступно!"
    categories_list: "Список разделов"
    filters:
      with_topics: "%{filter} темы"
      with_category: "%{filter} %{category} темы"
      latest:
        title: "Последние"
        title_with_count:
          one: "Последние (1)"
          few: "Последние ({{count}})"
          many: "Последние ({{count}})"
          other: "Последние ({{count}})"
        help: "темы с недавними сообщениями"
      hot:
        title: "Популярные"
        help: "подборка популярных тем"
      read:
        title: "Прочитанные"
        help: "темы, которые вас заинтересовали (в обратном хронологическом порядке)"
      search:
        title: "Поиск"
        help: "искать во всех темах"
      categories:
        title: "Разделы"
        title_in: "Раздел - {{categoryName}}"
        help: "все темы, сгруппированные по разделам"
      unread:
        title: "Непрочитанные"
        title_with_count:
          one: "Непрочитанные ({{count}})"
          few: "Непрочитанные ({{count}})"
          many: "Непрочитанные ({{count}})"
          other: "Непрочитанные ({{count}})"
        help: "наблюдаемые или отслеживаемые темы с непрочитанными сообщениями"
        lower_title_with_count:
          one: "{{count}} непрочитанная"
          few: "{{count}} непрочитанных"
          many: "{{count}} непрочитанных"
          other: "{{count}} непрочитанных"
      new:
        lower_title_with_count:
          one: "{{count}} новая"
          few: "{{count}} новых"
          many: "{{count}} новых"
          other: "{{count}} новых"
        lower_title: "новые"
        title: "Новые"
        title_with_count:
          one: "Новые ({{count}})"
          few: "Новые ({{count}})"
          many: "Новые ({{count}})"
          other: "Новые ({{count}})"
        help: "темы, созданные за последние несколько дней"
      posted:
        title: "Мои"
        help: "темы, в которых вы принимали участие"
      bookmarks:
        title: "Закладки"
        help: "темы, которые вы добавили в закладки"
      category:
        title: "{{categoryName}}"
        title_with_count:
          one: "{{categoryName}} ({{count}})"
          few: "{{categoryName}} ({{count}})"
          many: "{{categoryName}} ({{count}})"
          other: "{{categoryName}} ({{count}})"
        help: "последние темы в разделе {{categoryName}}"
      top:
        title: "Обсуждаемые"
        help: "Самые активные темы за последний год, месяц, квартал, неделю или день"
        all:
          title: "За все время"
        yearly:
          title: "За год"
        quarterly:
          title: "За квартал"
        monthly:
          title: "За месяц"
        weekly:
          title: "За неделю"
        daily:
          title: "За день"
        all_time: "За все время"
        this_year: "За год"
        this_quarter: "За квартал"
        this_month: "За месяц"
        this_week: "За неделю"
        today: "За сегодня"
        other_periods: "показать самые обсуждаемые"
    browser_update: 'К сожалению, ваш браузер устарел и не поддерживается этим сайтом. Пожалуйста, <a href="http://browsehappy.com">обновите браузер</a> (нажмите на ссылку, чтобы узнать больше).'
    permission_types:
      full: "Создавать / Отвечать / Просматривать"
      create_post: "Отвечать / Просматривать"
      readonly: "Просматривать"
    lightbox:
      download: "скачать"
    keyboard_shortcuts_help:
      title: 'Сочетания клавиш'
      jump_to:
        title: 'Быстрый переход'
        home: '<b>g</b>, <b>h</b> Главная'
        latest: '<b>g</b>, <b>l</b> Последние'
        new: '<b>g</b>, <b>n</b> Новые'
        unread: '<b>g</b>, <b>u</b> Непрочитанные'
        categories: '<b>g</b>, <b>c</b> Разделы'
        top: '<b>g</b>, <b>t</b> Обсуждаемые'
        bookmarks: '<b>g</b>, <b>b</b> Закладки'
        profile: '<b>g</b>, <b>p</b> Профиль'
        messages: '<b>g</b>, <b>m</b> Личные сообщения'
      navigation:
        title: 'Навигация'
        jump: '<b>#</b> Перейти к сообщению №'
        back: '<b>u</b> Назад'
        up_down: '<b>k</b>/<b>j</b> Двигать курсор выделения темы &uarr; &darr;'
        open: '<b>o</b> или <b>Enter</b> Открыть выделенную курсором тему'
        next_prev: '<b>shift</b>+<b>j</b>/<b>shift</b>+<b>k</b> Следующая/предыдущая секция'
      application:
        title: 'Форум'
        create: '<b>c</b> Создать тему'
        notifications: '<b>n</b> Открыть уведомления'
        hamburger_menu: '<b>=</b> Открыть меню гамбургер'
        user_profile_menu: '<b>p</b> Открыть меню профиля'
        show_incoming_updated_topics: '<b>.</b> Показать обновленные темы'
        search: '<b>/</b> Поиск'
        help: '<b>?</b> Показать сочетания клавиш'
        dismiss_new_posts: '<b>x</b>, <b>r</b> Отложить новые сообщения'
        dismiss_topics: '<b>x</b>, <b>t</b> Отложить темы'
        log_out: '<b>shift</b>+<b>z</b> <b>shift</b>+<b>z</b> Выйти'
      actions:
        title: 'Темы'
        bookmark_topic: ' <b>f</b> Добавить / удалить из заклодок'
        pin_unpin_topic: '<b>shift</b>+<b>p</b> Закрепить / Открепить тему'
        share_topic: '<b>shift</b>+<b>s</b> Поделиться темой'
        share_post: '<b>s</b> Поделиться сообщением'
        reply_as_new_topic: '<b>t</b> Ответить в новой связанной теме'
        reply_topic: '<b>shift</b>+<b>r</b> Ответить в теме'
        reply_post: '<b>r</b> Ответить на сообщение'
        quote_post: '<b>q</b> Процитировать сообщение'
        like: '<b>l</b> Выразить симпатию за сообщение'
        flag: '<b>!</b> Анонимная жалоба'
        bookmark: '<b>b</b> Добавить сообщение в закладки'
        edit: '<b>e</b> Редактировать сообщение'
        delete: '<b>d</b> Удалить сообщение'
        mark_muted: '<b>m</b>, <b>m</b> Откл. уведомления в теме'
        mark_regular: '<b>m</b>, <b>r</b> Стандартные уведомления в теме (по-умолчанию)'
        mark_tracking: '<b>m</b>, <b>t</b> Следить за темой'
        mark_watching: '<b>m</b>, <b>w</b> Наблюдать за темой'
        print: '<b>ctrl</b>+<b>p</b> Печатать тему'
    badges:
      earned_n_times:
        one: "Заработал эту награду 1 раз"
        few: "Заработали эту награду %{count} раз"
        many: "Заработали эту награду %{count} раз"
        other: "Заработали эту награду %{count} раз"
      granted_on: "Выдана %{date}"
      others_count: "Другие с этой наградой (%{count})"
      title: Награды
      allow_title: "доступный заголовок"
      multiple_grant: "награждён множество раз"
      badge_count:
        one: "1 награда"
        few: "%{count} наград"
        many: "%{count} наград"
        other: "%{count} наград"
      more_badges:
        one: "еще +1"
        few: "+ еще %{count}"
        many: "+ еще %{count}"
        other: "+ еще %{count}"
      granted:
        one: "выдано 1"
        few: "выдано %{count}"
        many: "выдано %{count}"
        other: "выдано %{count}"
      select_badge_for_title: Использовать награду в качестве Вашего титула
      none: "<отсутствует>"
      badge_grouping:
        getting_started:
          name: Начало работы
        community:
          name: Сообщество
        trust_level:
          name: Уровень доверия
        other:
          name: Прочее
        posting:
          name: Публикации
    google_search: |
      <h3>Искать с помощью Google</h3>
      <p>
      <form action='//google.com/search' id='google-search' onsubmit="document.getElementById('google-query').value = 'site:' + window.location.host + ' ' + document.getElementById('user-query').value; return true;">
      <input type="text" id='user-query' value="">
      <input type='hidden' id='google-query' name="q">
      <button class="btn btn-primary">Google</button>
      </form>
      </p>
    tagging:
      all_tags: "Все теги"
      selector_all_tags: "Все теги"
      selector_no_tags: "Нет тегов"
      changed: "Теги изменены:"
      tags: "Теги"
      choose_for_topic: "Выберите теги для этой темы (опционально)"
      delete_tag: "Удалить тег"
      delete_confirm: "Вы уверены, что хотите удалить этот тег?"
      rename_tag: "Редактировать тег"
      rename_instructions: "Выберите новое название тега:"
      sort_by: "Сортировка:"
      sort_by_count: "Количество"
      sort_by_name: "Название"
      manage_groups: "Управление группами тегов"
      manage_groups_description: "Организуйте теги в группы"
      filters:
        without_category: "%{filter} темы с тегом %{tag}"
        with_category: "%{filter} темы с тегом %{tag} в разделе %{category}"
        untagged_without_category: "%{filter} темы без тегов"
        untagged_with_category: "%{filter} темы в разделе %{category} без тегов"
      notifications:
        watching:
          title: "Наблюдать"
          description: "Автоматически наблюдать за всеми темами с этим тегом.  Уведомлять о всех новых темах и сообщениях, а также показывать количество непрочитанных и новых сообщений рядом с названиями тем."
        watching_first_post:
          title: "Наблюдать создание тем"
          description: "Уведомлять только о первом сообщении в каждой новой теме с этим тегом."
        tracking:
          title: "Следить"
          description: "Автоматически следить за всеми темами с этим тегом. Показывать количество непрочитанных и новых сообщений рядом с названиями тем."
        regular:
          title: "Стандартные уведомления"
          description: "Уведомлять, только если кто-то упомянет меня по @псевдониму, или ответит на мое сообщение."
        muted:
          title: "Без уведомлений"
          description: "Не уведомлять об обновлениях в новых темах с этим тегом и не показывать на странице «Непрочитанные»."
      groups:
        title: "Группы тегов"
        about: "Для простоты управления тегами, распределите их по группам"
        new: "Новая группа"
        tags_label: "Теги в этой группе:"
        parent_tag_label: "Родительский тег:"
        parent_tag_placeholder: "Опционально"
        parent_tag_description: "Теги из этой группы будут доступны только после добавления к теме родительского тега."
        one_per_topic_label: "Разрешить не более одного тега из этой группы в одной теме"
        new_name: "Назание новой группы"
        save: "Сохранить"
        delete: "Удалить"
        confirm_delete: "Вы уверены, что хотите удалить эту группу тегов?"
      topics:
        none:
          unread: "Нет непрочитанных тем."
          new: "Нет новых тем."
          read: "Вы еще не прочитали ни одной темы."
          posted: "Вы еще не принимали участие ни в одной теме."
          latest: "Нет последних тем."
          hot: "Нет популярных тем."
          bookmarks: "У вас пока нет тем в закладках."
          top: "Нет обсуждаемых тем."
          search: "Поиск не дал результатов."
        bottom:
          latest: "Больше нет последних тем."
          hot: "Больше нет популярных тем."
          posted: "Больше нет тем с сообщениями."
          read: "Больше нет прочитанных тем."
          new: "Больше нет новых тем."
          unread: "Больше нет непрочитанных тем."
          top: "Больше нет обсуждаемых тем."
          bookmarks: "Больше нет тем в закладках."
          search: "Больше нет результатов поиска."
    invite:
      custom_message: "Сделайте приглашение более дружелюбным, добавив в него"
      custom_message_link: "личное сообщение от себя"
      custom_message_placeholder: "Напишите сюда ваше личное сообщение"
      custom_message_template_forum: "Привет. Подумал, что тебе будет интересно зарегистрироваться на этом форуме!"
      custom_message_template_topic: "Привет! Подумал, что тебя может заинтересовать эта тема!"
    safe_mode:
      enabled: "Включен безопасный режим, чтобы выйти из безопасного режима, закройте текущее окно браузера"
  admin_js:
    type_to_filter: "Введите текст для фильтрации..."
    admin:
      title: 'Discourse Admin'
      moderator: 'Модератор'
      dashboard:
        title: "Админка"
        last_updated: "Последнее обновление статистики:"
        version: "Версия"
        up_to_date: "Обновлений нет"
        critical_available: "Доступно критическое обновление."
        updates_available: "Доступны обновления."
        please_upgrade: "Пожалуйста, обновитесь!"
        no_check_performed: "Проверка обновлений не производится. Убедитесь, что запущен процесс sidekiq."
        stale_data: "Проверка обновлений не в последнее время не производилась. Убедитесь, что запущен процесс sidekiq."
        version_check_pending: "Вы недавно обновились. Замечательно!"
        installed_version: "У вас"
        latest_version: "Последняя"
        problems_found: "Обнаружены некоторые проблемы в вашей установке:"
        last_checked: "Последняя проверка"
        refresh_problems: "Обновить"
        no_problems: "Проблем не обнаружено."
        moderators: 'Модераторы:'
        admins: 'Администраторы:'
        blocked: 'Заблокированы:'
        suspended: 'Заморожены:'
        private_messages_short: "Сообщ."
        private_messages_title: "Сообщений"
        mobile_title: "Мобильный"
        space_free: "свободно {{size}}"
        uploads: "Загрузки"
        backups: "Резервные копии"
        traffic_short: "Трафик"
        traffic: "Трафик (веб-запросы)"
        page_views: "Просмотров Страниц"
        page_views_short: "Просмотров"
        show_traffic_report: "Раширенный отчет по трафику"
        reports:
          today: "Сегодня"
          yesterday: "Вчера"
          last_7_days: "7 дней"
          last_30_days: "30 дней"
          all_time: "За все время"
          7_days_ago: "7 дней назад"
          30_days_ago: "30 дней назад"
          all: "Всего"
          view_table: "Таблица"
          view_graph: "График"
          refresh_report: "Обновить отчет"
          start_date: "Дата от"
          end_date: "Дата до"
          groups: "Все группы"
      commits:
        latest_changes: "Обновления в репозитории Github"
        by: "от"
      flags:
        title: "Жалобы"
        old: "Старые"
        active: "Активные"
        agree: "Принять"
        agree_title: "Подтвердить корректность жалобы"
        agree_flag_modal_title: "Принять и..."
        agree_flag_hide_post: "Принять (скрыть сообщение и послать личное сообщение)"
        agree_flag_hide_post_title: "Скрыть сообщение и автоматически отправить пользователю сообщение с просьбой исправить его"
        agree_flag_restore_post: "Согласиться (восстановить сообщение)"
        agree_flag_restore_post_title: "Восстановить это сообщение"
        agree_flag: "Принять жалобу"
        agree_flag_title: "Принять жалобу, оставить сообщение без изменений"
        defer_flag: "Отложить"
        defer_flag_title: "Удалить эту жалобу - никаких действий на данный момент не требуется."
        delete: "Удалить"
        delete_title: "Удалить обжалованное сообщение."
        delete_post_defer_flag: "Удалить сообщение и отложить жалобу"
        delete_post_defer_flag_title: "Удалить сообщение; если это первое сообщение, удалить тему целиком"
        delete_post_agree_flag: "Принять жалобу, удалить сообщение"
        delete_post_agree_flag_title: "Удалить сообщение; если это первое сообщение, удалить тему целиком"
        delete_flag_modal_title: "Удалить и..."
        delete_spammer: "Удалить спамера"
        delete_spammer_title: "Удалить пользователя и все его темы и сообщения."
        disagree_flag_unhide_post: "Отклонить (сделать сообщение видимым)"
        disagree_flag_unhide_post_title: "Удалить все жалобы на это сообщение и сделать его снова видимым"
        disagree_flag: "Отклонить"
        disagree_flag_title: "Отклонить эту жалобу как некорректную"
        clear_topic_flags: "Готово"
        clear_topic_flags_title: "Тема была просмотрена, и все проблемы были решены. Нажмите Готово, чтобы удалить все жалобы."
        more: "(еще ответы...)"
        dispositions:
          agreed: "принято"
          disagreed: "отклонено"
          deferred: "отложено"
        flagged_by: "Отмечено"
        resolved_by: "Разрешено"
        took_action: "Принята мера"
        system: "Системные"
        error: "что-то пошло не так"
        reply_message: "Ответить"
        no_results: "Жалоб нет."
        topic_flagged: "Эта <strong>тема</strong> была помечена."
        visit_topic: "Посетите тему чтобы принять меры"
        was_edited: "Сообщение было отредактировано после первой жалобы"
        previous_flags_count: "На это сообщение уже пожаловались {{count}} раз(а)."
        summary:
          action_type_3:
            one: "вне темы"
            few: "вне темы x{{count}}"
            many: "вне темы x{{count}}"
            other: "вне темы x{{count}}"
          action_type_4:
            one: "неуместно"
            few: "неуместно x{{count}}"
            many: "неуместно x{{count}}"
            other: "неуместно x{{count}}"
          action_type_6:
            one: "другое"
            few: "других x{{count}}"
            many: "других x{{count}}"
            other: "других x{{count}}"
          action_type_7:
            one: "другое"
            few: "других x{{count}}"
            many: "других x{{count}}"
            other: "других x{{count}}"
          action_type_8:
            one: "спам"
            few: "спам x{{count}}"
            many: "спам x{{count}}"
            other: "спам x{{count}}"
      groups:
        primary: "Основная группа"
        no_primary: "(нет основной группы)"
        title: "Группы"
        edit: "Управление группами"
        refresh: "Обновить"
        new: "Добавить новую"
        selector_placeholder: "введите псевдоним"
        about: "Здесь можно редактировать группы и имена групп"
        group_members: "Участники группы"
        delete: "Удалить"
        delete_confirm: "Удалить эту группу?"
        delete_failed: "Невозможно удалить группу. Если группа была создана автоматически, то она не может быть удалена."
        delete_owner_confirm: "Отозвать права владельца у пользователя '%{username}'?"
        add: "Добавить"
        add_members: "Добавить участников"
        custom: "Настраиваемые"
        bulk_complete: "Пользователи успешно добавлены в группу."
        bulk: "Массовое добавление в группу"
        bulk_paste: "Впишите список пользователей или адресов e-mail, по одному на строчку:"
        bulk_select: "(выберите группу)"
        automatic: "Автоматические"
        automatic_membership_email_domains: "Пользователи, которые регистрируются с доменом электронной почты из этого списка, будут автоматически добавлены в группу:"
        automatic_membership_retroactive: "Добавить в группу уже сущетсвующих зарегестрированных пользователей по этому правилу домена электронной почты"
        default_title: "Заголовок по умолчанию для всех пользователей в группе"
        primary_group: "Автоматически использовать в качестве основной группы"
        group_owners: Владельцы
        add_owners: Добавить владельцев
        incoming_email: "Специальный входящий адрес e-mail"
        incoming_email_placeholder: "введите e-mail"
      api:
        generate_master: "Сгенерировать ключ API"
        none: "Отсутствует ключ API."
        user: "Пользователь"
        title: "API"
        key: "Ключ API"
        generate: "Сгенерировать"
        regenerate: "Перегенерировать"
        revoke: "Отозвать"
        confirm_regen: "Вы уверены, что хотите заменить ключ API?"
        confirm_revoke: "Вы уверены, что хотите отозвать этот ключ?"
        info_html: "Ваш API ключ позволит вам создавать и обновлять темы, используя JSON calls."
        all_users: "Все пользователи"
        note_html: "Никому <strong>не сообщайте</strong> этот ключ. Тот, у кого он есть, сможет создавать сообщения, выдавая себя за любого пользователя форума."
      web_hooks:
        title: "Webhooks"
        none: "Сейчас нет веб-перехватчиков."
        instruction: "Webhooks позволяют Discourse уведомлять внешние службы, когда определенное событие происходит на вашем сайте. При срабатывании webhook, на соответствующий URL будет отправлен POST-запрос."
        detailed_instruction: "При наступлении выбранного события, на соответствующий URL будет отправлен POST-запрос."
        new: "Добавить Webhook"
        create: "Создать"
        save: "Сохранить"
        destroy: "Удалить"
        description: "Описание"
        controls: "Управление"
        go_back: "Вернуться к списку"
        payload_url: "Ссылка для отправки"
        payload_url_placeholder: "https://example.com/postreceive"
<<<<<<< HEAD
        secret_invalid: "Ключ не должен содержать пустых символов."
        secret_too_short: "Ключ должен быть не менее 12 символов."
        secret_placeholder: "Необязательная строка, используется для генерации подписи"
        event_type_missing: "Вам необходимо настроить по крайней мере один тип событий."
        secret: "Ключ"
        wildcard_event: "Присылать мне всё."
        individual_event: "Выбрать отдельные события."
        active: "Активный"
        active_notice: "Мы будем отправлять подробности события, когда оно будет происходить."
=======
        warn_local_payload_url: "По-видимому вы пытаетесь настроить веб-перехватчик на локальный URL. Собитие, отправляемое на локальный адрес может иметь побочное действие или неожиданное поведение. Продолжить?"
        secret_invalid: "Ключ не должен содержать пустых символов."
        secret_too_short: "Ключ должен быть не менее 12 символов."
        secret_placeholder: "Допольнительная строка, используется для создания подписи"
        event_type_missing: "Вам необходимо настроить по крайней мере один тип событий."
        content_type: "Тип Содержимого"
        secret: "Ключ"
        event_chooser: "Какие события должны вызывать веб-перехватчик?"
        wildcard_event: "Присылать мне всё."
        individual_event: "Выбрать отдельные события."
        verify_certificate: "Проверять TLS сертификат ссылки для отправки данных"
        active: "Активный"
        active_notice: "Мы будем отправлять подробности события, когда оно будет происходить."
        categories_filter_instructions: "Подходящие веб-перехватчики будут срабатывать только если событие связано с указанными разделами. Оставьте пустым, чтобы веб-перехватчик срабатывал для всех разделов."
        categories_filter: "Только Для Этих Разделов"
        groups_filter_instructions: "Подходящие веб-перехватчики будут срабатывать только если событие связано с указанными группами. Оставьте пустым, чтобы веб-перехватчик срабатывал для всех групп."
        groups_filter: "Только Для Групп"
>>>>>>> 8923e407
        delete_confirm: "Удалить Webhook?"
        topic_event:
          name: "Событие темы"
          details: "Происходит, когда тема создается, пересматривается, изменяется или удаляется."
        post_event:
          name: "Событие сообщения"
          details: "Происходит, когда сообщение создается, редактируется, удаляется или восстанавливается."
        user_event:
          name: "Событие пользователя"
          details: "Когда пользователь создаётся, утверждается или обновляется."
        delivery_status:
          title: "Статус передачи"
          inactive: "Неактивна"
          failed: "Проблема"
          successful: "Успех"
        events:
          none: "Нет связанных событий."
          redeliver: "Возврат"
          incoming:
            one: "Есть новое событие."
            few: "{{count}} новых события."
            many: "{{count}} новых событий."
            other: "{{count}} новых событий."
          completed_in:
            one: "Завершится через 1 секунду."
            few: "Завершится через {{count}} секунд."
            many: "Завершится через {{count}} секунд."
            other: "Завершится через {{count}} секунд."
          request: "Запрос"
          response: "Ответ"
          redeliver_confirm: "Вы уверены, что хотите повторно отправить теже самые данные?"
          headers: "Заголовки"
          payload: "Данные для отправки"
          body: "Тело"
          go_list: "Перейти к списку"
          go_details: "Редактировать webhook"
          go_events: "Перейти к событию"
          ping: "Ping"
          status: "Код Состояния"
          event_id: "Идентификатор (ID)"
          timestamp: "Создано"
          completion: "Время Завершения"
          actions: "Действия"
      plugins:
        title: "Плагины"
        installed: "Установленные плагины"
        name: "Название"
        none_installed: "Нет ни одного установленного плагина."
        version: "Версия"
        enabled: "Включен?"
        is_enabled: "Y"
        not_enabled: "N"
        change_settings: "Настроить"
        change_settings_short: "Настройки"
        howto: "Как установить плагин?"
      backups:
        title: "Резервные копии"
        menu:
          backups: "Резервные копии"
          logs: "Журнал событий"
        none: "Нет доступных резервных копий"
        read_only:
          enable:
            title: "Включить режим \"только для чтения\""
            label: "Включить режим \"только для чтения\""
            confirm: "Вы уверены, что хотите включить режим \"только для чтения\"?"
          disable:
            title: "Выключить режим \"только для чтения\""
            label: "Выключить режим \"только для чтения\""
        logs:
          none: "Пока нет сообщений в журнале регистрации..."
        columns:
          filename: "Имя файла"
          size: "Размер"
        upload:
          label: "Загрузить"
          title: "Загрузить копию на сервер"
          uploading: "Загрузка..."
          success: "'{{filename}}' был успешно загружен."
          error: "При загрузке '{{filename}}' произошла ошибка: {{message}}"
        operations:
          is_running: "Операция в данный момент исполняется..."
          failed: "{{operation}} провалилась. Пожалуйста, проверьте журнал регистрации."
          cancel:
            label: "Отменить"
            title: "Отменить текущую операцию"
            confirm: "Вы уверены, что хотите отменить текущую операцию?"
          backup:
            label: "Резервная копия"
            title: "Создать резервную копию"
            confirm: "Запустить резервное копирование?"
            without_uploads: "Да (исключить файлы)"
          download:
            label: "Скачать"
            title: "Скачать резервную копию"
          destroy:
            title: "Удалить резервную копию"
            confirm: "Вы уверены, что хотите уничтожить резервную копию?"
          restore:
            is_disabled: "Восстановление отключено в настройках сайта."
            label: "Восстановить"
            title: "Восстановить резервную копию"
            confirm: "Вы уверены, что хотите восстановить этот бэкап?"
          rollback:
            label: "Откатить"
            title: "Откатить базу данных к предыдущему рабочему состоянию"
            confirm: "Вы уверены, что хотите откатить базу данных до предыдущего рабочего состояния?"
      export_csv:
        success: "Процедура экспорта начата, мы отправим вам сообщение, когда процесс будет завершен."
        failed: "Экспорт не удался. Пожалуйста, проверьте логи."
        button_text: "Экспорт"
        button_title:
          user: "Экспортировать список пользователей в CSV файл."
          staff_action: "Экспортировать полный журнал действий персонала в CSV-файл."
          screened_email: "Экспортировать список email-адресов в CSV формате."
          screened_ip: "Экспортировать список IP в CSV формате."
          screened_url: "Экспортировать список URL-адресов в CSV формате."
      export_json:
        button_text: "Экспорт"
      invite:
        button_text: "Отправить приглашения"
        button_title: "Отправить приглашения"
      customize:
        title: "Оформление"
        long_title: "Стили и заголовки"
        css: "CSS"
        header: "Заголовок"
        top: "Топ"
        footer: "нижний колонтитул"
        embedded_css: "Встроенные CSS"
        head_tag:
          text: "</head>"
          title: "HTML код, который будет добавлен перед тегом </head>."
        body_tag:
          text: "</body>"
          title: "HTML код, который будет добавлен перед тегом </body>."
        override_default: "Не использовать стандартную таблицу стилей"
        enabled: "Разрешить?"
        preview: "как будет"
        undo_preview: "удалить предпросмотр"
        rescue_preview: "стиль по умолчанию"
        explain_preview: "Посмотреть сайт с этой таблицей стилей"
        explain_undo_preview: "Вернуться к текущей таблице стилей"
        explain_rescue_preview: "Посмотреть сайт со стандартной таблицей стилей"
        save: "Сохранить"
        new: "Новое"
        new_style: "Новый стиль"
        import: "Импорт"
        import_title: "Выберите файл или вставьте текст"
        delete: "Удалить"
        delete_confirm: "Удалить настройки?"
        about: "Измените CSS стили и HTML заголовки на сайте. Чтобы начать, внесите правки."
        color: "Цвет"
        opacity: "Прозрачность"
        copy: "Копировать"
        email_templates:
          title: "Шаблоны писем"
          subject: "Тема"
          multiple_subjects: "Этот шаблон электронной почты имеет множество тем."
          body: "Текст сообщения"
          none_selected: "Выберите шаблон письма, чтобы начать редактирование."
          revert: "Отменить изменения"
          revert_confirm: "Вы уверены, что хотите отменить Ваши изменения?"
        css_html:
          title: "CSS/HTML"
          long_title: "Настройка CSS и HTML"
        colors:
          title: "Цвета"
          long_title: "Цветовые схемы"
          about: "Изменить цвета, используемые на этом сайте, без редактирования CSS. Добавьте новую схему для начала."
          new_name: "Новая цветовая схема"
          copy_name_prefix: "Копия"
          delete_confirm: "Удалить эту цветовую схему?"
          undo: "отменить"
          undo_title: "Отменить ваши изменения этого цвета с момента последнего сохранения."
          revert: "вернуть"
          revert_title: "Вернуть этот цвет к стандартной цветовой схеме Discourse."
          primary:
            name: 'первичный'
            description: 'Большинство текстов, иконок и границ.'
          secondary:
            name: 'вторичный'
            description: 'Основной цвет фона и цвет текста для некоторых кнопок.'
          tertiary:
            name: 'третичный'
            description: 'Ссылки, некоторые кнопки, уведомления и акцентный цвет.'
          quaternary:
            name: "четвертичный"
            description: "Навигационные ссылки."
          header_background:
            name: "фон заголовка"
            description: "Фоновый цвет заголовка сайта."
          header_primary:
            name: "основной цвет заголовка"
            description: "Текст и иконки в заголовке сайта."
          highlight:
            name: 'выделение'
            description: 'Фоновый цвет выделенных элементов на странице, таких как сообщения и темы.'
          danger:
            name: 'опасность'
            description: 'Цвет выделения для таких действий, как удаление сообщений и тем.'
          success:
            name: 'успех'
            description: 'Используется, чтобы показать, что действие выполнено успешно.'
          love:
            name: 'любовь'
            description: "Цвет кнопки «Мне нравится»."
      email:
        title: "Почта"
        settings: "Настройки"
        templates: "Шаблоны"
        preview_digest: "Сводка новостей"
        sending_test: "Отправка тестового письма..."
        error: "<b>ОШИБКА</b> - %{server_error}"
        test_error: "При отправке тестового письма произошла ошибка. Проверьте почтовые настройки, убедитесь, что ваш почтовый провайдер не блокирует почтовые соединения, и попробуйте снова."
        sent: "Отправлено"
        skipped: "Пропущено"
        bounced: "Возвращено"
        received: "Принято"
        rejected: "Отклонено"
        sent_at: "Дата"
        time: "Время"
        user: "Пользователь"
        email_type: "Тип письма"
        to_address: "Адресат"
        test_email_address: "E-mail для тестового письма"
        send_test: "Отправить тестовое письмо"
        sent_test: "Отправлено!"
        delivery_method: "Метод отправки"
        preview_digest_desc: "Предпросмотр сводки новостей на отправку неактивным пользователям."
        refresh: "Обновить"
        send_digest_label: "Отправить этот результат на:"
        send_digest: "Отправить"
        sending_email: "Отправка письма..."
        format: "Формат"
        html: "html"
        text: "текст"
        last_seen_user: "Последний раз был:"
        no_result: "Ничего не найдено для сводки новостей."
        reply_key: "Ключ ответа"
        skipped_reason: "Причина пропуска"
        incoming_emails:
          from_address: "От"
          to_addresses: "Кому"
          cc_addresses: "Кому копия (CC)"
          subject: "Заголовок"
          error: "Ошибка"
          none: "Письма не найдены."
          modal:
            title: "Подробности входящего письма"
            error: "Ошибка"
            headers: "Заголовки"
            subject: "Заголовок"
            body: "Тело"
            rejection_message: "Письмо отклонения"
          filters:
            from_placeholder: "e-mail отравителя"
            to_placeholder: "e-mail получателя"
            cc_placeholder: "e-mail копии"
            subject_placeholder: "Заголовок..."
            error_placeholder: "Ошибка"
        logs:
          none: "Записи в журнале не найдены."
          filters:
            title: "Фильтр"
            user_placeholder: "Псевдоним"
            address_placeholder: "e-mail адрес"
            type_placeholder: "дайджест, подписка..."
            reply_key_placeholder: "Ключ ответа"
            skipped_reason_placeholder: "Причина"
      logs:
        title: "Логи"
        action: "Действие"
        created_at: "Создано"
        last_match_at: "Последнее совпадение"
        match_count: "Совпадения"
        ip_address: "IP"
        topic_id: "ID темы"
        post_id: "ID сообщения"
        category_id: "ID раздела"
        delete: 'Удалить'
        edit: 'Изменить'
        save: 'Сохранить'
        screened_actions:
          block: "заблокировать"
          do_nothing: "ничего не делать"
        staff_actions:
          title: "Действия персонала"
          instructions: "Кликните по псевдониму или действиям для фильтрации списка. Кликните по аватару для перехода на страницу пользователя."
          clear_filters: "Показать все"
          staff_user: "Персонал"
          target_user: "Целевой пользователь"
          subject: "Субъект"
          when: "Когда"
          context: "Контекст"
          details: "Подробности"
          previous_value: "Старое"
          new_value: "Новое"
          diff: "Различия"
          show: "Показать"
          modal_title: "Подробности"
          no_previous: "Старое значение отсутствует."
          deleted: "Новое значение отсутствует. Запись была удалена."
          actions:
            delete_user: "удален пользователь"
            change_trust_level: "изменен уровень доверия"
            change_username: "изменен псевдоним"
            change_site_setting: "изменена настройка сайта"
            change_site_customization: "изменена настройка сайта"
            delete_site_customization: "удалена настройка сайта"
            change_site_text: "изменен текст"
            suspend_user: "пользователь заморожен"
            unsuspend_user: "пользователь разморожен"
            grant_badge: "выдана награда"
            revoke_badge: "отозвана награда"
            check_email: "доступ к адресу e-mail"
            delete_topic: "удалена тема"
            delete_post: "удалено сообщение"
            impersonate: "вход от имени пользователя"
            anonymize_user: "пользователь анонимизрован"
            roll_up: "сгруппированы заблокированные IP адреса в подсеть"
            change_category_settings: "изменена настройка раздела"
            delete_category: "удален раздел"
            create_category: "создан раздел"
            block_user: "пользователь заблокирован"
            unblock_user: "пользователь разблокирован"
            grant_admin: "выданы права администратора"
            revoke_admin: "отозваны права администратора"
            grant_moderation: "выданы права модератора"
            revoke_moderation: "отозваны права модератора"
            backup_create: "создать резервную копию"
            deleted_tag: "удаленный тег"
            renamed_tag: "переименованный тэг"
            revoke_email: "отозвать e-mail"
<<<<<<< HEAD
=======
            lock_trust_level: "заморозка уровня доверия"
            unlock_trust_level: "разморозка уровня доверия"
            activate_user: "активация пользователя"
            deactivate_user: "деактивация пользователя"
            change_readonly_mode: "изменение режима \"только для чтения\""
            backup_download: "скачать резервную копию"
            backup_destroy: "удалить резервную копию"
>>>>>>> 8923e407
        screened_emails:
          title: "Почтовые адреса"
          description: "Когда кто-то создает новую учетную запись, проверяется данный почтовый адрес и регистрация блокируется или производятся другие дополнительные действия."
          email: "Почтовый адрес"
          actions:
            allow: "Разрешить"
        screened_urls:
          title: "Ссылки"
          description: "Список ссылок от пользователей, которые были идентифицированы как спамеры."
          url: "URL"
          domain: "Домен"
        screened_ips:
          title: "IP адреса"
          description: 'Список правил для IP адресов. Чтобы добавить IP адрес в белый список, используйте правило "Разрешить".'
          delete_confirm: "Удалить правило для IP адреса %{ip_address}?"
          roll_up_confirm: "Сгруппировать отдельные экранированные IP адреса в подсети?"
          rolled_up_some_subnets: "Заблокированные IP адреса сгруппированы в следующие подсети: %{subnets}."
          rolled_up_no_subnet: "Ничего не найдено для группирования"
          actions:
            block: "Заблокировать"
            do_nothing: "Разрешить"
            allow_admin: "Разрешить админов"
          form:
            label: "Новое правило:"
            ip_address: "IP адрес"
            add: "Добавить"
            filter: "Поиск"
          roll_up:
            text: "Группировка"
            title: "Создание новой записи бана целой подсети если уже имеется хотя бы 'min_ban_entries_for_roll_up' записей отдельных IP адресов."
        logster:
          title: "Журнаш ошибок"
      impersonate:
        title: "Войти от имени пользователя"
        help: "Используйте этот инструмент, чтобы войти от имени пользователя. Может быть полезно для отладки. После этого необходимо выйти и зайти под своей учетной записью снова."
        not_found: "Пользователь не найден."
        invalid: "Извините, но вы не можете представиться этим пользователем."
      users:
        title: 'Пользователи'
        create: 'Добавить администратора'
        last_emailed: "Последнее письмо"
        not_found: "К сожалению, такой псевдоним не зарегистрирован."
        id_not_found: "К сожалению, этот пользователь не зарегистрирован."
        active: "Активные"
        show_emails: "Показать адреса e-mail"
        nav:
          new: "Новые"
          active: "Активные"
          pending: "Ожидает одобрения"
          staff: 'Персонал'
          suspended: 'Замороженные'
          blocked: 'Заблокированные'
          suspect: 'Подозрительные'
        approved: "Подтвердить?"
        approved_selected:
          one: "подтвердить пользователя"
          few: "подтвердить пользователей ({{count}})"
          many: "одобрить пользователей ({{count}})"
          other: "одобрить пользователей ({{count}})"
        reject_selected:
          one: "отклонить пользователя"
          few: "отклонить пользователей ({{count}})"
          many: "отклонить пользователей ({{count}})"
          other: "отклонить пользователей ({{count}})"
        titles:
          active: 'Активные пользователи'
          new: 'Новые пользователи'
          pending: 'Пользователи, ожидающие одобрения'
          newuser: 'Пользователи с уровнем доверия 0 (Новые пользователи)'
          basic: 'Пользователи с уровнем доверия 1 (Базовые пользователи)'
          member: 'Пользователи с уровнем доверия 2 (активные)'
          regular: 'Пользователи с уровнем доверия 3 (лидеры сообщества)'
          leader: 'Пользователи с уровнем доверия 4 (старейшины)'
          staff: "Персонал"
          admins: 'Администраторы'
          moderators: 'Модераторы'
          blocked: 'Заблокированные пользователи'
          suspended: 'Замороженные пользователи'
          suspect: 'Подозрительные пользователи'
        reject_successful:
          one: "Успешно отклонен %{count} пользователь."
          few: "Успешно отклонены %{count} пользователя."
          many: "Успешно отклонены %{count} пользователей."
          other: "Успешно отклонены %{count} пользователей."
        reject_failures:
          one: "Не удалось отклонить %{count} пользователя."
          few: "Не удалось отклонить %{count} пользователей."
          many: "Не удалось отклонить %{count} пользователей."
          other: "Не удалось отклонить %{count} пользователей."
        not_verified: "Не проверенные"
        check_email:
          title: "Открыть e-mail этого пользователя"
          text: "Показать"
      user:
        suspend_failed: "Ошибка заморозки пользователя {{error}}"
        unsuspend_failed: "Ошибка разморозки пользователя {{error}}"
        suspend_duration: "На сколько времени вы хотите заморозить пользователя?"
        suspend_duration_units: "(дней)"
        suspend_reason_label: "Причина заморозки? Данный текст <b>будет виден всем</b> на странице профиля пользователя и будет отображаться, когда пользователь пытается войти. Введите краткое описание."
        suspend_reason: "Причина"
        suspended_by: "Заморожен"
        delete_all_posts: "Удалить все сообщения"
        delete_all_posts_confirm_MF: "Вы собираетесь удалить {POSTS, plural, one {1 сообщение} other {# сообщений}} и {TOPICS, plural, one {1 тему} other {# тем}}. Вы уверены?"
        suspend: "Заморозить"
        unsuspend: "Разморозить"
        suspended: "Заморожен?"
        moderator: "Модератор?"
        admin: "Администратор?"
        blocked: "Заблокирован?"
        staged: "Имитация?"
        show_admin_profile: "Администратор"
        edit_title: "Редактировать заголовок"
        save_title: "Сохранить заголовок"
        refresh_browsers: "Выполнить перезагрузку браузера"
        refresh_browsers_message: "Сообщение отправлено всем клиентам!"
        show_public_profile: "Показать публичный профиль"
        impersonate: 'Представиться как пользователь'
        ip_lookup: "Поиск IP"
        log_out: "Выйти"
        logged_out: "Пользователь вышел с сайта на всех устройствах"
        revoke_admin: 'Лишить прав Администратора'
        grant_admin: 'Выдать права Администратора'
        revoke_moderation: 'Лишить прав Модератора'
        grant_moderation: 'Выдать права Модератора'
        unblock: 'Разблокировать'
        block: 'Заблокировать'
        reputation: Репутация
        permissions: Права
        activity: Активность
        like_count: Симпатий выразил / получил
        last_100_days: 'за последние 100 дней'
        private_topics_count: Частные темы
        posts_read_count: Прочитано сообщений
        post_count: Создано сообщений
        topics_entered: Просмотрено тем
        flags_given_count: Отправлено жалоб
        flags_received_count: Получено жалоб
        warnings_received_count: Получено предупреждений
        flags_given_received_count: 'Жалоб отправил / получил'
        approve: 'Одобрить'
        approved_by: "кем одобрено"
        approve_success: "Пользователь одобрен и на электронную почту отправлено письмо с инструкцией по активации."
        approve_bulk_success: "Успех! Все выбранные пользователи были одобрены и уведомлены."
        time_read: "Время чтения"
        anonymize: "Анонимизировать пользователя"
        anonymize_confirm: "Вы точно УВЕРЕНЫ, что хотите анонимизировать эту учетную запись? Это приведет к изменению псевдонима и адреса электронной почты и очистит всю информацию профиля."
        anonymize_yes: "Да, анонимизировать эту учетную запись"
        anonymize_failed: "Не удалось анонимизировать учетную запись."
        delete: "Удалить пользователя"
        delete_forbidden_because_staff: "Администраторы и модераторы не могут быть удалены"
        delete_posts_forbidden_because_staff: "Нельзя удалить все сообщения администраторов и модераторов."
        delete_forbidden:
          one: "Пользователи не могут быть удалены, если у них есть сообщения. Перед удалением пользователя удалите все его сообщения. (Сообщения старше %{count} дня не могут быть удалены.)"
          few: "Пользователи не могут быть удалены, если у них есть сообщения. Перед удалением пользователя удалите все его сообщения. (Сообщения старше %{count} дней не могут быть удалены.)"
          many: "Пользователи не могут быть удалены, если у них есть сообщения. Перед удалением пользователя удалите все его сообщения. (Сообщения старше %{count} дней не могут быть удалены.)"
          other: "Пользователи не могут быть удалены, если у них есть сообщения. Перед удалением пользователя удалите все его сообщения. (Сообщения старше %{count} дней не могут быть удалены.)"
        cant_delete_all_posts:
          one: "Не удается удалить все сообщения. Некоторые сообщения старше %{count} дня. (Настройка delete_user_max_post_age.)"
          few: "Не удается удалить все сообщения. Некоторые сообщения старше %{count} дней. (Настройка delete_user_max_post_age.)"
          many: "Не удается удалить все сообщения. Некоторые сообщения старше %{count} дней. (Настройка delete_user_max_post_age.)"
          other: "Не удается удалить все сообщения. Некоторые сообщения старше %{count} дней. (Настройка delete_user_max_post_age.)"
        cant_delete_all_too_many_posts:
          one: "Не удается удалить все сообщения, потому что у пользователя более %{count} сообщения.  (Настройка delete_all_posts_max.)"
          few: "Не удается удалить все сообщения, потому что у пользователя более %{count} сообщений.  (Настройка delete_all_posts_max.)"
          many: "Не удается удалить все сообщения, потому что у пользователя более %{count} сообщений.  (Настройка delete_all_posts_max.)"
          other: "Не удается удалить все сообщения, потому что у пользователя более %{count} сообщений.  (Настройка delete_all_posts_max.)"
        delete_confirm: "Вы УВЕРЕНЫ, что хотите удалить этого пользователя? Это действие необратимо!"
        delete_and_block: "Удалить и <b>заблокировать</b> этот e-mail и IP адрес"
        delete_dont_block: "Только удалить"
        deleted: "Пользователь удален."
        delete_failed: "При удалении пользователя возникла ошибка. Для удаления пользователя необходимо сначала удалить все его сообщения."
        send_activation_email: "Послать активационное письмо"
        activation_email_sent: "Активационное письмо отправлено."
        send_activation_email_failed: "К сожалению, возникла ошибка при повторной отправке активационного письма. %{error}"
        activate: "Активировать"
        activate_failed: "Во время активации пользователя произошла ошибка."
        deactivate_account: "Деактивировать"
        deactivate_failed: "Во время деактивации пользователя произошла ошибка."
        unblock_failed: 'Не удалось разблокировать пользователя.'
        block_failed: 'Не удалось заблокировать пользователя.'
        block_confirm: 'Вы уверены что хотите заблокировать этого пользователя? Он больше не сможет создавать темы и отправлять сообщения.'
        block_accept: 'Подтвердить блокировку'
        bounce_score: "Карма"
        reset_bounce_score:
          label: "Сбросить"
          title: "сбросить карму к 0"
        deactivate_explanation: "Дезактивированные пользователи должны заново подтвердить свой e-mail."
        suspended_explanation: "Замороженный пользователь не может войти."
        block_explanation: "Заблокированный не может отвечать и создавать новые темы."
        staged_explanation: "Имитированный пользователь может отправлять сообщения только по эл.почте в определённые темы."
        bounce_score_explanation:
          none: "Нет возвратов полученных недавно от этой эл.почты."
          some: "Несколько возвратов получено недавно от этой эл.почты."
          threshold_reached: "Получено слишком много возвратов от этой эл.почты."
        trust_level_change_failed: "Возникла ошибка при изменении уровня доверия пользователя."
        suspend_modal_title: "Заморозить пользователя"
        trust_level_2_users: "Пользователи с уровнем доверия 2"
        trust_level_3_requirements: "Требуется 3 уровень доверия"
        trust_level_locked_tip: "уровень доверия заморожен, система не сможет по надобности разжаловать или продвинуть пользователя"
        trust_level_unlocked_tip: "уровень доверия разморожен, система сможет по надобности разжаловать или продвинуть пользователя"
        lock_trust_level: "Заморозить уровень доверия"
        unlock_trust_level: "Разморозить уровень доверия"
        tl3_requirements:
          title: "Требования для 3 уровня доверия"
          table_title:
            one: "За последний день:"
            few: "За последние %{count} дней:"
            many: "За последние %{count} дней:"
            other: "За последние %{count} дней:"
          value_heading: "Значение"
          requirement_heading: "Требование"
          visits: "Посещений"
          days: "дни"
          topics_replied_to: "Ответы на темы"
          topics_viewed: "Просмотрено тем"
          topics_viewed_all_time: "Просмотрено тем (за все время)"
          posts_read: "Прочитано сообщений"
          posts_read_all_time: "Прочитано сообщений (за все время)"
          flagged_posts: "Сообщения с жалобами"
          flagged_by_users: "Пользователи, подававшие жалобы"
          likes_given: "Выразил симпатий"
          likes_received: "Получил симпатий"
          likes_received_days: "Получено симпатий: отдельные дни"
          likes_received_users: "Получено симпатий: уникальные пользователи"
          qualifies: "Заслуживает уровень доверия 3."
          does_not_qualify: "Не заслуживает уровень доверия 3."
          will_be_promoted: "Пользователь будет скоро продвинут до этого уровня."
          will_be_demoted: "Пользователь скоро будет разжалован."
          on_grace_period: "В данный момент в периоде доверия и не может быть разжалован."
          locked_will_not_be_promoted: "Уровень доверия заморожен, поэтому пользователь никогда не будет продвинут до этого уровня."
          locked_will_not_be_demoted: "Уровень доверия заморожен, поэтому пользователь никогда не будет разжалован."
        sso:
          title: "Технология единого входа SSO"
          external_id: "Внешний идентификатор"
          external_username: "Псевдоним"
          external_name: "Имя"
          external_email: "E-mail"
          external_avatar_url: "URL фона профиля"
      user_fields:
        title: "Поля пользователя"
        help: "Добавить поля, которые пользователи смогут заполнять."
        create: "Создать поле пользователя"
        untitled: "Без заголовка"
        name: "Название поля"
        type: "Тип поля"
        description: "Описание поля"
        save: "Сохранить"
        edit: "Изменить"
        delete: "Удалить"
        cancel: "Отмена"
        delete_confirm: "Вы уверены, что хотите удалить это поле?"
        options: "Опции"
        required:
          title: "Обязательное во время регистрации?"
          enabled: "Обязательное"
          disabled: "Необязательное"
        editable:
          title: "Редактируемое после регистрации?"
          enabled: "Редактируемое"
          disabled: "Нередактируемое"
        show_on_profile:
          title: "Показывать в публичном профиле?"
          enabled: "Показывать в профиле"
          disabled: "Не показывать в профиле"
        show_on_user_card:
          title: "Показывать в карточке пользователя?"
          enabled: "показывается в карточке пользователя"
          disabled: "Не показывать в карточке пользователя"
        field_types:
          text: 'Текстовое поле'
          confirm: 'Подтверждение'
          dropdown: "Выпадающий список"
      site_text:
        description: "Вы можете отредактировать любой текст на вашем форуме. Начните с поиска ниже:"
        search: "Найти текст, который вы хотите отредактировать"
        title: 'Текстовое содержание'
        edit: 'изменить'
        revert: "Отменить изменения"
        revert_confirm: "Вы уверены что хите отменить ваши изменения?"
        go_back: "Вернуться к поиску"
        recommended: "Мы рекомендуем изменить следующий текст под ваши нужды:"
        show_overriden: 'Показывать только измененные'
      site_settings:
        show_overriden: 'Показывать только измененные'
        title: 'Настройки'
        reset: 'Вернуть по умолчанию'
        none: '(нет)'
        no_results: "Ничего не найдено."
        clear_filter: "Очистить"
        add_url: "Добавить URL"
        add_host: "добавить хост"
        categories:
          all_results: 'Все настройки'
          required: 'Обязательное'
          basic: 'Основное'
          users: 'Пользователи'
          posting: 'Сообщения'
          email: 'E-mail'
          files: 'Файлы'
          trust: 'Уровни доверия'
          security: 'Безопасность'
          onebox: "Умная вставка"
          seo: 'Поисковая оптимизация (SEO)'
          spam: 'Спам'
          rate_limits: 'Ограничения'
          developer: 'Программистам'
          embedding: "Встраивание"
          legal: "Юридическое"
          user_api: 'Пользовательский API'
          uncategorized: 'Вне разделов'
          backups: "Резервные копии"
          login: "Учетные записи"
          plugins: "Плагины"
          user_preferences: "Пользовательские настройки"
          tags: "Тэги"
          search: "Поиск"
          groups: "Группы"
      badges:
        title: Награды
        new_badge: Новая награда
        new: Новая
        name: Название
        badge: Награда
        display_name: Отображаемое название
        description: Описание
        long_description: Длинное описание
        badge_type: Тип награды
        badge_grouping: Группа
        badge_groupings:
          modal_title: Типы наград
        granted_by: Кем выдана
        granted_at: Когда выдана
        reason_help: (Ссылка на сообщение или тему)
        save: Сохранить
        delete: Удалить
        delete_confirm: Вы уверены, что хотите удалить эту награду?
        revoke: Отозвать
        reason: Причина
        expand: Развернуть &hellip;
        revoke_confirm: Вы уверены, что хотите отозвать эту награду?
        edit_badges: Редактировать награды
        grant_badge: Выдать награду
        granted_badges: Выданные награды
        grant: Выдать
        no_user_badges: "У %{name} нет ни одной награды."
        no_badges: Нет наград, которые можно было бы выдать.
        none_selected: "Выберите награду в списке слева"
        allow_title: Разрешить использовать название награды в качестве титула
        multiple_grant: Может быть предоставлен несколько раз
        listable: Отображать награду на публичной странице наград
        enabled: Активировать использование награды
        icon: Иконка
        image: Картинка
        icon_help: "Используйте класс шрифта Font Awesome или ссылку на картинку"
        query: Выборка награды (SQL)
        target_posts: Выборка целевых сообщений
        auto_revoke: Запускать запрос на отзыв ежедневно
        show_posts: Показывать сообщение, на основе которого была выдана награда, на странице наград
        trigger: Запуск
        trigger_type:
          none: "Обновлять ежедневно"
          post_action: "Когда пользователь совершает действие над сообщением"
          post_revision: "Когда пользователь редактирует или создает сообщение"
          trust_level_change: "Когда пользователь меняет уровень доверия"
          user_change: "Когда создается или редактируется пользователь"
          post_processed: "После обработки сообщения"
        preview:
          link_text: "Предварительный просмотр выданных наград"
          plan_text: "Предварительный просмотр с анализом быстродействия"
          modal_title: "Предосмотр запроса награды"
          sql_error_header: "В запросе произошла ошибка."
          error_help: "См. следующую ссылку с информацией по запросам для наград."
          bad_count_warning:
            header: "ВНИМАНИЕ!"
            text: "Обнаружены несуществующие примеры выдачи наград. Это может произойти, когда запрос возвращает несуществующие идентификаторы ID пользователей или сообщений. Это может привести к неожиданным проблемам со временем, поэтому внимательно проверьте ваш запрос."
          no_grant_count: "Нет наград для выдачи."
          grant_count:
            one: "Будет выдана <b>%{count}</b> награда."
            few: "<b>%{count}</b> наград будут выданы."
            many: "<b>%{count}</b> наград будут выданы."
            other: "<b>%{count}</b> наград будут выданы."
          sample: "Пример:"
          grant:
            with: <span class="username">%{username}</span>
            with_post: <span class="username">%{username}</span> за сообщение в %{link}
            with_post_time: <span class="username">%{username}</span> за сообщение в %{link} в <span class="time">%{time}</span>
            with_time: <span class="username">%{username}</span> в <span class="time">%{time}</span>
      emoji:
        title: "Иконки"
        help: "Добавить новые смайлики-emoji, которые будут доступны всем. (Подсказка: можно перетаскивать несколько файлов за раз)"
        add: "Добавить новую иконку"
        name: "Название"
        image: "Изображение"
        delete_confirm: "Вы уверены, что хотите удалить иконку :%{name}:?"
      embedding:
        get_started: "Для встраивания на другой сайт необходимо добавить соответствующий хост."
        confirm_delete: "Вы уверены, что хотите удалить это поле?"
        sample: "Используйте следующий HTML-код на своем сайте, для возможности создания связанных тем. Замените <b>REPLACE_ME</b> канонической ссылкой страницы, куда производится встраивание."
        title: "Встраивание"
        host: "Разрешённые Хосты"
        path_whitelist: "Разрешённый Путь"
        edit: "изменить"
        category: "Опубликовать в разделе"
        add_host: "Добавить хост"
        settings: "Настройки встраивания"
        feed_settings: "Настройки Фида"
        feed_description: "Поддержка RSS/ATOM вашим сайтом может улучшить возможности импорта данных."
        crawling_settings: "Настройки определения"
        crawling_description: "Если RSS/ATOM не поддерживается, то при создании тем Discourse попытается разобрать содержимое из HTML. В некоторых случаях извлечение содержимого оказывается сложным, поэтому мы предоставляем возможность задавать правила CSS, чтобы сделать извлечение проще."
        embed_by_username: "Имя пользователя, которое будет использоваться для создания темы"
        embed_post_limit: "Максимальное количество вложенных сообщений"
        embed_username_key_from_feed: "Ключ для извлечения пользователя из ленты"
        embed_title_scrubber: "Регулярное выражение, используемое для очистки заголовка сообщений"
        embed_truncate: "Обрезать встроенные сообщения."
        embed_whitelist_selector: "Селекторы CSS которые разрешены для использования."
        embed_blacklist_selector: "Селекторы CSS которые запрещены для использования."
        embed_classname_whitelist: "Разрешённые CSS-классы"
        feed_polling_enabled: "Импорт сообщений через RSS/ATOM"
        feed_polling_url: "Ссылка на RSS/ATOM"
        save: "Сохранить настройки встраивания"
      permalink:
        title: "Постоянные ссылки"
        url: "Ссылка URL"
        topic_id: "Номер темы"
        topic_title: "Тема"
        post_id: "Номер сообщения"
        post_title: "Сообщение"
        category_id: "Номер раздела"
        category_title: "Раздел"
        external_url: "Внешняя ссылка"
        delete_confirm: Удалить эту постоянную ссылку?
        form:
          label: "Новая постоянная ссылка:"
          add: "Добавить"
          filter: "Поиск по ссылке или внешней ссылке (URL)"
  wizard_js:
    wizard:
      done: "Готово"
      back: "Назад"
      next: "Далее"
      step: "%{current} из %{total}"
      upload: "Загрузить"
      uploading: "Загрузка..."
      quit: "Может быть позже"
      staff_count:
        one: "В Вашем сообществе 1 сотрудник."
        few: "В Вашем сообществе %{count} сотрудника."
        many: "В Вашем сообществе %{count} сотрудников."
        other: "В Вашем сообществе %{count} сотрудников."
      invites:
        add_user: "добавить"
        none_added: "Вы ещё не пригласили сотрудников. Вы уверены, что хотите продолжить?"
        roles:
          admin: "Администратор"
          moderator: "Модератор"
          regular: "Постоянный Пользователь"<|MERGE_RESOLUTION|>--- conflicted
+++ resolved
@@ -2553,17 +2553,6 @@
         go_back: "Вернуться к списку"
         payload_url: "Ссылка для отправки"
         payload_url_placeholder: "https://example.com/postreceive"
-<<<<<<< HEAD
-        secret_invalid: "Ключ не должен содержать пустых символов."
-        secret_too_short: "Ключ должен быть не менее 12 символов."
-        secret_placeholder: "Необязательная строка, используется для генерации подписи"
-        event_type_missing: "Вам необходимо настроить по крайней мере один тип событий."
-        secret: "Ключ"
-        wildcard_event: "Присылать мне всё."
-        individual_event: "Выбрать отдельные события."
-        active: "Активный"
-        active_notice: "Мы будем отправлять подробности события, когда оно будет происходить."
-=======
         warn_local_payload_url: "По-видимому вы пытаетесь настроить веб-перехватчик на локальный URL. Собитие, отправляемое на локальный адрес может иметь побочное действие или неожиданное поведение. Продолжить?"
         secret_invalid: "Ключ не должен содержать пустых символов."
         secret_too_short: "Ключ должен быть не менее 12 символов."
@@ -2581,7 +2570,6 @@
         categories_filter: "Только Для Этих Разделов"
         groups_filter_instructions: "Подходящие веб-перехватчики будут срабатывать только если событие связано с указанными группами. Оставьте пустым, чтобы веб-перехватчик срабатывал для всех групп."
         groups_filter: "Только Для Групп"
->>>>>>> 8923e407
         delete_confirm: "Удалить Webhook?"
         topic_event:
           name: "Событие темы"
@@ -2916,8 +2904,6 @@
             deleted_tag: "удаленный тег"
             renamed_tag: "переименованный тэг"
             revoke_email: "отозвать e-mail"
-<<<<<<< HEAD
-=======
             lock_trust_level: "заморозка уровня доверия"
             unlock_trust_level: "разморозка уровня доверия"
             activate_user: "активация пользователя"
@@ -2925,7 +2911,6 @@
             change_readonly_mode: "изменение режима \"только для чтения\""
             backup_download: "скачать резервную копию"
             backup_destroy: "удалить резервную копию"
->>>>>>> 8923e407
         screened_emails:
           title: "Почтовые адреса"
           description: "Когда кто-то создает новую учетную запись, проверяется данный почтовый адрес и регистрация блокируется или производятся другие дополнительные действия."
