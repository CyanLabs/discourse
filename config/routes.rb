--- conflicted
+++ resolved
@@ -295,10 +295,7 @@
         post "preview" => "badges#preview"
       end
     end
-<<<<<<< HEAD
-=======
-
->>>>>>> 6bfd2b6e
+
   end # admin namespace
 
   get "email_preferences" => "email#preferences_redirect", :as => "email_preferences_redirect"
