import Post from "discourse/models/post";
import createStore from "helpers/create-store";
import User from "discourse/models/user";
import { Promise } from "rsvp";

QUnit.module("model:post-stream");

const buildStream = function(id, stream) {
  const store = createStore();
  const topic = store.createRecord("topic", { id, chunk_size: 5 });
  const ps = topic.get("postStream");
  if (stream) {
    ps.set("stream", stream);
  }
  return ps;
};

const participant = { username: "eviltrout" };

QUnit.test("create", assert => {
  const store = createStore();
  assert.ok(
    store.createRecord("postStream"),
    "it can be created with no parameters"
  );
});

QUnit.test("defaults", assert => {
  const postStream = buildStream(1234);
  assert.blank(
    postStream.get("posts"),
    "there are no posts in a stream by default"
  );
  assert.ok(!postStream.get("loaded"), "it has never loaded");
  assert.present(postStream.get("topic"));
});

QUnit.test("appending posts", assert => {
  const postStream = buildStream(4567, [1, 3, 4]);
  const store = postStream.store;

  assert.equal(postStream.get("firstPostId"), 1);
  assert.equal(postStream.get("lastPostId"), 4, "the last post id is 4");

  assert.ok(!postStream.get("hasPosts"), "there are no posts by default");
  assert.ok(
    !postStream.get("firstPostPresent"),
    "the first post is not loaded"
  );
  assert.ok(!postStream.get("loadedAllPosts"), "the last post is not loaded");
  assert.equal(postStream.get("posts.length"), 0, "it has no posts initially");

  postStream.appendPost(store.createRecord("post", { id: 2, post_number: 2 }));
  assert.ok(
    !postStream.get("firstPostPresent"),
    "the first post is still not loaded"
  );
  assert.equal(
    postStream.get("posts.length"),
    1,
    "it has one post in the stream"
  );

  postStream.appendPost(store.createRecord("post", { id: 4, post_number: 4 }));
  assert.ok(
    !postStream.get("firstPostPresent"),
    "the first post is still loaded"
  );
  assert.ok(postStream.get("loadedAllPosts"), "the last post is now loaded");
  assert.equal(
    postStream.get("posts.length"),
    2,
    "it has two posts in the stream"
  );

  postStream.appendPost(store.createRecord("post", { id: 4, post_number: 4 }));
  assert.equal(
    postStream.get("posts.length"),
    2,
    "it will not add the same post with id twice"
  );

  const stagedPost = store.createRecord("post", { raw: "incomplete post" });
  postStream.appendPost(stagedPost);
  assert.equal(
    postStream.get("posts.length"),
    3,
    "it can handle posts without ids"
  );
  postStream.appendPost(stagedPost);
  assert.equal(
    postStream.get("posts.length"),
    3,
    "it won't add the same post without an id twice"
  );

  // change the stream
  postStream.set("stream", [1, 2, 4]);
  assert.ok(
    !postStream.get("firstPostPresent"),
    "the first post no longer loaded since the stream changed."
  );
  assert.ok(
    postStream.get("loadedAllPosts"),
    "the last post is still the last post in the new stream"
  );
});

QUnit.test("closestPostNumberFor", assert => {
  const postStream = buildStream(1231);
  const store = postStream.store;

  assert.blank(
    postStream.closestPostNumberFor(1),
    "there is no closest post when nothing is loaded"
  );

  postStream.appendPost(store.createRecord("post", { id: 1, post_number: 2 }));
  postStream.appendPost(store.createRecord("post", { id: 2, post_number: 3 }));

  assert.equal(
    postStream.closestPostNumberFor(2),
    2,
    "If a post is in the stream it returns its post number"
  );
  assert.equal(
    postStream.closestPostNumberFor(3),
    3,
    "If a post is in the stream it returns its post number"
  );
  assert.equal(
    postStream.closestPostNumberFor(10),
    3,
    "it clips to the upper bound of the stream"
  );
  assert.equal(
    postStream.closestPostNumberFor(0),
    2,
    "it clips to the lower bound of the stream"
  );
});

QUnit.test("closestDaysAgoFor", assert => {
  const postStream = buildStream(1231);
  postStream.set("timelineLookup", [
    [1, 10],
    [3, 8],
    [5, 1]
  ]);

  assert.equal(postStream.closestDaysAgoFor(1), 10);
  assert.equal(postStream.closestDaysAgoFor(2), 10);
  assert.equal(postStream.closestDaysAgoFor(3), 8);
  assert.equal(postStream.closestDaysAgoFor(4), 8);
  assert.equal(postStream.closestDaysAgoFor(5), 1);

  // Out of bounds
  assert.equal(postStream.closestDaysAgoFor(-1), 10);
  assert.equal(postStream.closestDaysAgoFor(0), 10);
  assert.equal(postStream.closestDaysAgoFor(10), 1);

  postStream.set("timelineLookup", []);
  assert.equal(postStream.closestDaysAgoFor(1), undefined);
});

QUnit.test("closestDaysAgoFor - empty", assert => {
  const postStream = buildStream(1231);
  postStream.set("timelineLookup", []);

  assert.equal(postStream.closestDaysAgoFor(1), null);
});

QUnit.test("updateFromJson", assert => {
  const postStream = buildStream(1231);

  postStream.updateFromJson({
    posts: [{ id: 1 }],
    stream: [1],
    extra_property: 12
  });

  assert.equal(postStream.get("posts.length"), 1, "it loaded the posts");
  assert.containsInstance(postStream.get("posts"), Post);

  assert.equal(postStream.get("extra_property"), 12);
});

QUnit.test("removePosts", assert => {
  const postStream = buildStream(10000001, [1, 2, 3]);
  const store = postStream.store;

  const p1 = store.createRecord("post", { id: 1, post_number: 2 }),
    p2 = store.createRecord("post", { id: 2, post_number: 3 }),
    p3 = store.createRecord("post", { id: 3, post_number: 4 });

  postStream.appendPost(p1);
  postStream.appendPost(p2);
  postStream.appendPost(p3);

  // Removing nothing does nothing
  postStream.removePosts();
  assert.equal(postStream.get("posts.length"), 3);

  postStream.removePosts([p1, p3]);
  assert.equal(postStream.get("posts.length"), 1);
  assert.deepEqual(postStream.get("stream"), [2]);
});

QUnit.test("cancelFilter", assert => {
  const postStream = buildStream(1235);

  sandbox.stub(postStream, "refresh").returns(Promise.resolve());

  postStream.set("summary", true);
  postStream.cancelFilter();
  assert.ok(!postStream.get("summary"), "summary is cancelled");

  postStream.toggleParticipant(participant);
  postStream.cancelFilter();
  assert.blank(
    postStream.get("userFilters"),
    "cancelling the filters clears the userFilters"
  );
});

QUnit.test("findPostIdForPostNumber", assert => {
  const postStream = buildStream(1234, [10, 20, 30, 40, 50, 60, 70]);
  postStream.set("gaps", { before: { 60: [55, 58] } });

  assert.equal(
    postStream.findPostIdForPostNumber(500),
    null,
    "it returns null when the post cannot be found"
  );
  assert.equal(
    postStream.findPostIdForPostNumber(1),
    10,
    "it finds the postId at the beginning"
  );
  assert.equal(
    postStream.findPostIdForPostNumber(5),
    50,
    "it finds the postId in the middle"
  );
  assert.equal(postStream.findPostIdForPostNumber(8), 60, "it respects gaps");
});

QUnit.test("toggleParticipant", assert => {
  const postStream = buildStream(1236);
  sandbox.stub(postStream, "refresh").returns(Promise.resolve());

  assert.equal(
    postStream.get("userFilters.length"),
    0,
    "by default no participants are toggled"
  );

  postStream.toggleParticipant(participant.username);
  assert.ok(
    postStream.get("userFilters").includes("eviltrout"),
    "eviltrout is in the filters"
  );

  postStream.toggleParticipant(participant.username);
  assert.blank(
    postStream.get("userFilters"),
    "toggling the participant again removes them"
  );
});

QUnit.test("streamFilters", assert => {
  const postStream = buildStream(1237);
  sandbox.stub(postStream, "refresh").returns(Promise.resolve());

  assert.deepEqual(
    postStream.get("streamFilters"),
    {},
    "there are no postFilters by default"
  );
  assert.ok(postStream.get("hasNoFilters"), "there are no filters by default");

  postStream.set("summary", true);
  assert.deepEqual(
    postStream.get("streamFilters"),
    { filter: "summary" },
    "postFilters contains the summary flag"
  );
  assert.ok(!postStream.get("hasNoFilters"), "now there are filters present");

  postStream.toggleParticipant(participant.username);
  assert.deepEqual(
    postStream.get("streamFilters"),
    {
      username_filters: "eviltrout"
    },
    "streamFilters contains the username we filtered"
  );
});

QUnit.test("loading", assert => {
  let postStream = buildStream(1234);
  assert.ok(!postStream.get("loading"), "we're not loading by default");

  postStream.set("loadingAbove", true);
  assert.ok(postStream.get("loading"), "we're loading if loading above");

  postStream = buildStream(1234);
  postStream.set("loadingBelow", true);
  assert.ok(postStream.get("loading"), "we're loading if loading below");

  postStream = buildStream(1234);
  postStream.set("loadingFilter", true);
  assert.ok(postStream.get("loading"), "we're loading if loading a filter");
});

QUnit.test("nextWindow", assert => {
  const postStream = buildStream(1234, [
    1,
    2,
    3,
    5,
    8,
    9,
    10,
    11,
    13,
    14,
    15,
    16
  ]);

  assert.blank(
    postStream.get("nextWindow"),
    "With no posts loaded, the window is blank"
  );

  postStream.updateFromJson({ posts: [{ id: 1 }, { id: 2 }] });
  assert.deepEqual(
    postStream.get("nextWindow"),
    [3, 5, 8, 9, 10],
    "If we've loaded the first 2 posts, the window should be the 5 after that"
  );

  postStream.updateFromJson({ posts: [{ id: 13 }] });
  assert.deepEqual(
    postStream.get("nextWindow"),
    [14, 15, 16],
    "Boundary check: stop at the end."
  );

  postStream.updateFromJson({ posts: [{ id: 16 }] });
  assert.blank(
    postStream.get("nextWindow"),
    "Once we've seen everything there's nothing to load."
  );
});

QUnit.test("previousWindow", assert => {
  const postStream = buildStream(1234, [
    1,
    2,
    3,
    5,
    8,
    9,
    10,
    11,
    13,
    14,
    15,
    16
  ]);

  assert.blank(
    postStream.get("previousWindow"),
    "With no posts loaded, the window is blank"
  );

  postStream.updateFromJson({ posts: [{ id: 11 }, { id: 13 }] });
  assert.deepEqual(
    postStream.get("previousWindow"),
    [3, 5, 8, 9, 10],
    "If we've loaded in the middle, it's the previous 5 posts"
  );

  postStream.updateFromJson({ posts: [{ id: 3 }] });
  assert.deepEqual(
    postStream.get("previousWindow"),
    [1, 2],
    "Boundary check: stop at the beginning."
  );

  postStream.updateFromJson({ posts: [{ id: 1 }] });
  assert.blank(
    postStream.get("previousWindow"),
    "Once we've seen everything there's nothing to load."
  );
});

QUnit.test("storePost", assert => {
  const postStream = buildStream(1234),
    store = postStream.store,
    post = store.createRecord("post", {
      id: 1,
      post_number: 100,
      raw: "initial value"
    });

  assert.blank(
    postStream.get("topic.highest_post_number"),
    "it has no highest post number yet"
  );
  let stored = postStream.storePost(post);
  assert.equal(post, stored, "it returns the post it stored");
  assert.equal(
    post.get("topic"),
    postStream.get("topic"),
    "it creates the topic reference properly"
  );
  assert.equal(
    postStream.get("topic.highest_post_number"),
    100,
    "it set the highest post number"
  );

  const dupePost = store.createRecord("post", {
    id: 1,
    post_number: 100,
    raw: "updated value"
  });
  const storedDupe = postStream.storePost(dupePost);
  assert.equal(
    storedDupe,
    post,
    "it returns the previously stored post instead to avoid dupes"
  );
  assert.equal(
    storedDupe.get("raw"),
    "updated value",
    "it updates the previously stored post"
  );

  const postWithoutId = store.createRecord("post", { raw: "hello world" });
  stored = postStream.storePost(postWithoutId);
  assert.equal(stored, postWithoutId, "it returns the same post back");
});

QUnit.test("identity map", assert => {
  const postStream = buildStream(1234);
  const store = postStream.store;

  const p1 = postStream.appendPost(
    store.createRecord("post", { id: 1, post_number: 1 })
  );
  const p3 = postStream.appendPost(
    store.createRecord("post", { id: 3, post_number: 4 })
  );

  assert.equal(
    postStream.findLoadedPost(1),
    p1,
    "it can return cached posts by id"
  );
  assert.blank(postStream.findLoadedPost(4), "it can't find uncached posts");

  // Find posts by ids uses the identity map
  return postStream.findPostsByIds([1, 2, 3]).then(result => {
    assert.equal(result.length, 3);
    assert.equal(result.objectAt(0), p1);
    assert.equal(result.objectAt(1).get("post_number"), 2);
    assert.equal(result.objectAt(2), p3);
  });
});

QUnit.test("loadIntoIdentityMap with no data", assert => {
  return buildStream(1234)
    .loadIntoIdentityMap([])
    .then(result => {
      assert.equal(result.length, 0, "requesting no posts produces no posts");
    });
});

QUnit.test("loadIntoIdentityMap with post ids", assert => {
  const postStream = buildStream(1234);

  return postStream.loadIntoIdentityMap([10]).then(function() {
    assert.present(
      postStream.findLoadedPost(10),
      "it adds the returned post to the store"
    );
  });
});

QUnit.test("appendMore for megatopic", assert => {
  const postStream = buildStream(1234);
  const store = createStore();
  const post = store.createRecord("post", { id: 1, post_number: 1 });

  postStream.setProperties({
    isMegaTopic: true,
    posts: [post]
  });

  return postStream.appendMore().then(() => {
    assert.present(
      postStream.findLoadedPost(2),
      "it adds the returned post to the store"
    );

    assert.equal(
      postStream.get("posts").length,
      6,
      "it adds the right posts into the stream"
    );
  });
});

QUnit.test("prependMore for megatopic", assert => {
  const postStream = buildStream(1234);
  const store = createStore();
  const post = store.createRecord("post", { id: 6, post_number: 6 });

  postStream.setProperties({
    isMegaTopic: true,
    posts: [post]
  });

  return postStream.prependMore().then(() => {
    assert.present(
      postStream.findLoadedPost(5),
      "it adds the returned post to the store"
    );

    assert.equal(
      postStream.get("posts").length,
      6,
      "it adds the right posts into the stream"
    );
  });
});

QUnit.test("staging and undoing a new post", assert => {
  const postStream = buildStream(10101, [1]);
  const store = postStream.store;

  const original = store.createRecord("post", {
    id: 1,
    post_number: 1,
    topic_id: 10101
  });
  postStream.appendPost(original);
  assert.ok(
    postStream.get("lastAppended"),
    original,
    "the original post is lastAppended"
  );

  const user = User.create({
    username: "eviltrout",
    name: "eviltrout",
    id: 321
  });
  const stagedPost = store.createRecord("post", {
    raw: "hello world this is my new post",
    topic_id: 10101
  });

  const topic = postStream.get("topic");
  topic.setProperties({
    posts_count: 1,
    highest_post_number: 1
  });

  // Stage the new post in the stream
  const result = postStream.stagePost(stagedPost, user);
  assert.equal(result, "staged", "it returns staged");
  assert.equal(
    topic.get("highest_post_number"),
    2,
    "it updates the highest_post_number"
  );
  assert.ok(
    postStream.get("loading"),
    "it is loading while the post is being staged"
  );
  assert.ok(
    postStream.get("lastAppended"),
    original,
    "it doesn't consider staged posts as the lastAppended"
  );

  assert.equal(topic.get("posts_count"), 2, "it increases the post count");
  assert.present(topic.get("last_posted_at"), "it updates last_posted_at");
  assert.equal(
    topic.get("details.last_poster"),
    user,
    "it changes the last poster"
  );

  assert.equal(
    stagedPost.get("topic"),
    topic,
    "it assigns the topic reference"
  );
  assert.equal(
    stagedPost.get("post_number"),
    2,
    "it is assigned the probable post_number"
  );
  assert.present(stagedPost.get("created_at"), "it is assigned a created date");
  assert.ok(
    postStream.get("posts").includes(stagedPost),
    "the post is added to the stream"
  );
  assert.equal(stagedPost.get("id"), -1, "the post has a magical -1 id");

  // Undoing a created post (there was an error)
  postStream.undoPost(stagedPost);

  assert.ok(!postStream.get("loading"), "it is no longer loading");
  assert.equal(
    topic.get("highest_post_number"),
    1,
    "it reverts the highest_post_number"
  );
  assert.equal(topic.get("posts_count"), 1, "it reverts the post count");
  assert.equal(
    postStream.get("filteredPostsCount"),
    1,
    "it retains the filteredPostsCount"
  );
  assert.ok(
    !postStream.get("posts").includes(stagedPost),
    "the post is removed from the stream"
  );
  assert.ok(
    postStream.get("lastAppended"),
    original,
    "it doesn't consider undid post lastAppended"
  );
});

QUnit.test("staging and committing a post", assert => {
  const postStream = buildStream(10101, [1]);
  const store = postStream.store;

  const original = store.createRecord("post", {
    id: 1,
    post_number: 1,
    topic_id: 10101
  });
  postStream.appendPost(original);
  assert.ok(
    postStream.get("lastAppended"),
    original,
    "the original post is lastAppended"
  );

  const user = User.create({
    username: "eviltrout",
    name: "eviltrout",
    id: 321
  });
  const stagedPost = store.createRecord("post", {
    raw: "hello world this is my new post",
    topic_id: 10101
  });

  const topic = postStream.get("topic");
  topic.set("posts_count", 1);

  // Stage the new post in the stream
  let result = postStream.stagePost(stagedPost, user);
  assert.equal(result, "staged", "it returns staged");

  assert.ok(
    postStream.get("loading"),
    "it is loading while the post is being staged"
  );
  stagedPost.setProperties({ id: 1234, raw: "different raw value" });

  result = postStream.stagePost(stagedPost, user);
  assert.equal(
    result,
    "alreadyStaging",
    "you can't stage a post while it is currently staging"
  );
  assert.ok(
    postStream.get("lastAppended"),
    original,
    "staging a post doesn't change the lastAppended"
  );

  postStream.commitPost(stagedPost);
  assert.ok(
    postStream.get("posts").includes(stagedPost),
    "the post is still in the stream"
  );
  assert.ok(!postStream.get("loading"), "it is no longer loading");

  assert.equal(
    postStream.get("filteredPostsCount"),
    2,
    "it increases the filteredPostsCount"
  );

  const found = postStream.findLoadedPost(stagedPost.get("id"));
  assert.present(found, "the post is in the identity map");
  assert.ok(postStream.indexOf(stagedPost) > -1, "the post is in the stream");
  assert.equal(
    found.get("raw"),
    "different raw value",
    "it also updated the value in the stream"
  );
  assert.ok(
    postStream.get("lastAppended"),
    found,
    "comitting a post changes lastAppended"
  );
});

QUnit.test("loadedAllPosts when the id changes", assert => {
  // This can happen in a race condition between staging a post and it coming through on the
  // message bus. If the id of a post changes we should reconsider the loadedAllPosts property.
  const postStream = buildStream(10101, [1, 2]);
  const store = postStream.store;
  const postWithoutId = store.createRecord("post", {
    raw: "hello world this is my new post"
  });

  postStream.appendPost(store.createRecord("post", { id: 1, post_number: 1 }));
  postStream.appendPost(postWithoutId);
  assert.ok(!postStream.get("loadedAllPosts"), "the last post is not loaded");

  postWithoutId.set("id", 2);
  assert.ok(
    postStream.get("loadedAllPosts"),
    "the last post is loaded now that the post has an id"
  );
});

QUnit.test("triggerRecoveredPost", async assert => {
  const postStream = buildStream(4567);
  const store = postStream.store;

  [1, 2, 3, 5].forEach(id => {
    postStream.appendPost(
      store.createRecord("post", { id: id, post_number: id })
    );
  });

  const response = object => {
    return [200, { "Content-Type": "application/json" }, object];
  };

  // prettier-ignore
  server.get("/posts/4", () => { // eslint-disable-line no-undef
    return response({ id: 4, post_number: 4 });
  });

  assert.equal(
    postStream.get("postsWithPlaceholders.length"),
    4,
    "it should return the right length"
  );

  await postStream.triggerRecoveredPost(4);

  assert.equal(
    postStream.get("postsWithPlaceholders.length"),
    5,
    "it should return the right length"
  );
});

QUnit.test("comitting and triggerNewPostInStream race condition", assert => {
  const postStream = buildStream(4964);
  const store = postStream.store;

  postStream.appendPost(store.createRecord("post", { id: 1, post_number: 1 }));
  const user = User.create({
    username: "eviltrout",
    name: "eviltrout",
    id: 321
  });
  const stagedPost = store.createRecord("post", {
    raw: "hello world this is my new post"
  });

  postStream.stagePost(stagedPost, user);
  assert.equal(
    postStream.get("filteredPostsCount"),
    0,
    "it has no filteredPostsCount yet"
  );
  stagedPost.set("id", 123);

  sandbox.stub(postStream, "appendMore");
  postStream.triggerNewPostInStream(123);
  assert.equal(postStream.get("filteredPostsCount"), 1, "it added the post");

  postStream.commitPost(stagedPost);
  assert.equal(
    postStream.get("filteredPostsCount"),
    1,
    "it does not add the same post twice"
  );
});

QUnit.test("triggerNewPostInStream for ignored posts", async assert => {
  const postStream = buildStream(280, [1]);
  const store = postStream.store;
<<<<<<< HEAD
  Discourse.User.resetCurrent(
    Discourse.User.create({
=======
  User.resetCurrent(
    User.create({
>>>>>>> baba1cc0
      username: "eviltrout",
      name: "eviltrout",
      id: 321,
      ignored_users: ["ignoreduser"]
    })
  );

  postStream.appendPost(store.createRecord("post", { id: 1, post_number: 1 }));

  const post2 = store.createRecord("post", {
    id: 101,
    post_number: 2,
    username: "regularuser"
  });

  const post3 = store.createRecord("post", {
    id: 102,
    post_number: 3,
    username: "ignoreduser"
  });

  var stub = sandbox
    .stub(postStream, "findPostsByIds")
    .returns(Promise.resolve([post2]));

  await postStream.triggerNewPostInStream(101);
  assert.equal(
    postStream.posts.length,
    2,
    "it added the regular post to the posts"
  );
  assert.equal(
    postStream.get("stream.length"),
    2,
    "it added the regular post to the stream"
  );

  stub.restore();
  sandbox.stub(postStream, "findPostsByIds").returns(Promise.resolve([post3]));

  await postStream.triggerNewPostInStream(102);
  assert.equal(
    postStream.posts.length,
    2,
    "it does not add the ignored post to the posts"
  );
  assert.equal(
    postStream.stream.length,
    2,
    "it does not add the ignored post to the stream"
  );
});

QUnit.test("postsWithPlaceholders", assert => {
  const postStream = buildStream(4964, [1, 2, 3, 4, 5, 6, 7, 8, 9, 10]);
  const postsWithPlaceholders = postStream.get("postsWithPlaceholders");
  const store = postStream.store;

  const testProxy = Ember.ArrayProxy.create({ content: postsWithPlaceholders });

  const p1 = store.createRecord("post", { id: 1, post_number: 1 });
  const p2 = store.createRecord("post", { id: 2, post_number: 2 });
  const p3 = store.createRecord("post", { id: 3, post_number: 3 });
  const p4 = store.createRecord("post", { id: 4, post_number: 4 });

  postStream.appendPost(p1);
  postStream.appendPost(p2);
  postStream.appendPost(p3);

  // Test enumerable and array access
  assert.equal(postsWithPlaceholders.get("length"), 3);
  assert.equal(testProxy.get("length"), 3);
  assert.equal(postsWithPlaceholders.nextObject(0), p1);
  assert.equal(postsWithPlaceholders.objectAt(0), p1);
  assert.equal(postsWithPlaceholders.nextObject(1, p1), p2);
  assert.equal(postsWithPlaceholders.objectAt(1), p2);
  assert.equal(postsWithPlaceholders.nextObject(2, p2), p3);
  assert.equal(postsWithPlaceholders.objectAt(2), p3);

  const promise = postStream.appendMore();
  assert.equal(
    postsWithPlaceholders.get("length"),
    8,
    "we immediately have a larger placeholder window"
  );
  assert.equal(testProxy.get("length"), 8);
  assert.ok(!!postsWithPlaceholders.nextObject(3, p3));
  assert.ok(!!postsWithPlaceholders.objectAt(4));
  assert.ok(postsWithPlaceholders.objectAt(3) !== p4);
  assert.ok(testProxy.objectAt(3) !== p4);

  return promise.then(() => {
    assert.equal(postsWithPlaceholders.objectAt(3), p4);
    assert.equal(
      postsWithPlaceholders.get("length"),
      8,
      "have a larger placeholder window when loaded"
    );
    assert.equal(testProxy.get("length"), 8);
    assert.equal(testProxy.objectAt(3), p4);
  });
});

QUnit.test("filteredPostsCount", assert => {
  const postStream = buildStream(4567, [1, 3, 4]);

  assert.equal(postStream.get("filteredPostsCount"), 3);

  // Megatopic
  postStream.set("isMegaTopic", true);
  postStream.set("topic.highest_post_number", 4);

  assert.equal(postStream.get("filteredPostsCount"), 4);
});

QUnit.test("firstPostId", assert => {
  const postStream = buildStream(4567, [1, 3, 4]);

  assert.equal(postStream.get("firstPostId"), 1);

  postStream.setProperties({
    isMegaTopic: true,
    firstId: 2
  });

  assert.equal(postStream.get("firstPostId"), 2);
});

QUnit.test("lastPostId", assert => {
  const postStream = buildStream(4567, [1, 3, 4]);

  assert.equal(postStream.get("lastPostId"), 4);

  postStream.setProperties({
    isMegaTopic: true,
    lastId: 2
  });

  assert.equal(postStream.get("lastPostId"), 2);
});

QUnit.test("progressIndexOfPostId", assert => {
  const postStream = buildStream(4567, [1, 3, 4]);
  const store = createStore();
  const post = store.createRecord("post", { id: 1, post_number: 5 });

  assert.equal(postStream.progressIndexOfPostId(post), 1);

  postStream.set("isMegaTopic", true);

  assert.equal(postStream.progressIndexOfPostId(post), 5);
});<|MERGE_RESOLUTION|>--- conflicted
+++ resolved
@@ -810,13 +810,8 @@
 QUnit.test("triggerNewPostInStream for ignored posts", async assert => {
   const postStream = buildStream(280, [1]);
   const store = postStream.store;
-<<<<<<< HEAD
-  Discourse.User.resetCurrent(
-    Discourse.User.create({
-=======
   User.resetCurrent(
     User.create({
->>>>>>> baba1cc0
       username: "eviltrout",
       name: "eviltrout",
       id: 321,
