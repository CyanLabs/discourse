# name: poll
# about: Official poll plugin for Discourse
# version: 0.9
# authors: Vikhyat Korrapati (vikhyat), Régis Hanol (zogstrip)
# url: https://github.com/discourse/discourse/tree/master/plugins/poll

enabled_site_setting :poll_enabled

register_asset "stylesheets/common/poll.scss"
register_asset "stylesheets/desktop/poll.scss", :desktop
register_asset "stylesheets/mobile/poll.scss", :mobile

register_asset "javascripts/poll_dialect.js", :server_side

PLUGIN_NAME ||= "discourse_poll".freeze

POLLS_CUSTOM_FIELD ||= "polls".freeze
VOTES_CUSTOM_FIELD ||= "polls-votes".freeze

DATA_PREFIX ||= "data-poll-".freeze
DEFAULT_POLL_NAME ||= "poll".freeze

after_initialize do

  # remove "Vote Now!" & "Show Results" links in emails
  Email::Styles.register_plugin_style do |fragment|
    fragment.css(".poll a.cast-votes, .poll a.toggle-results").each(&:remove)
  end

  module ::DiscoursePoll
    class Engine < ::Rails::Engine
      engine_name PLUGIN_NAME
      isolate_namespace DiscoursePoll
    end
  end

  class DiscoursePoll::Poll
    class << self

      def vote(post_id, poll_name, options, user_id)
        DistributedMutex.synchronize("#{PLUGIN_NAME}-#{post_id}") do
          post = Post.find_by(id: post_id)

          # post must not be deleted
          if post.nil? || post.trashed?
            raise StandardError.new I18n.t("poll.post_is_deleted")
          end

          # topic must be open
          if post.topic.try(:closed) || post.topic.try(:archived)
            raise StandardError.new I18n.t("poll.topic_must_be_open_to_vote")
          end

          polls = post.custom_fields[POLLS_CUSTOM_FIELD]

          raise StandardError.new I18n.t("poll.no_polls_associated_with_this_post") if polls.blank?

          poll = polls[poll_name]

          raise StandardError.new I18n.t("poll.no_poll_with_this_name", name: poll_name) if poll.blank?
          raise StandardError.new I18n.t("poll.poll_must_be_open_to_vote") if poll["status"] != "open"

          # remove options that aren't available in the poll
          available_options = poll["options"].map { |o| o["id"] }.to_set
          options.select! { |o| available_options.include?(o) }

          raise StandardError.new I18n.t("poll.requires_at_least_1_valid_option") if options.empty?

          votes = post.custom_fields["#{VOTES_CUSTOM_FIELD}-#{user_id}"] || {}
          vote = votes[poll_name] || []

          # increment counters only when the user hasn't casted a vote yet
          poll["voters"] += 1 if vote.size == 0

          poll["options"].each do |option|
            option["votes"] -= 1 if vote.include?(option["id"])
            option["votes"] += 1 if options.include?(option["id"])
          end

          votes[poll_name] = options

          post.custom_fields[POLLS_CUSTOM_FIELD] = polls
          post.custom_fields["#{VOTES_CUSTOM_FIELD}-#{user_id}"] = votes
          post.save_custom_fields(true)

          MessageBus.publish("/polls/#{post_id}", { polls: polls })

          return [poll, options]
        end
      end

      def toggle_status(post_id, poll_name, status, user_id)
        DistributedMutex.synchronize("#{PLUGIN_NAME}-#{post_id}") do
          post = Post.find_by(id: post_id)

          # post must not be deleted
          if post.nil? || post.trashed?
            raise StandardError.new I18n.t("poll.post_is_deleted")
          end

          # topic must be open
          if post.topic.try(:closed) || post.topic.try(:archived)
            raise StandardError.new I18n.t("poll.topic_must_be_open_to_toggle_status")
          end

          user = User.find_by(id: user_id)

          # either staff member or OP
          unless user_id == post.user_id || user.try(:staff?)
            raise StandardError.new I18n.t("poll.only_staff_or_op_can_toggle_status")
          end

          polls = post.custom_fields[POLLS_CUSTOM_FIELD]

          raise StandardError.new I18n.t("poll.no_polls_associated_with_this_post") if polls.blank?
          raise StandardError.new I18n.t("poll.no_poll_with_this_name", name: poll_name) if polls[poll_name].blank?

          polls[poll_name]["status"] = status

          post.save_custom_fields(true)

          MessageBus.publish("/polls/#{post_id}", { polls: polls })

          polls[poll_name]
        end
      end

      def extract(raw, topic_id)
        # TODO: we should fix the callback mess so that the cooked version is available
        # in the validators instead of cooking twice
        cooked = PrettyText.cook(raw, topic_id: topic_id)
        parsed = Nokogiri::HTML(cooked)

        extracted_polls = []

        # extract polls
        parsed.css("div.poll").each do |p|
          poll = { "options" => [], "voters" => 0 }

          # extract attributes
          p.attributes.values.each do |attribute|
            if attribute.name.start_with?(DATA_PREFIX)
              poll[attribute.name[DATA_PREFIX.length..-1]] = attribute.value
            end
          end

          # extract options
          p.css("li[#{DATA_PREFIX}option-id]").each do |o|
            option_id = o.attributes[DATA_PREFIX + "option-id"].value
            poll["options"] << { "id" => option_id, "html" => o.inner_html, "votes" => 0 }
          end

          # add the poll
          extracted_polls << poll
        end

        extracted_polls
      end
    end
  end

  require_dependency "application_controller"

  class DiscoursePoll::PollsController < ::ApplicationController
    requires_plugin PLUGIN_NAME

    before_filter :ensure_logged_in

    def vote
      post_id   = params.require(:post_id)
      poll_name = params.require(:poll_name)
      options   = params.require(:options)
      user_id   = current_user.id

      begin
        poll, options = DiscoursePoll::Poll.vote(post_id, poll_name, options, user_id)
        render json: { poll: poll, vote: options }
      rescue StandardError => e
        render_json_error e.message
      end
    end

    def toggle_status
      post_id   = params.require(:post_id)
      poll_name = params.require(:poll_name)
      status    = params.require(:status)
      user_id   = current_user.id

      begin
        poll = DiscoursePoll::Poll.toggle_status(post_id, poll_name, status, user_id)
        render json: { poll: poll }
      rescue StandardError => e
        render_json_error e.message
      end
    end

  end

  DiscoursePoll::Engine.routes.draw do
    put "/vote" => "polls#vote"
    put "/toggle_status" => "polls#toggle_status"
  end

  Discourse::Application.routes.append do
    mount ::DiscoursePoll::Engine, at: "/polls"
  end

  Post.class_eval do
    attr_accessor :polls

    after_save do
      next if self.polls.blank? || !self.polls.is_a?(Hash)

      post = self
      polls = self.polls

      DistributedMutex.synchronize("#{PLUGIN_NAME}-#{post.id}") do
        post.custom_fields[POLLS_CUSTOM_FIELD] = polls
        post.save_custom_fields(true)
      end
    end
  end

  validate(:post, :validate_polls) do
    # only care when raw has changed!
    return unless self.raw_changed?

    polls = {}

    extracted_polls = DiscoursePoll::Poll::extract(self.raw, self.topic_id)

    extracted_polls.each do |poll|
      # polls should have a unique name
      if polls.has_key?(poll["name"])
        poll["name"] == DEFAULT_POLL_NAME ?
          self.errors.add(:base, I18n.t("poll.multiple_polls_without_name")) :
          self.errors.add(:base, I18n.t("poll.multiple_polls_with_same_name", name: ERB::Util.html_escape(poll["name"])))
        return
      end

      # options must be unique
      if poll["options"].map { |o| o["id"] }.uniq.size != poll["options"].size
        poll["name"] == DEFAULT_POLL_NAME ?
          self.errors.add(:base, I18n.t("poll.default_poll_must_have_different_options")) :
          self.errors.add(:base, I18n.t("poll.named_poll_must_have_different_options", name: ERB::Util.html_escape(poll["name"])))
        return
      end

      # at least 2 options
      if poll["options"].size < 2
        poll["name"] == DEFAULT_POLL_NAME ?
          self.errors.add(:base, I18n.t("poll.default_poll_must_have_at_least_2_options")) :
          self.errors.add(:base, I18n.t("poll.named_poll_must_have_at_least_2_options", name: ERB::Util.html_escape(poll["name"])))
        return
      end

      # maximum # of options
      if poll["options"].size > SiteSetting.poll_maximum_options
        poll["name"] == DEFAULT_POLL_NAME ?
<<<<<<< HEAD
          self.errors.add(:base, I18n.t("poll.default_poll_must_have_less_options", max: SiteSetting.poll_maximum_options)) :
          self.errors.add(:base, I18n.t("poll.named_poll_must_have_less_options", name: ERB::Util.html_escape(poll["name"]), max: SiteSetting.poll_maximum_options))
=======
          self.errors.add(:base, I18n.t("poll.default_poll_must_have_less_options", count: SiteSetting.poll_maximum_options)) :
          self.errors.add(:base, I18n.t("poll.named_poll_must_have_less_options", name: poll["name"], count: SiteSetting.poll_maximum_options))
>>>>>>> 95e90ee9
        return
      end

      # poll with multiple choices
      if poll["type"] == "multiple"
        min = (poll["min"].presence || 1).to_i
        max = (poll["max"].presence || poll["options"].size).to_i

        if min > max || max <= 0 || max > poll["options"].size || min >= poll["options"].size
          poll["name"] == DEFAULT_POLL_NAME ?
            self.errors.add(:base, I18n.t("poll.default_poll_with_multiple_choices_has_invalid_parameters")) :
            self.errors.add(:base, I18n.t("poll.named_poll_with_multiple_choices_has_invalid_parameters", name: poll["name"]))
          return
         end
      end

      # store the valid poll
      polls[poll["name"]] = poll
    end

    # are we updating a post?
    if self.id.present?
      post = self
      DistributedMutex.synchronize("#{PLUGIN_NAME}-#{post.id}") do
        # load previous polls
        previous_polls = post.custom_fields[POLLS_CUSTOM_FIELD] || {}

        # extract options
        current_options = polls.values.map { |p| p["options"].map { |o| o["id"] } }.flatten.sort
        previous_options = previous_polls.values.map { |p| p["options"].map { |o| o["id"] } }.flatten.sort

        # are the polls different?
        if polls.keys != previous_polls.keys || current_options != previous_options

          has_votes = previous_polls.keys.map { |p| previous_polls[p]["voters"].to_i }.sum > 0

          # outside of the 5-minute edit window?
          if post.created_at < 5.minutes.ago && has_votes
            # cannot add/remove/rename polls
            if polls.keys.sort != previous_polls.keys.sort
              post.errors.add(:base, I18n.t("poll.cannot_change_polls_after_5_minutes"))
              return
            end

            # deal with option changes
            if User.staff.pluck(:id).include?(post.last_editor_id)
              # staff can only edit options
              polls.each_key do |poll_name|
                if polls[poll_name]["options"].size != previous_polls[poll_name]["options"].size && previous_polls[poll_name]["voters"].to_i > 0
                  post.errors.add(:base, I18n.t("poll.staff_cannot_add_or_remove_options_after_5_minutes"))
                  return
                end
              end
            else
              # OP cannot edit poll options
              post.errors.add(:base, I18n.t("poll.op_cannot_edit_options_after_5_minutes"))
              return
            end
          end

          # try to merge votes
          polls.each_key do |poll_name|
            next unless previous_polls.has_key?(poll_name)

            # when the # of options has changed, reset all the votes
            if polls[poll_name]["options"].size != previous_polls[poll_name]["options"].size
              PostCustomField.where(post_id: post.id)
                             .where("name LIKE '#{VOTES_CUSTOM_FIELD}-%'")
                             .destroy_all
              post.clear_custom_fields
              next
            end

            polls[poll_name]["voters"] = previous_polls[poll_name]["voters"]
            for o in 0...polls[poll_name]["options"].size
              polls[poll_name]["options"][o]["votes"] = previous_polls[poll_name]["options"][o]["votes"]
            end
          end

          # immediately store the polls
          post.custom_fields[POLLS_CUSTOM_FIELD] = polls
          post.save_custom_fields(true)

          # publish the changes
          MessageBus.publish("/polls/#{post.id}", { polls: polls })
        end
      end
    else
      self.polls = polls
    end

    true
  end

  Post.register_custom_field_type(POLLS_CUSTOM_FIELD, :json)
  Post.register_custom_field_type("#{VOTES_CUSTOM_FIELD}-*", :json)

  TopicView.add_post_custom_fields_whitelister do |user|
    whitelisted = [POLLS_CUSTOM_FIELD]
    whitelisted << "#{VOTES_CUSTOM_FIELD}-#{user.id}" if user
    whitelisted
  end

  # tells the front-end we have a poll for that post
  on(:post_created) do |post|
    next if post.is_first_post? || post.custom_fields[POLLS_CUSTOM_FIELD].blank?
    MessageBus.publish("/polls", { post_id: post.id })
  end

  add_to_serializer(:post, :polls, false) { post_custom_fields[POLLS_CUSTOM_FIELD] }
  add_to_serializer(:post, :include_polls?) { post_custom_fields.present? && post_custom_fields[POLLS_CUSTOM_FIELD].present? }

  add_to_serializer(:post, :polls_votes, false) { post_custom_fields["#{VOTES_CUSTOM_FIELD}-#{scope.user.id}"] }
  add_to_serializer(:post, :include_polls_votes?) { scope.user && post_custom_fields.present? && post_custom_fields["#{VOTES_CUSTOM_FIELD}-#{scope.user.id}"].present? }
end<|MERGE_RESOLUTION|>--- conflicted
+++ resolved
@@ -257,13 +257,8 @@
       # maximum # of options
       if poll["options"].size > SiteSetting.poll_maximum_options
         poll["name"] == DEFAULT_POLL_NAME ?
-<<<<<<< HEAD
-          self.errors.add(:base, I18n.t("poll.default_poll_must_have_less_options", max: SiteSetting.poll_maximum_options)) :
-          self.errors.add(:base, I18n.t("poll.named_poll_must_have_less_options", name: ERB::Util.html_escape(poll["name"]), max: SiteSetting.poll_maximum_options))
-=======
           self.errors.add(:base, I18n.t("poll.default_poll_must_have_less_options", count: SiteSetting.poll_maximum_options)) :
           self.errors.add(:base, I18n.t("poll.named_poll_must_have_less_options", name: poll["name"], count: SiteSetting.poll_maximum_options))
->>>>>>> 95e90ee9
         return
       end
 
