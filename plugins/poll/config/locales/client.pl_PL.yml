--- conflicted
+++ resolved
@@ -26,11 +26,8 @@
           title: "Wyniki pojawią się po <strong>zagłosowaniu</strong>."
         closed:
           title: "Wyniki pojawią się po <strong>zamknięciu</strong> ankiety."
-<<<<<<< HEAD
-=======
         staff:
           title: "Wyniki pokazywane są wyłącznie członkom <strong>zespołu</strong>."
->>>>>>> baba1cc0
       multiple:
         help:
           at_least_min_options:
@@ -98,12 +95,9 @@
           always: Zawsze widoczna
           vote: Po zagłosowaniu
           closed: Po zamknięciu
-<<<<<<< HEAD
-=======
           staff: Wyłącznie dla zespołu
         poll_chart_type:
           label: Typ wykresu
->>>>>>> baba1cc0
         poll_config:
           max: Max
           min: Min
