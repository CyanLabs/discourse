--- conflicted
+++ resolved
@@ -12,11 +12,8 @@
         today: Dziś %{time}
         tomorrow: Jutro %{time}
         yesterday: Wczoraj %{time}
-<<<<<<< HEAD
-=======
         countdown:
           passed: data minęła
->>>>>>> baba1cc0
       title: Wprowadź datę / czas
       create:
         form:
