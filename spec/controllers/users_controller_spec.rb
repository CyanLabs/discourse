require 'spec_helper'

describe UsersController do

  describe '.show' do
    let!(:user) { log_in }

    it 'returns success' do
      xhr :get, :show, username: user.username, format: :json
      expect(response).to be_success
      json = JSON.parse(response.body)

      expect(json["user"]["has_title_badges"]).to eq(false)

    end

    it "returns not found when the username doesn't exist" do
      xhr :get, :show, username: 'madeuppity'
      expect(response).not_to be_success
    end

    it 'returns not found when the user is inactive' do
      inactive = Fabricate(:user, active: false)
      xhr :get, :show, username: inactive.username
      expect(response).not_to be_success
    end

    it "raises an error on invalid access" do
      Guardian.any_instance.expects(:can_see?).with(user).returns(false)
      xhr :get, :show, username: user.username
      expect(response).to be_forbidden
    end

    context "fetching a user by external_id" do
      before { user.create_single_sign_on_record(external_id: '997', last_payload: '') }

      it "returns fetch for a matching external_id" do
        xhr :get, :show, external_id: '997'
        expect(response).to be_success
      end

      it "returns not found when external_id doesn't match" do
        xhr :get, :show, external_id: '99'
        expect(response).not_to be_success
      end
    end
  end

  describe '.user_preferences_redirect' do
    it 'requires the user to be logged in' do
      expect { get :user_preferences_redirect }.to raise_error(Discourse::NotLoggedIn)
    end

    it "redirects to their profile when logged in" do
      user = log_in
      get :user_preferences_redirect
      expect(response).to redirect_to("/users/#{user.username_lower}/preferences")
    end
  end

  describe '.authorize_email' do
    it 'errors out for invalid tokens' do
      get :authorize_email, token: 'asdfasdf'
      expect(response).to be_success
      expect(flash[:error]).to be_present
    end

    context 'valid token' do
      it 'authorizes with a correct token' do
        user = Fabricate(:user)
        email_token = user.email_tokens.create(email: user.email)

        get :authorize_email, token: email_token.token
        expect(response).to be_success
        expect(flash[:error]).to be_blank
        expect(session[:current_user_id]).to be_present
      end
    end
  end

  describe '.activate_account' do
    before do
      UsersController.any_instance.stubs(:honeypot_or_challenge_fails?).returns(false)
    end

    context 'invalid token' do

      it 'return success' do
        EmailToken.expects(:confirm).with('asdfasdf').returns(nil)
        put :perform_account_activation, token: 'asdfasdf'
        expect(response).to be_success
        expect(flash[:error]).to be_present
      end
    end

    context 'valid token' do
      let(:user) { Fabricate(:user) }

      context 'welcome message' do
        before do
          EmailToken.expects(:confirm).with('asdfasdf').returns(user)
        end

        it 'enqueues a welcome message if the user object indicates so' do
          user.send_welcome_message = true
          user.expects(:enqueue_welcome_message).with('welcome_user')
          put :perform_account_activation, token: 'asdfasdf'
        end

        it "doesn't enqueue the welcome message if the object returns false" do
          user.send_welcome_message = false
          user.expects(:enqueue_welcome_message).with('welcome_user').never
          put :perform_account_activation, token: 'asdfasdf'
        end
      end

      context "honeypot" do
        it "raises an error if the honeypot is invalid" do
          UsersController.any_instance.stubs(:honeypot_or_challenge_fails?).returns(true)
          put :perform_account_activation, token: 'asdfasdf'
          expect(response).not_to be_success
        end
      end

      context 'response' do
        before do
          Guardian.any_instance.expects(:can_access_forum?).returns(true)
          EmailToken.expects(:confirm).with('asdfasdf').returns(user)
          put :perform_account_activation, token: 'asdfasdf'
        end

        it 'returns success' do
          expect(response).to be_success
        end

        it "doesn't set an error" do
          expect(flash[:error]).to be_blank
        end

        it 'logs in as the user' do
          expect(session[:current_user_id]).to be_present
        end

        it "doesn't set @needs_approval" do
          expect(assigns[:needs_approval]).to be_blank
        end
      end

      context 'user is not approved' do
        before do
          Guardian.any_instance.expects(:can_access_forum?).returns(false)
          EmailToken.expects(:confirm).with('asdfasdf').returns(user)
          put :perform_account_activation, token: 'asdfasdf'
        end

        it 'returns success' do
          expect(response).to be_success
        end

        it 'sets @needs_approval' do
          expect(assigns[:needs_approval]).to be_present
        end

        it "doesn't set an error" do
          expect(flash[:error]).to be_blank
        end

        it "doesn't log the user in" do
          expect(session[:current_user_id]).to be_blank
        end
      end

    end
  end

  describe '.change_email' do
    let(:new_email) { 'bubblegum@adventuretime.ooo' }

    it "requires you to be logged in" do
      expect { xhr :put, :change_email, username: 'asdf', email: new_email }.to raise_error(Discourse::NotLoggedIn)
    end

    context 'when logged in' do
      let!(:user) { log_in }

      it 'raises an error without an email parameter' do
        expect { xhr :put, :change_email, username: user.username }.to raise_error(ActionController::ParameterMissing)
      end

      it "raises an error if you can't edit the user's email" do
        Guardian.any_instance.expects(:can_edit_email?).with(user).returns(false)
        xhr :put, :change_email, username: user.username, email: new_email
        expect(response).to be_forbidden
      end

      context 'when the new email address is taken' do
        let!(:other_user) { Fabricate(:coding_horror) }
        it 'raises an error' do
          expect { xhr :put, :change_email, username: user.username, email: other_user.email }.to raise_error(Discourse::InvalidParameters)
        end

        it 'raises an error if there is whitespace too' do
          expect { xhr :put, :change_email, username: user.username, email: other_user.email + ' ' }.to raise_error(Discourse::InvalidParameters)
        end
      end

      context 'when new email is different case of existing email' do
        let!(:other_user) { Fabricate(:user, email: 'case.insensitive@gmail.com')}

        it 'raises an error' do
          expect { xhr :put, :change_email, username: user.username, email: other_user.email.upcase }.to raise_error(Discourse::InvalidParameters)
        end
      end

      context 'success' do

        it 'has an email token' do
          expect { xhr :put, :change_email, username: user.username, email: new_email }.to change(EmailToken, :count)
        end

        it 'enqueues an email authorization' do
          Jobs.expects(:enqueue).with(:user_email, has_entries(type: :authorize_email, user_id: user.id, to_address: new_email))
          xhr :put, :change_email, username: user.username, email: new_email
        end
      end
    end

  end

  describe '.password_reset' do
    let(:user) { Fabricate(:user) }

    context "you can view it even if login is required" do
      it "returns success" do
        SiteSetting.login_required = true
        get :password_reset, token: 'asdfasdf'
        expect(response).to be_success
      end
    end

    context 'missing token' do
      before do
        get :password_reset, token: SecureRandom.hex
      end

      it 'disallows login' do
        expect(assigns[:error]).to be_present
        expect(session[:current_user_id]).to be_blank
        expect(assigns[:invalid_token]).to eq(nil)
        expect(response).to be_success
      end
    end

    context 'invalid token' do
      before do
        get :password_reset, token: "evil_trout!"
      end

      it 'disallows login' do
        expect(assigns[:error]).to be_present
        expect(session[:current_user_id]).to be_blank
        expect(assigns[:invalid_token]).to eq(true)
        expect(response).to be_success
      end
    end

    context 'valid token' do
      it 'returns success' do
        user = Fabricate(:user, auth_token: SecureRandom.hex(16))
        token = user.email_tokens.create(email: user.email).token

        old_token = user.auth_token

        get :password_reset, token: token
        put :password_reset, token: token, password: 'newpassword'
        expect(response).to be_success
<<<<<<< HEAD
        expect(flash[:error]).to be_blank
=======
        expect(assigns[:error]).to be_blank
>>>>>>> 60ed7287

        user.reload
        expect(user.auth_token).to_not eq old_token
        expect(user.auth_token.length).to eq 32
      end
    end

    context 'submit change' do
      let(:token) { EmailToken.generate_token }
      before do
        EmailToken.expects(:confirm).with(token).returns(user)
      end

      it "fails when the password is blank" do
        put :password_reset, token: token, password: ''
        expect(assigns(:user).errors).to be_present
        expect(session[:current_user_id]).to be_blank
      end

      it "fails when the password is too long" do
        put :password_reset, token: token, password: ('x' * (User.max_password_length + 1))
        expect(assigns(:user).errors).to be_present
        expect(session[:current_user_id]).to be_blank
      end

      it "logs in the user" do
        put :password_reset, token: token, password: 'newpassword'
        expect(assigns(:user).errors).to be_blank
        expect(session[:current_user_id]).to be_present
      end

      it "doesn't log in the user when not approved" do
        SiteSetting.expects(:must_approve_users?).returns(true)
        put :password_reset, token: token, password: 'newpassword'
        expect(assigns(:user).errors).to be_blank
        expect(session[:current_user_id]).to be_blank
      end
    end
  end

  describe '.admin_login' do
    let(:admin) { Fabricate(:admin) }
    let(:user) { Fabricate(:user) }

    context 'enqueues mail' do
      it 'enqueues mail with admin email and sso enabled' do
        SiteSetting.enable_sso = true
        Jobs.expects(:enqueue).with(:user_email, has_entries(type: :admin_login, user_id: admin.id))
        put :admin_login, email: admin.email
      end

      it 'does not enqueue mail with admin email and sso disabled' do
        SiteSetting.enable_sso = false
        Jobs.expects(:enqueue).never
        put :admin_login, email: admin.email
      end

      it 'does not enqueue mail with normal user email and sso enabled' do
        SiteSetting.enable_sso = true
        Jobs.expects(:enqueue).never
        put :admin_login, email: user.email
      end
    end

    context 'logs in admin' do
      it 'does not log in admin with invalid token' do
        SiteSetting.enable_sso = true
        get :admin_login, token: "invalid"
        expect(session[:current_user_id]).to be_blank
      end

      it 'does not log in admin with valid token and SSO disabled' do
        SiteSetting.enable_sso = false
        token = admin.email_tokens.create(email: admin.email).token

        get :admin_login, token: token
        expect(response).to redirect_to('/')
        expect(session[:current_user_id]).to be_blank
      end

      it 'logs in admin with valid token and SSO enabled' do
        SiteSetting.enable_sso = true
        token = admin.email_tokens.create(email: admin.email).token

        get :admin_login, token: token
        expect(response).to redirect_to('/')
        expect(session[:current_user_id]).to eq(admin.id)
      end
    end
  end

  describe '#toggle_anon' do
    it 'allows you to toggle anon if enabled' do
      SiteSetting.allow_anonymous_posting = true

      user = log_in
      user.trust_level = 1
      user.save

      post :toggle_anon
      expect(response).to be_success
      expect(session[:current_user_id]).to eq(AnonymousShadowCreator.get(user).id)

      post :toggle_anon
      expect(response).to be_success
      expect(session[:current_user_id]).to eq(user.id)

    end
  end

  describe '#create' do

    before do
      UsersController.any_instance.stubs(:honeypot_value).returns(nil)
      UsersController.any_instance.stubs(:challenge_value).returns(nil)
      SiteSetting.stubs(:allow_new_registrations).returns(true)
      @user = Fabricate.build(:user)
      @user.password = "strongpassword"
    end

    def post_user
      xhr :post, :create,
        name: @user.name,
        username: @user.username,
        password: "strongpassword",
        email: @user.email
    end

    context 'when creating a non active user (unconfirmed email)' do

      it 'returns a 500 when local logins are disabled' do
        SiteSetting.expects(:enable_local_logins).returns(false)
        post_user

        expect(response.status).to eq(500)
      end

      it 'returns an error when new registrations are disabled' do
        SiteSetting.stubs(:allow_new_registrations).returns(false)
        post_user
        json = JSON.parse(response.body)
        expect(json['success']).to eq(false)
        expect(json['message']).to be_present
      end

      it 'creates a user correctly' do
        Jobs.expects(:enqueue).with(:user_email, has_entries(type: :signup))
        User.any_instance.expects(:enqueue_welcome_message).with('welcome_user').never

        post_user

        expect(JSON.parse(response.body)['active']).to be_falsey

        # should save user_created_message in session
        expect(session["user_created_message"]).to be_present
      end

      context "and 'must approve users' site setting is enabled" do
        before { SiteSetting.expects(:must_approve_users).returns(true) }

        it 'does not enqueue an email' do
          Jobs.expects(:enqueue).never
          post_user
        end

        it 'does not login the user' do
          post_user
          expect(session[:current_user_id]).to be_blank
        end

        it 'indicates the user is not active in the response' do
          post_user
          expect(JSON.parse(response.body)['active']).to be_falsey
        end

        it "shows the 'waiting approval' message" do
          post_user
          expect(JSON.parse(response.body)['message']).to eq(I18n.t 'login.wait_approval')
        end
      end
    end

    context 'when creating an active user (confirmed email)' do
      before { User.any_instance.stubs(:active?).returns(true) }

      it 'enqueues a welcome email' do
        User.any_instance.expects(:enqueue_welcome_message).with('welcome_user')
        post_user

        # should save user_created_message in session
        expect(session["user_created_message"]).to be_present
      end

      it "shows the 'active' message" do
        User.any_instance.expects(:enqueue_welcome_message)
        post_user
        expect(JSON.parse(response.body)['message']).to eq(
          I18n.t 'login.active'
        )
      end

      it "should be logged in" do
        User.any_instance.expects(:enqueue_welcome_message)
        post_user
        expect(session[:current_user_id]).to be_present
      end

      it 'indicates the user is active in the response' do
        User.any_instance.expects(:enqueue_welcome_message)
        post_user
        expect(JSON.parse(response.body)['active']).to be_truthy
      end

      it 'returns 500 status when new registrations are disabled' do
        SiteSetting.stubs(:allow_new_registrations).returns(false)
        post_user
        json = JSON.parse(response.body)
        expect(json['success']).to eq(false)
        expect(json['message']).to be_present
      end

      context 'authentication records for' do

        before do
          SiteSetting.expects(:must_approve_users).returns(true)
        end

        it 'should create twitter user info if required' do
          SiteSetting.stubs(:enable_twitter_logins?).returns(true)
          twitter_auth = { twitter_user_id: 42, twitter_screen_name: "bruce" }
          auth = session[:authentication] = {}
          auth[:authenticator_name] = 'twitter'
          auth[:extra_data] = twitter_auth
          TwitterUserInfo.expects(:create)

          post_user
        end
      end
    end

    context 'after success' do
      before { post_user }

      it 'should succeed' do
        is_expected.to respond_with(:success)
      end

      it 'has the proper JSON' do
        json = JSON::parse(response.body)
        expect(json["success"]).to eq(true)
      end

      it 'should not result in an active account' do
        expect(User.find_by(username: @user.username).active).to eq(false)
      end
    end

    shared_examples 'honeypot fails' do
      it 'should not create a new user' do
        expect {
          xhr :post, :create, create_params
        }.to_not change { User.count }
      end

      it 'should not send an email' do
        User.any_instance.expects(:enqueue_welcome_message).never
        xhr :post, :create, create_params
      end

      it 'should say it was successful' do
        xhr :post, :create, create_params
        json = JSON::parse(response.body)
        expect(json["success"]).to eq(true)

        # should not change the session
        expect(session["user_created_message"]).to be_blank
      end
    end

    context 'when honeypot value is wrong' do
      before do
        UsersController.any_instance.stubs(:honeypot_value).returns('abc')
      end
      let(:create_params) { {name: @user.name, username: @user.username, password: "strongpassword", email: @user.email, password_confirmation: 'wrong'} }
      include_examples 'honeypot fails'
    end

    context 'when challenge answer is wrong' do
      before do
        UsersController.any_instance.stubs(:challenge_value).returns('abc')
      end
      let(:create_params) { {name: @user.name, username: @user.username, password: "strongpassword", email: @user.email, challenge: 'abc'} }
      include_examples 'honeypot fails'
    end

    context "when 'invite only' setting is enabled" do
      before { SiteSetting.expects(:invite_only?).returns(true) }

      let(:create_params) {{
        name: @user.name,
        username: @user.username,
        password: 'strongpassword',
        email: @user.email
      }}

      include_examples 'honeypot fails'
    end

    shared_examples 'failed signup' do
      it 'should not create a new User' do
        expect { xhr :post, :create, create_params }.to_not change { User.count }
      end

      it 'should report failed' do
        xhr :post, :create, create_params
        json = JSON::parse(response.body)
        expect(json["success"]).not_to eq(true)

        # should not change the session
        expect(session["user_created_message"]).to be_blank
      end
    end

    context 'when password is blank' do
      let(:create_params) { {name: @user.name, username: @user.username, password: "", email: @user.email} }
      include_examples 'failed signup'
    end

    context 'when password is too long' do
      let(:create_params) { {name: @user.name, username: @user.username, password: "x" * (User.max_password_length + 1), email: @user.email} }
      include_examples 'failed signup'
    end

    context 'when password param is missing' do
      let(:create_params) { {name: @user.name, username: @user.username, email: @user.email} }
      include_examples 'failed signup'
    end

    context 'when an Exception is raised' do
      [ ActiveRecord::StatementInvalid,
        RestClient::Forbidden ].each do |exception|
        before { User.any_instance.stubs(:save).raises(exception) }

        let(:create_params) {
          { name: @user.name, username: @user.username,
            password: "strongpassword", email: @user.email}
        }

        include_examples 'failed signup'
      end
    end

    context "with custom fields" do
      let!(:user_field) { Fabricate(:user_field) }
      let!(:another_field) { Fabricate(:user_field) }
      let!(:optional_field) { Fabricate(:user_field, required: false) }

      context "without a value for the fields" do
        let(:create_params) { {name: @user.name, password: 'watwatwat', username: @user.username, email: @user.email} }
        include_examples 'failed signup'
      end

      context "with values for the fields" do
        let(:create_params) { {
          name: @user.name,
          password: 'watwatwat',
          username: @user.username,
          email: @user.email,
          user_fields: {
            user_field.id.to_s => 'value1',
            another_field.id.to_s => 'value2',
          }
        } }

        it "should succeed without the optional field" do
          xhr :post, :create, create_params
          expect(response).to be_success
          inserted = User.where(email: @user.email).first
          expect(inserted).to be_present
          expect(inserted.custom_fields).to be_present
          expect(inserted.custom_fields["user_field_#{user_field.id}"]).to eq('value1')
          expect(inserted.custom_fields["user_field_#{another_field.id}"]).to eq('value2')
          expect(inserted.custom_fields["user_field_#{optional_field.id}"]).to be_blank
        end

        it "should succeed with the optional field" do
          create_params[:user_fields][optional_field.id.to_s] = 'value3'
          xhr :post, :create, create_params.merge(create_params)
          expect(response).to be_success
          inserted = User.where(email: @user.email).first
          expect(inserted).to be_present
          expect(inserted.custom_fields).to be_present
          expect(inserted.custom_fields["user_field_#{user_field.id}"]).to eq('value1')
          expect(inserted.custom_fields["user_field_#{another_field.id}"]).to eq('value2')
          expect(inserted.custom_fields["user_field_#{optional_field.id}"]).to eq('value3')
        end

        it "trims excessively long fields" do
          create_params[:user_fields][optional_field.id.to_s] = ('x' * 3000)
          xhr :post, :create, create_params.merge(create_params)
          expect(response).to be_success
          inserted = User.where(email: @user.email).first

          val = inserted.custom_fields["user_field_#{optional_field.id}"]
          expect(val.length).to eq(UserField.max_length)
        end
      end
    end

    context "with only optional custom fields" do
      let!(:user_field) { Fabricate(:user_field, required: false) }

      context "without values for the fields" do
        let(:create_params) { {
          name: @user.name,
          password: 'watwatwat',
          username: @user.username,
          email: @user.email,
        } }

        it "should succeed" do
          xhr :post, :create, create_params
          expect(response).to be_success
          inserted = User.where(email: @user.email).first
          expect(inserted).to be_present
          expect(inserted.custom_fields).not_to be_present
          expect(inserted.custom_fields["user_field_#{user_field.id}"]).to be_blank
        end
      end
    end

  end

  context '.username' do
    it 'raises an error when not logged in' do
      expect { xhr :put, :username, username: 'somename' }.to raise_error(Discourse::NotLoggedIn)
    end

    context 'while logged in' do
      let(:old_username) { "OrigUsrname" }
      let(:new_username) { "#{old_username}1234" }
      let(:user) { Fabricate(:user, username: old_username) }

      before do
        user.username = old_username
        log_in_user(user)
      end

      it 'raises an error without a new_username param' do
        expect { xhr :put, :username, username: user.username }.to raise_error(ActionController::ParameterMissing)
        expect(user.reload.username).to eq(old_username)
      end

      it 'raises an error when you don\'t have permission to change the username' do
        Guardian.any_instance.expects(:can_edit_username?).with(user).returns(false)
        xhr :put, :username, username: user.username, new_username: new_username
        expect(response).to be_forbidden
        expect(user.reload.username).to eq(old_username)
      end

      # Bad behavior, this should give a real JSON error, not an InvalidParameters
      it 'raises an error when change_username fails' do
        User.any_instance.expects(:save).returns(false)
        expect { xhr :put, :username, username: user.username, new_username: new_username }.to raise_error(Discourse::InvalidParameters)
        expect(user.reload.username).to eq(old_username)
      end

      it 'should succeed in normal circumstances' do
        xhr :put, :username, username: user.username, new_username: new_username
        expect(response).to be_success
        expect(user.reload.username).to eq(new_username)
      end

      skip 'should fail if the user is old', 'ensure_can_edit_username! is not throwing' do
        # Older than the change period and >1 post
        user.created_at = Time.now - (SiteSetting.username_change_period + 1).days
        user.stubs(:post_count).returns(200)
        expect(Guardian.new(user).can_edit_username?(user)).to eq(false)

        xhr :put, :username, username: user.username, new_username: new_username

        expect(response).to be_forbidden
        expect(user.reload.username).to eq(old_username)
      end

      it 'should create a staff action log when a staff member changes the username' do
        acting_user = Fabricate(:admin)
        log_in_user(acting_user)
        xhr :put, :username, username: user.username, new_username: new_username
        expect(response).to be_success
        expect(UserHistory.where(action: UserHistory.actions[:change_username], target_user_id: user.id, acting_user_id: acting_user.id)).to be_present
        expect(user.reload.username).to eq(new_username)
      end

      it 'should return a JSON response with the updated username' do
        xhr :put, :username, username: user.username, new_username: new_username
        expect(::JSON.parse(response.body)['username']).to eq(new_username)
      end

    end
  end

  context '.check_username' do
    it 'raises an error without any parameters' do
      expect { xhr :get, :check_username }.to raise_error(ActionController::ParameterMissing)
    end

    shared_examples 'when username is unavailable' do
      it 'should return success' do
        expect(response).to be_success
      end

      it 'should return available as false in the JSON' do
        expect(::JSON.parse(response.body)['available']).to eq(false)
      end

      it 'should return a suggested username' do
        expect(::JSON.parse(response.body)['suggestion']).to be_present
      end
    end

    shared_examples 'when username is available' do
      it 'should return success' do
        expect(response).to be_success
      end

      it 'should return available in the JSON' do
        expect(::JSON.parse(response.body)['available']).to eq(true)
      end
    end

    it 'returns nothing when given an email param but no username' do
      xhr :get, :check_username, email: 'dood@example.com'
      expect(response).to be_success
    end

    context 'username is available' do
      before do
        xhr :get, :check_username, username: 'BruceWayne'
      end
      include_examples 'when username is available'
    end

    context 'username is unavailable' do
      let!(:user) { Fabricate(:user) }
      before do
        xhr :get, :check_username, username: user.username
      end
      include_examples 'when username is unavailable'
    end

    shared_examples 'checking an invalid username' do
      it 'should return success' do
        expect(response).to be_success
      end

      it 'should not return an available key' do
        expect(::JSON.parse(response.body)['available']).to eq(nil)
      end

      it 'should return an error message' do
        expect(::JSON.parse(response.body)['errors']).not_to be_empty
      end
    end

    context 'has invalid characters' do
      before do
        xhr :get, :check_username, username: 'bad username'
      end
      include_examples 'checking an invalid username'

      it 'should return the invalid characters message' do
        expect(::JSON.parse(response.body)['errors']).to include(I18n.t(:'user.username.characters'))
      end
    end

    context 'is too long' do
      before do
        xhr :get, :check_username, username: generate_username(User.username_length.last + 1)
      end
      include_examples 'checking an invalid username'

      it 'should return the "too long" message' do
        expect(::JSON.parse(response.body)['errors']).to include(I18n.t(:'user.username.long', max: User.username_length.end))
      end
    end

    describe 'different case of existing username' do
      context "it's my username" do
        let!(:user) { Fabricate(:user, username: 'hansolo') }
        before do
          log_in_user(user)
          xhr :get, :check_username, username: 'HanSolo'
        end
        include_examples 'when username is available'
      end

      context "it's someone else's username" do
        let!(:user) { Fabricate(:user, username: 'hansolo') }
        before do
          log_in
          xhr :get, :check_username, username: 'HanSolo'
        end
        include_examples 'when username is unavailable'
      end

      context "an admin changing it for someone else" do
        let!(:user) { Fabricate(:user, username: 'hansolo') }
        before do
          log_in_user(Fabricate(:admin))
          xhr :get, :check_username, username: 'HanSolo', for_user_id: user.id
        end
        include_examples 'when username is available'
      end
    end
  end

  describe '#invited' do
    it 'returns success' do
      user = Fabricate(:user)

      xhr :get, :invited, username: user.username

      expect(response).to be_success
    end

    it 'filters by email' do
      inviter = Fabricate(:user)
      invitee = Fabricate(:user)
      _invite = Fabricate(
        :invite,
        email: 'billybob@example.com',
        invited_by: inviter,
        user: invitee
      )
      Fabricate(
        :invite,
        email: 'jimtom@example.com',
        invited_by: inviter,
        user: invitee
      )

      xhr :get, :invited, username: inviter.username, filter: 'billybob'

      invites = JSON.parse(response.body)['invites']
      expect(invites.size).to eq(1)
      expect(invites.first).to include('email' => 'billybob@example.com')
    end

    it 'filters by username' do
      inviter = Fabricate(:user)
      invitee = Fabricate(:user, username: 'billybob')
      _invite = Fabricate(
        :invite,
        invited_by: inviter,
        email: 'billybob@example.com',
        user: invitee
      )
      Fabricate(
        :invite,
        invited_by: inviter,
        user: Fabricate(:user, username: 'jimtom')
      )

      xhr :get, :invited, username: inviter.username, filter: 'billybob'

      invites = JSON.parse(response.body)['invites']
      expect(invites.size).to eq(1)
      expect(invites.first).to include('email' => 'billybob@example.com')
    end

    context 'with guest' do
      context 'with pending invites' do
        it 'does not return invites' do
          inviter = Fabricate(:user)
          Fabricate(:invite, invited_by: inviter)

          xhr :get, :invited, username: inviter.username

          invites = JSON.parse(response.body)['invites']
          expect(invites).to be_empty
        end
      end

      context 'with redeemed invites' do
        it 'returns invites' do
          inviter = Fabricate(:user)
          invitee = Fabricate(:user)
          invite = Fabricate(:invite, invited_by: inviter, user: invitee)

          xhr :get, :invited, username: inviter.username

          invites = JSON.parse(response.body)['invites']
          expect(invites.size).to eq(1)
          expect(invites.first).to include('email' => invite.email)
        end
      end
    end

    context 'with authenticated user' do
      context 'with pending invites' do
        context 'with permission to see pending invites' do
          it 'returns invites' do
            user = log_in
            inviter = Fabricate(:user)
            invite = Fabricate(:invite, invited_by: inviter)
            stub_guardian(user) do |guardian|
              guardian.stubs(:can_see_invite_details?).
                with(inviter).returns(true)
            end

            xhr :get, :invited, username: inviter.username

            invites = JSON.parse(response.body)['invites']
            expect(invites.size).to eq(1)
            expect(invites.first).to include("email" => invite.email)
          end
        end

        context 'without permission to see pending invites' do
          it 'does not return invites' do
            user = log_in
            inviter = Fabricate(:user)
            _invitee = Fabricate(:user)
            Fabricate(:invite, invited_by: inviter)
            stub_guardian(user) do |guardian|
              guardian.stubs(:can_see_invite_details?).
                with(inviter).returns(false)
            end

            xhr :get, :invited, username: inviter.username

            json = JSON.parse(response.body)['invites']
            expect(json).to be_empty
          end
        end
      end

      context 'with redeemed invites' do
        it 'returns invites' do
          _user = log_in
          inviter = Fabricate(:user)
          invitee = Fabricate(:user)
          invite = Fabricate(:invite, invited_by: inviter, user: invitee)

          xhr :get, :invited, username: inviter.username

          invites = JSON.parse(response.body)['invites']
          expect(invites.size).to eq(1)
          expect(invites.first).to include('email' => invite.email)
        end
      end
    end
  end

  describe '#update' do
    context 'with guest' do
      it 'raises an error' do
        expect do
          xhr :put, :update, username: 'guest'
        end.to raise_error(Discourse::NotLoggedIn)
      end
    end

    context "as a staff user" do
      let!(:user) { log_in(:admin) }

      context "uneditable field" do
        let!(:user_field) { Fabricate(:user_field, editable: false) }

        it "allows staff to edit the field" do
          put :update, username: user.username, name: 'Jim Tom', user_fields: { user_field.id.to_s => 'happy' }
          expect(response).to be_success
          expect(user.user_fields[user_field.id.to_s]).to eq('happy')
        end
      end

    end

    context 'with authenticated user' do
      context 'with permission to update' do
        let!(:user) { log_in(:user) }

        it 'allows the update' do

          user2 = Fabricate(:user)
          user3 = Fabricate(:user)

          put :update,
                username: user.username,
                name: 'Jim Tom',
                custom_fields: {test: :it},
                muted_usernames: "#{user2.username},#{user3.username}"

          expect(response).to be_success

          user.reload

          expect(user.name).to eq 'Jim Tom'
          expect(user.custom_fields['test']).to eq 'it'
          expect(user.muted_users.pluck(:username).sort).to eq [user2.username,user3.username].sort

          put :update,
                username: user.username,
                muted_usernames: ""

          user.reload

          expect(user.muted_users.pluck(:username).sort).to be_empty

        end

        context "with user fields" do
          context "an editable field" do
            let!(:user_field) { Fabricate(:user_field) }
            let!(:optional_field) { Fabricate(:user_field, required: false ) }

            it "should update the user field" do
              put :update, username: user.username, name: 'Jim Tom', user_fields: { user_field.id.to_s => 'happy' }
              expect(response).to be_success
              expect(user.user_fields[user_field.id.to_s]).to eq 'happy'
            end

            it "cannot be updated to blank" do
              put :update, username: user.username, name: 'Jim Tom', user_fields: { user_field.id.to_s => '' }
              expect(response).not_to be_success
              expect(user.user_fields[user_field.id.to_s]).not_to eq('happy')
            end

            it "trims excessively large fields" do
              put :update, username: user.username, name: 'Jim Tom', user_fields: { user_field.id.to_s => ('x' * 3000) }
              expect(user.user_fields[user_field.id.to_s].size).to eq(UserField.max_length)
            end
          end

          context "uneditable field" do
            let!(:user_field) { Fabricate(:user_field, editable: false) }

            it "does not update the user field" do
              put :update, username: user.username, name: 'Jim Tom', user_fields: { user_field.id.to_s => 'happy' }
              expect(response).to be_success
              expect(user.user_fields[user_field.id.to_s]).to be_blank
            end
          end

        end

        it 'returns user JSON' do
          put :update, username: user.username

          json = JSON.parse(response.body)
          expect(json['user']['id']).to eq user.id
        end

      end

      context 'without permission to update' do
        it 'does not allow the update' do
          user = Fabricate(:user, name: 'Billy Bob')
          log_in_user(user)
          guardian = Guardian.new(user)
          guardian.stubs(:ensure_can_edit!).with(user).raises(Discourse::InvalidAccess.new)
          Guardian.stubs(new: guardian).with(user)

          put :update, username: user.username, name: 'Jim Tom'

          expect(response).to be_forbidden
          expect(user.reload.name).not_to eq 'Jim Tom'
        end
      end
    end
  end

  describe "badge_card" do
    let(:user) { Fabricate(:user) }
    let(:badge) { Fabricate(:badge) }
    let(:user_badge) { BadgeGranter.grant(badge, user) }

    it "sets the user's card image to the badge" do
      log_in_user user
      xhr :put, :update_card_badge, user_badge_id: user_badge.id, username: user.username
      expect(user.user_profile.reload.card_image_badge_id).to be_blank
      badge.update_attributes image: "wat.com/wat.jpg"

      xhr :put, :update_card_badge, user_badge_id: user_badge.id, username: user.username
      expect(user.user_profile.reload.card_image_badge_id).to eq(badge.id)

      # Can set to nothing
      xhr :put, :update_card_badge, username: user.username
      expect(user.user_profile.reload.card_image_badge_id).to be_blank
    end
  end

  describe "badge_title" do
    let(:user) { Fabricate(:user) }
    let(:badge) { Fabricate(:badge) }
    let(:user_badge) { BadgeGranter.grant(badge, user) }

    it "sets the user's title to the badge name if it is titleable" do
      log_in_user user
      xhr :put, :badge_title, user_badge_id: user_badge.id, username: user.username
      expect(user.reload.title).not_to eq(badge.name)
      badge.update_attributes allow_title: true
      xhr :put, :badge_title, user_badge_id: user_badge.id, username: user.username
      expect(user.reload.title).to eq(badge.name)
      expect(user.user_profile.badge_granted_title).to eq(true)

      user.title = "testing"
      user.save
      user.user_profile.reload
      expect(user.user_profile.badge_granted_title).to eq(false)

    end
  end

  describe "search_users" do

    let(:topic) { Fabricate :topic }
    let(:user)  { Fabricate :user, username: "joecabot", name: "Lawrence Tierney" }

    before do
      ActiveRecord::Base.observers.enable :all
      Fabricate :post, user: user, topic: topic
    end

    it "searches when provided the term only" do
      xhr :post, :search_users, term: user.name.split(" ").last
      expect(response).to be_success
      json = JSON.parse(response.body)
      expect(json["users"].map { |u| u["username"] }).to include(user.username)
    end

    it "searches when provided the topic only" do
      xhr :post, :search_users, topic_id: topic.id
      expect(response).to be_success
      json = JSON.parse(response.body)
      expect(json["users"].map { |u| u["username"] }).to include(user.username)
    end

    it "searches when provided the term and topic" do
      xhr :post, :search_users, term: user.name.split(" ").last, topic_id: topic.id
      expect(response).to be_success
      json = JSON.parse(response.body)
      expect(json["users"].map { |u| u["username"] }).to include(user.username)
    end

    it "searches only for users who have access to private topic" do
      privileged_user = Fabricate(:user, trust_level: 4, username: "joecabit", name: "Lawrence Tierney")
      privileged_group = Fabricate(:group)
      privileged_group.add(privileged_user)
      privileged_group.save

      category = Fabricate(:category)
      category.set_permissions(privileged_group => :readonly)
      category.save

      private_topic = Fabricate(:topic, category: category)

      xhr :post, :search_users, term: user.name.split(" ").last, topic_id: private_topic.id, topic_allowed_users: "true"
      expect(response).to be_success
      json = JSON.parse(response.body)
      expect(json["users"].map { |u| u["username"] }).to_not include(user.username)
      expect(json["users"].map { |u| u["username"] }).to include(privileged_user.username)
    end

    context "when `enable_names` is true" do
      before do
        SiteSetting.enable_names = true
      end

      it "returns names" do
        xhr :post, :search_users, term: user.name
        json = JSON.parse(response.body)
        expect(json["users"].map { |u| u["name"] }).to include(user.name)
      end
    end

    context "when `enable_names` is false" do
      before do
        SiteSetting.stubs(:enable_names?).returns(false)
      end

      it "returns names" do
        xhr :post, :search_users, term: user.name
        json = JSON.parse(response.body)
        expect(json["users"].map { |u| u["name"] }).not_to include(user.name)
      end
    end

  end

  describe 'send_activation_email' do
    context 'for an existing user' do
      let(:user) { Fabricate(:user, active: false) }

      context 'with a valid email_token' do
        it 'should send the activation email' do
          Jobs.expects(:enqueue).with(:user_email, has_entries(type: :signup))
          xhr :post, :send_activation_email, username: user.username
        end
      end

      context 'without an existing email_token' do
        before do
          user.email_tokens.each {|t| t.destroy}
          user.reload
        end

        it 'should generate a new token' do
          expect {
            xhr :post, :send_activation_email, username: user.username
          }.to change{ user.email_tokens(true).count }.by(1)
        end

        it 'should send an email' do
          Jobs.expects(:enqueue).with(:user_email, has_entries(type: :signup))
          xhr :post, :send_activation_email, username: user.username
        end
      end
    end

    context 'when username does not exist' do
      it 'should not send an email' do
        Jobs.expects(:enqueue).never
        xhr :post, :send_activation_email, username: 'nopenopenopenope'
      end
    end
  end

  describe '.pick_avatar' do

    it 'raises an error when not logged in' do
      expect { xhr :put, :pick_avatar, username: 'asdf', avatar_id: 1}.to raise_error(Discourse::NotLoggedIn)
    end

    context 'while logged in' do

      let!(:user) { log_in }

      it 'raises an error when you don\'t have permission to toggle the avatar' do
        another_user = Fabricate(:user)
        xhr :put, :pick_avatar, username: another_user.username, upload_id: 1
        expect(response).to be_forbidden
      end

      it 'it successful' do
        xhr :put, :pick_avatar, username: user.username, upload_id: 111
        expect(user.reload.uploaded_avatar_id).to eq(111)
        expect(user.user_avatar.reload.custom_upload_id).to eq(111)
        expect(response).to be_success

        xhr :put, :pick_avatar, username: user.username
        expect(user.reload.uploaded_avatar_id).to eq(nil)
        expect(user.user_avatar.reload.custom_upload_id).to eq(111)
        expect(response).to be_success
      end

      it 'returns success' do
        xhr :put, :pick_avatar, username: user.username, upload_id: 111
        expect(user.reload.uploaded_avatar_id).to eq(111)
        expect(response).to be_success
        json = ::JSON.parse(response.body)
        expect(json['success']).to eq("OK")
      end
    end

  end

  describe '.destroy_user_image' do

    it 'raises an error when not logged in' do
      expect { xhr :delete, :destroy_user_image, type: 'profile_background', username: 'asdf' }.to raise_error(Discourse::NotLoggedIn)
    end

    context 'while logged in' do

      let!(:user) { log_in }

      it 'raises an error when you don\'t have permission to clear the profile background' do
        Guardian.any_instance.expects(:can_edit?).with(user).returns(false)
        xhr :delete, :destroy_user_image, username: user.username, type: 'profile_background'
        expect(response).to be_forbidden
      end

      it "requires the `type` param" do
        expect { xhr :delete, :destroy_user_image, username: user.username }.to raise_error(ActionController::ParameterMissing)
      end

      it "only allows certain `types`" do
        expect { xhr :delete, :destroy_user_image, username: user.username, type: 'wat' }.to raise_error(Discourse::InvalidParameters)
      end

      it 'can clear the profile background' do
        xhr :delete, :destroy_user_image, type: 'profile_background', username: user.username
        expect(user.reload.user_profile.profile_background).to eq("")
        expect(response).to be_success
      end

    end
  end

  describe '.destroy' do
    it 'raises an error when not logged in' do
      expect { xhr :delete, :destroy, username: 'nobody' }.to raise_error(Discourse::NotLoggedIn)
    end

    context 'while logged in' do
      let!(:user) { log_in }

      it 'raises an error when you cannot delete your account' do
        Guardian.any_instance.stubs(:can_delete_user?).returns(false)
        UserDestroyer.any_instance.expects(:destroy).never
        xhr :delete, :destroy, username: user.username
        expect(response).to be_forbidden
      end

      it "raises an error when you try to delete someone else's account" do
        UserDestroyer.any_instance.expects(:destroy).never
        xhr :delete, :destroy, username: Fabricate(:user).username
        expect(response).to be_forbidden
      end

      it "deletes your account when you're allowed to" do
        Guardian.any_instance.stubs(:can_delete_user?).returns(true)
        UserDestroyer.any_instance.expects(:destroy).with(user, anything).returns(user)
        xhr :delete, :destroy, username: user.username
        expect(response).to be_success
      end
    end
  end

  describe '.my_redirect' do

    it "returns 404 if the user is not logged in" do
      get :my_redirect, path: "wat"
      expect(response).not_to be_success
      expect(response).not_to be_redirect
    end

    context "when the user is logged in" do
      let!(:user) { log_in }

      it "will not redirect to an invalid path" do
        get :my_redirect, path: "wat/..password.txt"
        expect(response).not_to be_redirect
      end

      it "will redirect to an valid path" do
        get :my_redirect, path: "preferences"
        expect(response).to be_redirect
      end

      it "permits forward slashes" do
        get :my_redirect, path: "activity/posts"
        expect(response).to be_redirect
      end
    end
  end

  describe '.check_emails' do

    it 'raises an error when not logged in' do
      expect { xhr :put, :check_emails, username: 'zogstrip' }.to raise_error(Discourse::NotLoggedIn)
    end

    context 'while logged in' do
      let!(:user) { log_in }

      it "raises an error when you aren't allowed to check emails" do
        Guardian.any_instance.expects(:can_check_emails?).returns(false)
        xhr :put, :check_emails, username: Fabricate(:user).username
        expect(response).to be_forbidden
      end

      it "returns both email and associated_accounts when you're allowed to see them" do
        Guardian.any_instance.expects(:can_check_emails?).returns(true)
        xhr :put, :check_emails, username: Fabricate(:user).username
        expect(response).to be_success
        json = JSON.parse(response.body)
        expect(json["email"]).to be_present
        expect(json["associated_accounts"]).to be_present
      end

      it "works on inactive users" do
        inactive_user = Fabricate(:user, active: false)
        Guardian.any_instance.expects(:can_check_emails?).returns(true)
        xhr :put, :check_emails, username: inactive_user.username
        expect(response).to be_success
        json = JSON.parse(response.body)
        expect(json["email"]).to be_present
        expect(json["associated_accounts"]).to be_present
      end

    end

  end

end<|MERGE_RESOLUTION|>--- conflicted
+++ resolved
@@ -274,11 +274,7 @@
         get :password_reset, token: token
         put :password_reset, token: token, password: 'newpassword'
         expect(response).to be_success
-<<<<<<< HEAD
-        expect(flash[:error]).to be_blank
-=======
         expect(assigns[:error]).to be_blank
->>>>>>> 60ed7287
 
         user.reload
         expect(user.auth_token).to_not eq old_token
