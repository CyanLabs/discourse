--- conflicted
+++ resolved
@@ -218,25 +218,6 @@
 
     SiteSetting.refresh!
 
-<<<<<<< HEAD
-    Capybara.server_host = "test.localhost"
-    Capybara.server_port = 31337
-    Capybara.app_host = "http://test.localhost:31337"
-    Capybara.register_driver :selenium_chrome_headless do |app|
-      browser_options = ::Selenium::WebDriver::Chrome::Options.new.tap do |opts|
-        # these are the default options defined within capybara
-        opts.add_argument('--headless')
-        opts.add_argument('--disable-gpu') if Gem.win_platform?
-        opts.add_argument('--disable-site-isolation-trials')
-
-        # this is added for CI, otherwise we get
-        # > DevToolsActivePort file doesn't exist
-        opts.add_argument('--user-data-dir=~/.config/google-chrome')
-        opts.add_argument("--remote-debugging-port=9222")
-      end
-
-      Capybara::Selenium::Driver.new(app, browser: :chrome, capabilities: browser_options)
-=======
     # The selenium app host and port must be used with the SiteSetting.force_hostname
     # option, so the test server runs at the target host IP address (or wherever
     # SELENIUM_APP_HOST is if that's specified), so the remote docker container
@@ -281,7 +262,6 @@
         url: "#{ENV["SELENIUM_HOST"]}:#{ENV['SELENIUM_PORT']}/wd/hub",
         capabilities: browser_options
       )
->>>>>>> 9c438f59
     end
 
     # Rebase defaults
@@ -296,9 +276,6 @@
 
     SiteSetting.provider = TestLocalProcessProvider.new
 
-<<<<<<< HEAD
-    allowed_sites = ["test.localhost", "test.localhost:31337", "localhost", %r{127\.0\.0\.1:(\d{0,4})}]
-=======
     allowed_sites = [
       "test.localhost",
       "test.localhost:31337",
@@ -309,7 +286,6 @@
       %r{127\.0\.0\.1:(\d{0,4})},
       /chromedriver/
     ]
->>>>>>> 9c438f59
     WebMock.disable_net_connect!(allow: allowed_sites)
 
     if ENV['ELEVATED_UPLOADS_ID']
@@ -370,8 +346,6 @@
   # Match the request hostname to the value in `database.yml`
   config.before(:all, type: [:request, :multisite, :system]) { host! "test.localhost" }
   config.before(:each, type: [:request, :multisite, :system]) { host! "test.localhost" }
-<<<<<<< HEAD
-=======
 
   config.before(:each, type: :system) do |example|
     Capybara.app_host = "http://#{Capybara.server_host}:#{Capybara.server_port}"
@@ -388,7 +362,6 @@
 
     driven_by driver
   end
->>>>>>> 9c438f59
 
   config.before(:each, type: :multisite) do
     Rails.configuration.multisite = true # rubocop:disable Discourse/NoDirectMultisiteManipulation
