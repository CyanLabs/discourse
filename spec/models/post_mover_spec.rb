--- conflicted
+++ resolved
@@ -651,12 +651,9 @@
 
       context 'move to new message' do
         it "adds post users as topic allowed users" do
-<<<<<<< HEAD
-=======
           TopicUser.change(user, personal_message, notification_level: TopicUser.notification_levels[:muted])
           TopicUser.change(another_user, personal_message, notification_level: TopicUser.notification_levels[:tracking])
 
->>>>>>> 893b5003
           personal_message.move_posts(admin, [p2.id, p3.id, p4.id, p5.id], title: "new testing message name", tags: ["tag1", "tag2"], archetype: "private_message")
 
           p2.reload
@@ -666,8 +663,6 @@
           expect(destination_topic.topic_allowed_users.where(user_id: another_user.id).count).to eq(1)
           expect(destination_topic.topic_allowed_users.where(user_id: evil_trout.id).count).to eq(1)
           expect(destination_topic.tags.pluck(:name)).to eq([])
-<<<<<<< HEAD
-=======
           expect(TopicUser.exists?(
             user_id: another_user,
             topic_id: destination_topic.id,
@@ -680,7 +675,6 @@
             notification_level: TopicUser.notification_levels[:muted],
             notifications_reason_id: TopicUser.notification_reasons[:created_post]
           )).to eq(true)
->>>>>>> 893b5003
         end
 
         it "can add tags to new message when allow_staff_to_tag_pms is enabled" do
