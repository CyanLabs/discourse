--- conflicted
+++ resolved
@@ -168,8 +168,6 @@
 
     expect(Oneboxer.external_onebox(url)[:onebox]).to be_present
   end
-<<<<<<< HEAD
-=======
 
   it "uses the Onebox custom user agent on specified hosts" do
     SiteSetting.force_custom_user_agent_hosts = "http://codepen.io|https://video.discourse.org/"
@@ -182,5 +180,4 @@
 
     expect(Oneboxer.preview(url, invalidate_oneboxes: true)).to be_present
   end
->>>>>>> baba1cc0
 end