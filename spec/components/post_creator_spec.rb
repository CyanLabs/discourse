require 'spec_helper'
require 'post_creator'
require 'topic_subtype'

describe PostCreator do

  before do
    ActiveRecord::Base.observers.enable :all
  end

  let(:user) { Fabricate(:user) }

  context "new topic" do
    let(:category) { Fabricate(:category, user: user) }
    let(:topic) { Fabricate(:topic, user: user) }
    let(:basic_topic_params) { {title: "hello world topic", raw: "my name is fred", archetype_id: 1} }
    let(:image_sizes) { {'http://an.image.host/image.jpg' => {"width" => 111, "height" => 222}} }

    let(:creator) { PostCreator.new(user, basic_topic_params) }
    let(:creator_with_category) { PostCreator.new(user, basic_topic_params.merge(category: category.id )) }
    let(:creator_with_meta_data) { PostCreator.new(user, basic_topic_params.merge(meta_data: {hello: "world"} )) }
    let(:creator_with_image_sizes) { PostCreator.new(user, basic_topic_params.merge(image_sizes: image_sizes)) }

    it "can create a topic with null byte central" do
      post = PostCreator.create(user, title: "hello\u0000world this is title", raw: "this is my\u0000 first topic")
      expect(post.raw).to eq 'this is my first topic'
      expect(post.topic.title).to eq 'Helloworld this is title'
    end

    it "can be created with auto tracking disabled" do
      p = PostCreator.create(user, basic_topic_params.merge(auto_track: false))
      # must be 0 otherwise it will think we read the topic which is clearly untrue
      expect(TopicUser.where(user_id: p.user_id, topic_id: p.topic_id).count).to eq(0)
    end

    it "ensures the user can create the topic" do
      Guardian.any_instance.expects(:can_create?).with(Topic,nil).returns(false)
      expect { creator.create }.to raise_error(Discourse::InvalidAccess)
    end

    context "reply to post number" do
      it "omits reply to post number if received on a new topic" do
        p = PostCreator.new(user, basic_topic_params.merge(reply_to_post_number: 3)).create
        expect(p.reply_to_post_number).to be_nil
      end
    end

    context "invalid title" do
      let(:creator_invalid_title) { PostCreator.new(user, basic_topic_params.merge(title: 'a')) }

      it "has errors" do
        creator_invalid_title.create
        expect(creator_invalid_title.errors).to be_present
      end
    end

    context "invalid raw" do
      let(:creator_invalid_raw) { PostCreator.new(user, basic_topic_params.merge(raw: '')) }

      it "has errors" do
        creator_invalid_raw.create
        expect(creator_invalid_raw.errors).to be_present
      end
    end

    context "success" do

      it "doesn't return true for spam" do
        creator.create
        expect(creator.spam?).to eq(false)
      end

      it "triggers extensibility events" do
        DiscourseEvent.expects(:trigger).with(:before_create_post, anything).once
        DiscourseEvent.expects(:trigger).with(:validate_post, anything).once
        DiscourseEvent.expects(:trigger).with(:topic_created, anything, anything, user).once
        DiscourseEvent.expects(:trigger).with(:post_created, anything, anything, user).once
        DiscourseEvent.expects(:trigger).with(:after_validate_topic, anything, anything).once
        DiscourseEvent.expects(:trigger).with(:before_create_topic, anything, anything).once
        DiscourseEvent.expects(:trigger).with(:after_trigger_post_process, anything).once
        creator.create
      end

      it "does not notify on system messages" do
        admin = Fabricate(:admin)
        messages = MessageBus.track_publish do
          p = PostCreator.create(admin, basic_topic_params.merge(post_type: Post.types[:moderator_action]))
          PostCreator.create(admin, basic_topic_params.merge(topic_id: p.topic_id, post_type: Post.types[:moderator_action]))
        end
        # don't notify on system messages they introduce too much noise
        channels = messages.map(&:channel)
        expect(channels.find{|s| s =~ /unread/}).to eq(nil)
        expect(channels.find{|s| s =~ /new/}).to eq(nil)
      end

      it "generates the correct messages for a secure topic" do

        admin = Fabricate(:admin)

        cat = Fabricate(:category)
        cat.set_permissions(:admins => :full)
        cat.save

        created_post = nil
        reply = nil

        messages = MessageBus.track_publish do
          created_post = PostCreator.new(admin, basic_topic_params.merge(category: cat.id)).create
          reply = PostCreator.new(admin, raw: "this is my test reply 123 testing", topic_id: created_post.topic_id).create
        end


        # 2 for topic, one to notify of new topic another for tracking state
        expect(messages.map{|m| m.channel}.sort).to eq([ "/new",
                                                     "/users/#{admin.username}",
                                                     "/users/#{admin.username}",
                                                     "/unread/#{admin.id}",
                                                     "/unread/#{admin.id}",
                                                     "/latest",
                                                     "/latest",
                                                     "/topic/#{created_post.topic_id}",
                                                     "/topic/#{created_post.topic_id}"
                                                   ].sort)
        admin_ids = [Group[:admins].id]

        expect(messages.any?{|m| m.group_ids != admin_ids && m.user_ids != [admin.id]}).to eq(false)
      end

      it 'generates the correct messages for a normal topic' do

        p = nil
        messages = MessageBus.track_publish do
          p = creator.create
        end

        latest = messages.find{|m| m.channel == "/latest"}
        expect(latest).not_to eq(nil)

        latest = messages.find{|m| m.channel == "/new"}
        expect(latest).not_to eq(nil)

        read = messages.find{|m| m.channel == "/unread/#{p.user_id}"}
        expect(read).not_to eq(nil)

        user_action = messages.find{|m| m.channel == "/users/#{p.user.username}"}
        expect(user_action).not_to eq(nil)

        expect(messages.length).to eq(5)
      end

      it 'extracts links from the post' do
        TopicLink.expects(:extract_from).with(instance_of(Post))
        creator.create
      end

      it 'queues up post processing job when saved' do
        Jobs.expects(:enqueue).with(:feature_topic_users, has_key(:topic_id))
        Jobs.expects(:enqueue).with(:process_post, has_key(:post_id))
        Jobs.expects(:enqueue).with(:post_alert, has_key(:post_id))
        Jobs.expects(:enqueue).with(:notify_mailing_list_subscribers, has_key(:post_id))
        creator.create
      end

      it 'passes the invalidate_oneboxes along to the job if present' do
        Jobs.stubs(:enqueue).with(:feature_topic_users, has_key(:topic_id))
        Jobs.expects(:enqueue).with(:notify_mailing_list_subscribers, has_key(:post_id))
        Jobs.expects(:enqueue).with(:post_alert, has_key(:post_id))
        Jobs.expects(:enqueue).with(:process_post, has_key(:invalidate_oneboxes))
        creator.opts[:invalidate_oneboxes] = true
        creator.create
      end

      it 'passes the image_sizes along to the job if present' do
        Jobs.stubs(:enqueue).with(:feature_topic_users, has_key(:topic_id))
        Jobs.expects(:enqueue).with(:notify_mailing_list_subscribers, has_key(:post_id))
        Jobs.expects(:enqueue).with(:post_alert, has_key(:post_id))
        Jobs.expects(:enqueue).with(:process_post, has_key(:image_sizes))
        creator.opts[:image_sizes] = {'http://an.image.host/image.jpg' => {'width' => 17, 'height' => 31}}
        creator.create
      end

      it 'assigns a category when supplied' do
        expect(creator_with_category.create.topic.category).to eq(category)
      end

      it 'adds  meta data from the post' do
        expect(creator_with_meta_data.create.topic.meta_data['hello']).to eq('world')
      end

      it 'passes the image sizes through' do
        Post.any_instance.expects(:image_sizes=).with(image_sizes)
        creator_with_image_sizes.create
      end

      it 'increases topic response counts' do
        first_post = creator.create

        # ensure topic user is correct
        topic_user = first_post.user.topic_users.find_by(topic_id: first_post.topic_id)
        expect(topic_user).to be_present
        expect(topic_user).to be_posted
        expect(topic_user.last_read_post_number).to eq(first_post.post_number)
        expect(topic_user.highest_seen_post_number).to eq(first_post.post_number)

        user2 = Fabricate(:coding_horror)
        expect(user2.user_stat.topic_reply_count).to eq(0)

        expect(first_post.user.user_stat.reload.topic_reply_count).to eq(0)

        PostCreator.new(user2, topic_id: first_post.topic_id, raw: "this is my test post 123").create

        expect(first_post.user.user_stat.reload.topic_reply_count).to eq(0)

        expect(user2.user_stat.reload.topic_reply_count).to eq(1)
      end

      it 'sets topic excerpt if first post, but not second post' do
        first_post = creator.create
        topic = first_post.topic.reload
        expect(topic.excerpt).to be_present
        expect {
          PostCreator.new(first_post.user, topic_id: first_post.topic_id, raw: "this is the second post").create
          topic.reload
        }.to_not change { topic.excerpt }
      end

      it 'creates post stats' do

        Draft.set(user, 'new_topic', 0, "test")
        Draft.set(user, 'new_topic', 0, "test1")

        begin
          PostCreator.track_post_stats = true
          post = creator.create
          expect(post.post_stat.typing_duration_msecs).to eq(0)
          expect(post.post_stat.drafts_saved).to eq(2)
        ensure
          PostCreator.track_post_stats = false
        end
      end

      describe "topic's auto close" do

        it "doesn't update topic's auto close when it's not based on last post" do
          auto_close_time = 1.day.from_now
          topic = Fabricate(:topic, auto_close_at: auto_close_time, auto_close_hours: 12)

          PostCreator.new(topic.user, topic_id: topic.id, raw: "this is a second post").create
          topic.reload

          expect(topic.auto_close_at).to be_within(1.second).of(auto_close_time)
        end

        it "updates topic's auto close date when it's based on last post" do
          auto_close_time = 1.day.from_now
          topic = Fabricate(:topic, auto_close_at: auto_close_time, auto_close_hours: 12, auto_close_based_on_last_post: true)

          PostCreator.new(topic.user, topic_id: topic.id, raw: "this is a second post").create
          topic.reload

          expect(topic.auto_close_at).not_to be_within(1.second).of(auto_close_time)
        end

      end

    end

    context 'when auto-close param is given' do
      it 'ensures the user can auto-close the topic, but ignores auto-close param silently' do
        Guardian.any_instance.stubs(:can_moderate?).returns(false)
        post = PostCreator.new(user, basic_topic_params.merge(auto_close_time: 2)).create
        expect(post.topic.auto_close_at).to eq(nil)
      end
    end
  end

  context 'whisper' do
    let!(:topic) { Fabricate(:topic, user: user) }

    it 'forces replies to whispers to be whispers' do
      whisper = PostCreator.new(user,
                                topic_id: topic.id,
                                reply_to_post_number: 1,
                                post_type: Post.types[:whisper],
                                raw: 'this is a whispered reply').create

      expect(whisper).to be_present
      expect(whisper.post_type).to eq(Post.types[:whisper])

      whisper_reply = PostCreator.new(user,
                                      topic_id: topic.id,
                                      reply_to_post_number: whisper.post_number,
                                      post_type: Post.types[:regular],
                                      raw: 'replying to a whisper this time').create

      expect(whisper_reply).to be_present
      expect(whisper_reply.post_type).to eq(Post.types[:whisper])
<<<<<<< HEAD
      expect(true).to eq(false)
=======
>>>>>>> 95e90ee9
    end
  end

  context 'uniqueness' do

    let!(:topic) { Fabricate(:topic, user: user) }
    let(:basic_topic_params) { { raw: 'test reply', topic_id: topic.id, reply_to_post_number: 4} }
    let(:creator) { PostCreator.new(user, basic_topic_params) }

    context "disabled" do
      before do
        SiteSetting.unique_posts_mins = 0
        creator.create
      end

      it "returns true for another post with the same content" do
        new_creator = PostCreator.new(user, basic_topic_params)
        expect(new_creator.create).to be_present
      end
    end

    context 'enabled' do
      let(:new_post_creator) { PostCreator.new(user, basic_topic_params) }

      before do
        SiteSetting.unique_posts_mins = 10
      end

      it "fails for dupe post accross topic" do
        first = create_post
        second = create_post

        dupe = "hello 123 test #{SecureRandom.hex}"

        response_1 = create_post(raw: dupe, user: first.user, topic_id: first.topic_id)
        response_2 = create_post(raw: dupe, user: first.user, topic_id: second.topic_id)

        expect(response_1.errors.count).to eq(0)
        expect(response_2.errors.count).to eq(1)
      end

      it "returns blank for another post with the same content" do
        creator.create
        new_post_creator.create
        expect(new_post_creator.errors).to be_present
      end

      it "returns a post for admins" do
        creator.create
        user.admin = true
        new_post_creator.create
        expect(new_post_creator.errors).to be_blank
      end

      it "returns a post for moderators" do
        creator.create
        user.moderator = true
        new_post_creator.create
        expect(new_post_creator.errors).to be_blank
      end
    end

  end


  context "host spam" do

    let!(:topic) { Fabricate(:topic, user: user) }
    let(:basic_topic_params) { { raw: 'test reply', topic_id: topic.id, reply_to_post_number: 4} }
    let(:creator) { PostCreator.new(user, basic_topic_params) }

    before do
      Post.any_instance.expects(:has_host_spam?).returns(true)
    end

    it "does not create the post" do
      GroupMessage.stubs(:create)
      _post = creator.create

      expect(creator.errors).to be_present
      expect(creator.spam?).to eq(true)
    end

    it "sends a message to moderators" do
      GroupMessage.expects(:create).with do |group_name, msg_type, params|
        group_name == Group[:moderators].name and msg_type == :spam_post_blocked and params[:user].id == user.id
      end
      creator.create
    end

  end

  # more integration testing ... maximise our testing
  context 'existing topic' do
    let!(:topic) { Fabricate(:topic, user: user) }
    let(:creator) { PostCreator.new(user, raw: 'test reply', topic_id: topic.id, reply_to_post_number: 4) }

    it 'ensures the user can create the post' do
      Guardian.any_instance.expects(:can_create?).with(Post, topic).returns(false)
      post = creator.create
      expect(post).to be_blank
      expect(creator.errors.count).to eq 1
      expect(creator.errors.messages[:base][0]).to match I18n.t(:topic_not_found)
    end

    context 'success' do
      it 'create correctly' do
        post = creator.create
        expect(Post.count).to eq(1)
        expect(Topic.count).to eq(1)
        expect(post.reply_to_post_number).to eq(4)
      end

    end

  end

  context 'closed topic' do
    let!(:topic) { Fabricate(:topic, user: user, closed: true) }
    let(:creator) { PostCreator.new(user, raw: 'test reply', topic_id: topic.id, reply_to_post_number: 4) }

    it 'responds with an error message' do
      post = creator.create
      expect(post).to be_blank
      expect(creator.errors.count).to eq 1
      expect(creator.errors.messages[:base][0]).to match I18n.t(:topic_not_found)
    end
  end

  context 'missing topic' do
    let!(:topic) { Fabricate(:topic, user: user, deleted_at: 5.minutes.ago) }
    let(:creator) { PostCreator.new(user, raw: 'test reply', topic_id: topic.id, reply_to_post_number: 4) }

    it 'responds with an error message' do
      post = creator.create
      expect(post).to be_blank
      expect(creator.errors.count).to eq 1
      expect(creator.errors.messages[:base][0]).to match I18n.t(:topic_not_found)
    end
  end

  context "cooking options" do
    let(:raw) { "this is my awesome message body hello world" }

    it "passes the cooking options through correctly" do
      creator = PostCreator.new(user,
                                title: 'hi there welcome to my topic',
                                raw: raw,
                                cooking_options: { traditional_markdown_linebreaks: true })

      Post.any_instance.expects(:cook).with(raw, has_key(:traditional_markdown_linebreaks)).twice.returns(raw)
      creator.create
    end
  end

  # integration test ... minimise db work
  context 'private message' do
    let(:target_user1) { Fabricate(:coding_horror) }
    let(:target_user2) { Fabricate(:moderator) }
    let(:unrelated) { Fabricate(:user) }
    let(:post) do
      PostCreator.create(user, title: 'hi there welcome to my topic',
                               raw: "this is my awesome message @#{unrelated.username_lower}",
                               archetype: Archetype.private_message,
                               target_usernames: [target_user1.username, target_user2.username].join(','),
                               category: 1)
    end

    it 'acts correctly' do
      # It's not a warning
      expect(post.topic.warning).to be_blank

      expect(post.topic.archetype).to eq(Archetype.private_message)
      expect(post.topic.subtype).to eq(TopicSubtype.user_to_user)
      expect(post.topic.topic_allowed_users.count).to eq(3)

      # PMs can't have a category
      expect(post.topic.category).to eq(nil)

      # does not notify an unrelated user
      expect(unrelated.notifications.count).to eq(0)
      expect(post.topic.subtype).to eq(TopicSubtype.user_to_user)

      # if an admin replies they should be added to the allowed user list
      admin = Fabricate(:admin)
      PostCreator.create(admin, raw: 'hi there welcome topic, I am a mod',
                         topic_id: post.topic_id)

      post.topic.reload
      expect(post.topic.topic_allowed_users.where(user_id: admin.id).count).to eq(1)
    end
  end

  context "warnings" do
    let(:target_user1) { Fabricate(:coding_horror) }
    let(:target_user2) { Fabricate(:moderator) }
    let(:base_args) do
      { title: 'you need a warning buddy!',
        raw: "you did something bad and I'm telling you about it!",
        is_warning: true,
        target_usernames: target_user1.username,
        category: 1 }
    end

    it "works as expected" do
      # Invalid archetype
      creator = PostCreator.new(user, base_args)
      creator.create
      expect(creator.errors).to be_present

      # Too many users
      creator = PostCreator.new(user, base_args.merge(archetype: Archetype.private_message,
                                                      target_usernames: [target_user1.username, target_user2.username].join(',')))
      creator.create
      expect(creator.errors).to be_present

      # Success
      creator = PostCreator.new(user, base_args.merge(archetype: Archetype.private_message))
      post = creator.create
      expect(creator.errors).to be_blank

      topic = post.topic
      expect(topic).to be_present
      expect(topic.warning).to be_present
      expect(topic.subtype).to eq(TopicSubtype.moderator_warning)
      expect(topic.warning.user).to eq(target_user1)
      expect(topic.warning.created_by).to eq(user)
      expect(target_user1.warnings.count).to eq(1)
    end
  end

  context 'private message to group' do
    let(:target_user1) { Fabricate(:coding_horror) }
    let(:target_user2) { Fabricate(:moderator) }
    let(:group) do
      g = Fabricate.build(:group)
      g.add(target_user1)
      g.add(target_user2)
      g.save
      g
    end
    let(:unrelated) { Fabricate(:user) }
    let(:post) do
      PostCreator.create(user, title: 'hi there welcome to my topic',
                               raw: "this is my awesome message @#{unrelated.username_lower}",
                               archetype: Archetype.private_message,
                               target_group_names: group.name)
    end

    it 'acts correctly' do
      expect(post.topic.archetype).to eq(Archetype.private_message)
      expect(post.topic.topic_allowed_users.count).to eq(1)
      expect(post.topic.topic_allowed_groups.count).to eq(1)

      # does not notify an unrelated user
      expect(unrelated.notifications.count).to eq(0)
      expect(post.topic.subtype).to eq(TopicSubtype.user_to_user)

      expect(target_user1.notifications.count).to eq(1)
      expect(target_user2.notifications.count).to eq(1)
    end
  end

  context 'setting created_at' do
    created_at = 1.week.ago
    let(:topic) do
      PostCreator.create(user,
                         raw: 'This is very interesting test post content',
                         title: 'This is a very interesting test post title',
                         created_at: created_at)
    end

    let(:post) do
      PostCreator.create(user,
                         raw: 'This is very interesting test post content',
                         topic_id: Topic.last,
                         created_at: created_at)
    end

    it 'acts correctly' do
      expect(topic.created_at).to be_within(10.seconds).of(created_at)
      expect(post.created_at).to be_within(10.seconds).of(created_at)
    end
  end

  context 'disable validations' do
    it 'can save a post' do
      creator = PostCreator.new(user, raw: 'q', title: 'q', skip_validations: true)
      creator.create
      expect(creator.errors).to be_blank
    end
  end

  describe "word_count" do
    it "has a word count" do
      creator = PostCreator.new(user, title: 'some inspired poetry for a rainy day', raw: 'mary had a little lamb, little lamb, little lamb. mary had a little lamb')
      post = creator.create
      expect(post.word_count).to eq(14)

      post.topic.reload
      expect(post.topic.word_count).to eq(14)
    end
  end

  describe "embed_url" do

    let(:embed_url) { "http://eviltrout.com/stupid-url" }

    it "creates the topic_embed record" do
      creator = PostCreator.new(user,
                                embed_url: embed_url,
                                title: 'Reviews of Science Ovens',
                                raw: 'Did you know that you can use microwaves to cook your dinner? Science!')
      creator.create
      expect(creator.errors).to be_blank
      expect(TopicEmbed.where(embed_url: embed_url).exists?).to eq(true)

      # If we try to create another topic with the embed url, should fail
      creator = PostCreator.new(user,
                                embed_url: embed_url,
                                title: 'More Reviews of Science Ovens',
                                raw: 'As if anyone ever wanted to learn more about them!')
      result = creator.create
      expect(result).to be_present
      expect(creator.errors).to be_present
    end
  end

  describe "read credit for creator" do
    it "should give credit to creator" do
      post = create_post
      expect(PostTiming.find_by(topic_id: post.topic_id,
                         post_number: post.post_number,
                         user_id: post.user_id).msecs).to be > 0

      expect(TopicUser.find_by(topic_id: post.topic_id,
                        user_id: post.user_id).last_read_post_number).to eq(1)
    end
  end

  describe "suspended users" do
    it "does not allow suspended users to create topics" do
      user = Fabricate(:user, suspended_at: 1.month.ago, suspended_till: 1.month.from_now)

      creator = PostCreator.new(user, {title: "my test title 123", raw: "I should not be allowed to post"} )
      creator.create
      expect(creator.errors.count).to be > 0
    end
  end

  it "doesn't strip starting whitespaces" do
    pc = PostCreator.new(user, { title: "testing whitespace stripping", raw: "    <-- whitespaces -->    " })
    post = pc.create
    expect(post.raw).to eq("    <-- whitespaces -->")
  end

  context "events" do
    let(:topic) { Fabricate(:topic, user: user) }

    before do
      @posts_created = 0
      @topics_created = 0

      @increase_posts = -> (post, opts, user) { @posts_created += 1 }
      @increase_topics = -> (topic, opts, user) { @topics_created += 1 }
      DiscourseEvent.on(:post_created, &@increase_posts)
      DiscourseEvent.on(:topic_created, &@increase_topics)
    end

    after do
      DiscourseEvent.off(:post_created, &@increase_posts)
      DiscourseEvent.off(:topic_created, &@increase_topics)
    end

    it "fires boths event when creating a topic" do
      pc = PostCreator.new(user, raw: 'this is the new content for my topic', title: 'this is my new topic title')
      _post = pc.create
      expect(@posts_created).to eq(1)
      expect(@topics_created).to eq(1)
    end

    it "fires only the post event when creating a post" do
      pc = PostCreator.new(user, topic_id: topic.id, raw: 'this is the new content for my post')
      _post = pc.create
      expect(@posts_created).to eq(1)
      expect(@topics_created).to eq(0)
    end
  end

end<|MERGE_RESOLUTION|>--- conflicted
+++ resolved
@@ -295,10 +295,6 @@
 
       expect(whisper_reply).to be_present
       expect(whisper_reply.post_type).to eq(Post.types[:whisper])
-<<<<<<< HEAD
-      expect(true).to eq(false)
-=======
->>>>>>> 95e90ee9
     end
   end
 
