# frozen_string_literal: true

require 'rails_helper'
require 'discourse'

describe Discourse do

  before do
    RailsMultisite::ConnectionManagement.stubs(:current_hostname).returns('foo.com')
  end

  context 'current_hostname' do
    it 'returns the hostname from the current db connection' do
      expect(Discourse.current_hostname).to eq('foo.com')
    end
  end

  context 'avatar_sizes' do
    it 'returns a list of integers' do
      expect(Discourse.avatar_sizes).to contain_exactly(20, 25, 30, 32, 37, 40, 45, 48, 50, 60, 64, 67, 75, 90, 96, 120, 135, 180, 240, 360)
    end
  end

  context 'running_in_rack' do
    after do
      ENV.delete("DISCOURSE_RUNNING_IN_RACK")
    end

    it 'should not be running in rack' do
      expect(Discourse.running_in_rack?).to eq(false)
      ENV["DISCOURSE_RUNNING_IN_RACK"] = "1"
      expect(Discourse.running_in_rack?).to eq(true)
    end
  end

  context 'base_url' do
    context 'when https is off' do
      before do
        SiteSetting.force_https = false
      end

      it 'has a non https base url' do
        expect(Discourse.base_url).to eq("http://foo.com")
      end
    end

    context 'when https is on' do
      before do
        SiteSetting.force_https = true
      end

      it 'has a non-ssl base url' do
        expect(Discourse.base_url).to eq("https://foo.com")
      end
    end

    context 'with a non standard port specified' do
      before do
        SiteSetting.port = 3000
      end

      it "returns the non standart port in the base url" do
        expect(Discourse.base_url).to eq("http://foo.com:3000")
      end
    end
  end

  context 'plugins' do
    let(:plugin_class) do
      Class.new(Plugin::Instance) do
        attr_accessor :enabled
        def enabled?
          @enabled
        end
      end
    end

    let(:plugin1) { plugin_class.new.tap { |p| p.enabled = true; p.path = "my-plugin-1" } }
    let(:plugin2) { plugin_class.new.tap { |p| p.enabled = false; p.path = "my-plugin-1" } }

    before do
      Discourse.plugins.append(plugin1, plugin2)
    end

    after do
      Discourse.plugins.delete plugin1
      Discourse.plugins.delete plugin2
    end

    before do
      plugin_class.any_instance.stubs(:css_asset_exists?).returns(true)
      plugin_class.any_instance.stubs(:js_asset_exists?).returns(true)
    end

    it 'can find plugins correctly' do
      expect(Discourse.plugins).to include(plugin1, plugin2)

      # Exclude disabled plugins by default
      expect(Discourse.find_plugins({})).to include(plugin1)

      # Include disabled plugins when requested
      expect(Discourse.find_plugins(include_disabled: true)).to include(plugin1, plugin2)
    end

    it 'can find plugin assets' do
      plugin2.enabled = true

      expect(Discourse.find_plugin_css_assets({}).length).to eq(2)
      expect(Discourse.find_plugin_js_assets({}).length).to eq(2)
      plugin1.register_asset_filter do |type, request|
        false
      end
      expect(Discourse.find_plugin_css_assets({}).length).to eq(1)
      expect(Discourse.find_plugin_js_assets({}).length).to eq(1)
    end

  end

  context 'authenticators' do
    it 'returns inbuilt authenticators' do
      expect(Discourse.authenticators).to match_array(Discourse::BUILTIN_AUTH.map(&:authenticator))
    end

    context 'with authentication plugin installed' do
      let(:plugin_auth_provider) do
        authenticator_class = Class.new(Auth::Authenticator) do
          def name
            'pluginauth'
          end

          def enabled
            true
          end
        end

        provider = Auth::AuthProvider.new
        provider.authenticator = authenticator_class.new
        provider
      end

      before do
        DiscoursePluginRegistry.register_auth_provider(plugin_auth_provider)
      end

      after do
        DiscoursePluginRegistry.reset!
      end

      it 'returns inbuilt and plugin authenticators' do
        expect(Discourse.authenticators).to match_array(
          Discourse::BUILTIN_AUTH.map(&:authenticator) + [plugin_auth_provider.authenticator])
      end

    end
  end

  context 'enabled_authenticators' do
    it 'only returns enabled authenticators' do
      expect(Discourse.enabled_authenticators.length).to be(0)
      expect { SiteSetting.enable_twitter_logins = true }
        .to change { Discourse.enabled_authenticators.length }.by(1)
      expect(Discourse.enabled_authenticators.length).to be(1)
      expect(Discourse.enabled_authenticators.first).to be_instance_of(Auth::TwitterAuthenticator)
    end
  end

  context '#site_contact_user' do

    fab!(:admin) { Fabricate(:admin) }
    fab!(:another_admin) { Fabricate(:admin) }

    it 'returns the user specified by the site setting site_contact_username' do
      SiteSetting.site_contact_username = another_admin.username
      expect(Discourse.site_contact_user).to eq(another_admin)
    end

    it 'returns the system user otherwise' do
      SiteSetting.site_contact_username = nil
      expect(Discourse.site_contact_user.username).to eq("system")
    end

  end

  context '#system_user' do
    it 'returns the system user' do
      expect(Discourse.system_user.id).to eq(-1)
    end
  end

  context "#store" do

    it "returns LocalStore by default" do
      expect(Discourse.store).to be_a(FileStore::LocalStore)
    end

    it "returns S3Store when S3 is enabled" do
      SiteSetting.enable_s3_uploads = true
      SiteSetting.s3_upload_bucket = "s3bucket"
      SiteSetting.s3_access_key_id = "s3_access_key_id"
      SiteSetting.s3_secret_access_key = "s3_secret_access_key"
      expect(Discourse.store).to be_a(FileStore::S3Store)
    end

  end

  context 'readonly mode' do
    let(:readonly_mode_key) { Discourse::READONLY_MODE_KEY }
    let(:readonly_mode_ttl) { Discourse::READONLY_MODE_KEY_TTL }
    let(:user_readonly_mode_key) { Discourse::USER_READONLY_MODE_KEY }

    after do
      Discourse.redis.del(readonly_mode_key)
      Discourse.redis.del(user_readonly_mode_key)
    end

    def assert_readonly_mode(message, key, ttl = -1)
      expect(message.channel).to eq(Discourse.readonly_channel)
      expect(message.data).to eq(true)
      expect(Discourse.redis.get(key)).to eq("1")
      expect(Discourse.redis.ttl(key)).to eq(ttl)
    end

    def assert_readonly_mode_disabled(message, key)
      expect(message.channel).to eq(Discourse.readonly_channel)
      expect(message.data).to eq(false)
      expect(Discourse.redis.get(key)).to eq(nil)
    end

    describe ".enable_readonly_mode" do
      it "adds a key in redis and publish a message through the message bus" do
        expect(Discourse.redis.get(readonly_mode_key)).to eq(nil)
      end

      context 'user enabled readonly mode' do
        it "adds a key in redis and publish a message through the message bus" do
          expect(Discourse.redis.get(user_readonly_mode_key)).to eq(nil)
        end
      end
    end

    describe ".disable_readonly_mode" do
      context 'user disabled readonly mode' do
        it "removes readonly key in redis and publish a message through the message bus" do
          message = MessageBus.track_publish { Discourse.disable_readonly_mode(user_readonly_mode_key) }.first
          assert_readonly_mode_disabled(message, user_readonly_mode_key)
        end
      end
    end

    describe ".readonly_mode?" do
      it "is false by default" do
        expect(Discourse.readonly_mode?).to eq(false)
      end

      it "returns true when the key is present in redis" do
        Discourse.redis.set(readonly_mode_key, 1)
        expect(Discourse.readonly_mode?).to eq(true)
      end

      it "returns true when postgres is recently read only" do
        Discourse.received_postgres_readonly!
        expect(Discourse.readonly_mode?).to eq(true)
      end

      it "returns true when redis is recently read only" do
        Discourse.received_redis_readonly!
        expect(Discourse.readonly_mode?).to eq(true)
      end

      it "returns true when user enabled readonly mode key is present in redis" do
        Discourse.enable_readonly_mode(user_readonly_mode_key)
        expect(Discourse.readonly_mode?).to eq(true)
        expect(Discourse.readonly_mode?(readonly_mode_key)).to eq(false)

        Discourse.disable_readonly_mode(user_readonly_mode_key)
        expect(Discourse.readonly_mode?).to eq(false)
      end
    end

    describe ".received_postgres_readonly!" do
      it "sets the right time" do
        time = Discourse.received_postgres_readonly!
        expect(Discourse.postgres_last_read_only['default']).to eq(time)
      end
    end

    describe ".received_redis_readonly!" do
      it "sets the right time" do
        time = Discourse.received_redis_readonly!
        expect(Discourse.redis_last_read_only['default']).to eq(time)
      end
    end

    describe ".clear_readonly!" do
      it "publishes the right message" do
        Discourse.received_postgres_readonly!
        messages = []

        expect do
          messages = MessageBus.track_publish { Discourse.clear_readonly! }
        end.to change { Discourse.postgres_last_read_only['default'] }.to(nil)

        expect(messages.any? { |m| m.channel == Site::SITE_JSON_CHANNEL })
          .to eq(true)
      end
    end
  end

  context "#handle_exception" do

    class TempSidekiqLogger < Sidekiq::ExceptionHandler::Logger
      attr_accessor :exception, :context
      def call(ex, ctx)
        self.exception = ex
        self.context = ctx
      end
    end

    let!(:logger) { TempSidekiqLogger.new }

    before do
      Sidekiq.error_handlers.clear
      Sidekiq.error_handlers << logger
    end

    it "should not fail when called" do
      exception = StandardError.new

      expect do
        Discourse.handle_job_exception(exception, nil, nil)
      end.to raise_error(StandardError) # Raises in test mode, catch it

      expect(logger.exception).to eq(exception)
      expect(logger.context.keys).to eq([:current_db, :current_hostname])
    end

    it "correctly passes extra context" do
      exception = StandardError.new

      expect do
        Discourse.handle_job_exception(exception, { message: "Doing a test", post_id: 31 }, nil)
      end.to raise_error(StandardError) # Raises in test mode, catch it

      expect(logger.exception).to eq(exception)
      expect(logger.context.keys.sort).to eq([:current_db, :current_hostname, :message, :post_id].sort)
    end
  end

  context '#deprecate' do
    def old_method(m)
      Discourse.deprecate(m)
    end

    def old_method_caller(m)
      old_method(m)
    end

    before do
      @orig_logger = Rails.logger
      Rails.logger = @fake_logger = FakeLogger.new
    end

    after do
      Rails.logger = @orig_logger
    end

    it 'can deprecate usage' do
      k = SecureRandom.hex
      expect(old_method_caller(k)).to include("old_method_caller")
      expect(old_method_caller(k)).to include("discourse_spec")
      expect(old_method_caller(k)).to include(k)

      expect(Rails.logger.warnings).to eq([old_method_caller(k)])
    end

    it 'can report the deprecated version' do
      Discourse.deprecate(SecureRandom.hex, since: "2.1.0.beta1")

      expect(Rails.logger.warnings[0]).to include("(deprecated since Discourse 2.1.0.beta1)")
    end

    it 'can report the drop version' do
      Discourse.deprecate(SecureRandom.hex, drop_from: "2.3.0")

      expect(Rails.logger.warnings[0]).to include("(removal in Discourse 2.3.0)")
    end

    it 'can raise deprecation error' do
      expect {
        Discourse.deprecate(SecureRandom.hex, raise_error: true)
      }.to raise_error(Discourse::Deprecation)
    end
  end

  describe "Utils.execute_command" do
    it "works for individual commands" do
      expect(Discourse::Utils.execute_command("pwd").strip).to eq(Rails.root.to_s)
      expect(Discourse::Utils.execute_command("pwd", chdir: "plugins").strip).to eq("#{Rails.root.to_s}/plugins")
    end

    it "supports timeouts" do
      expect do
        Discourse::Utils.execute_command("sleep", "999999999999", timeout: 0.001)
      end.to raise_error(RuntimeError)
<<<<<<< HEAD
=======

      expect do
        Discourse::Utils.execute_command({ "MYENV" => "MYVAL" }, "sleep", "999999999999", timeout: 0.001)
      end.to raise_error(RuntimeError)
>>>>>>> 07ca3567
    end

    it "works with a block" do
      Discourse::Utils.execute_command do |runner|
        expect(runner.exec("pwd").strip).to eq(Rails.root.to_s)
      end

      result = Discourse::Utils.execute_command(chdir: "plugins") do |runner|
        expect(runner.exec("pwd").strip).to eq("#{Rails.root.to_s}/plugins")
        runner.exec("pwd")
      end

      # Should return output of block
      expect(result.strip).to eq("#{Rails.root.to_s}/plugins")
    end

    it "does not leak chdir between threads" do
      has_done_chdir = false
      has_checked_chdir = false

      thread = Thread.new do
        Discourse::Utils.execute_command(chdir: "plugins") do
          has_done_chdir = true
          sleep(0.01) until has_checked_chdir
        end
      end

      sleep(0.01) until has_done_chdir
      expect(Discourse::Utils.execute_command("pwd").strip).to eq(Rails.root.to_s)
      has_checked_chdir = true
      thread.join
    end
  end

end<|MERGE_RESOLUTION|>--- conflicted
+++ resolved
@@ -402,13 +402,10 @@
       expect do
         Discourse::Utils.execute_command("sleep", "999999999999", timeout: 0.001)
       end.to raise_error(RuntimeError)
-<<<<<<< HEAD
-=======
 
       expect do
         Discourse::Utils.execute_command({ "MYENV" => "MYVAL" }, "sleep", "999999999999", timeout: 0.001)
       end.to raise_error(RuntimeError)
->>>>>>> 07ca3567
     end
 
     it "works with a block" do
