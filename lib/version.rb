module Discourse
  # work around reloader
  unless defined? ::Discourse::VERSION
    module VERSION #:nodoc:
      MAJOR = 1
      MINOR = 8
      TINY  = 0
<<<<<<< HEAD
      PRE   = nil
=======
      PRE   = 'beta1'
>>>>>>> 1570c4e4

      STRING = [MAJOR, MINOR, TINY, PRE].compact.join('.')
    end
  end

  def self.has_needed_version?(current, needed)
    current_split = current.split('.')
    needed_split = needed.split('.')

    (0..[current_split.size, needed_split.size].max).each do |idx|
      current_str = current_split[idx] || ''

      c0 = (needed_split[idx] || '').sub('beta', '').to_i
      c1 = (current_str || '').sub('beta', '').to_i

      # beta is less than stable
      return false if current_str.include?('beta') && (c0 == 0) && (c1 > 0)

      return true if c1 > c0
      return false if c0 > c1
    end

    true
  end
end<|MERGE_RESOLUTION|>--- conflicted
+++ resolved
@@ -3,13 +3,9 @@
   unless defined? ::Discourse::VERSION
     module VERSION #:nodoc:
       MAJOR = 1
-      MINOR = 8
-      TINY  = 0
-<<<<<<< HEAD
+      MINOR = 7
+      TINY  = 1
       PRE   = nil
-=======
-      PRE   = 'beta1'
->>>>>>> 1570c4e4
 
       STRING = [MAJOR, MINOR, TINY, PRE].compact.join('.')
     end
