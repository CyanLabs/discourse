--- conflicted
+++ resolved
@@ -1,7 +1,3 @@
 module Onebox
-<<<<<<< HEAD
-  VERSION = "1.4.5"
-=======
   VERSION = "1.4.9"
->>>>>>> 92b9c21a
 end