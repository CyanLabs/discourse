--- conflicted
+++ resolved
@@ -51,9 +51,6 @@
   end
 end
 
-<<<<<<< HEAD
-task "themes:update" => :environment do
-=======
 desc "Update themes & theme components"
 task "themes:update" => :environment do |task, args|
   Theme.where(auto_update: true).find_each do |theme|
@@ -68,7 +65,6 @@
       STDERR.puts e.backtrace
     end
   end
->>>>>>> bd3b1cb9
 end
 
 desc "List all the installed themes on the site"
