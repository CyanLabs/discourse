# frozen_string_literal: true

#
# Helps us find topics.
# Returns a TopicList object containing the topics found.
#

class TopicQuery
  PG_MAX_INT ||= 2147483647

  def self.validators
    @validators ||= begin

      int = lambda do |x|
        Integer === x || (String === x && x.match?(/^-?[0-9]+$/))
      end

      zero_up_to_max_int = lambda do |x|
        int.call(x) && x.to_i.between?(0, PG_MAX_INT)
      end

      {
        max_posts: zero_up_to_max_int,
        min_posts: zero_up_to_max_int,
        page: zero_up_to_max_int
      }
    end
  end

  def self.validate?(option, value)

    if fn = validators[option.to_sym]
      fn.call(value)
    else
      true
    end
  end

  def self.public_valid_options
    @public_valid_options ||=
      %i(page
         before
         bumped_before
         topic_ids
         category
         order
         ascending
         min_posts
         max_posts
         status
         filter
         state
         search
         q
         group_name
         tags
         match_all_tags
         no_subcategories
         no_tags)
  end

  def self.valid_options
    @valid_options ||=
      public_valid_options +
      %i(except_topic_ids
         limit
         page
         per_page
         visible
         guardian
         no_definitions
         destination_category_id)
  end

  # Maps `order` to a columns in `topics`
  SORTABLE_MAPPING = {
    'likes' => 'like_count',
    'op_likes' => 'op_likes',
    'views' => 'views',
    'posts' => 'posts_count',
    'activity' => 'bumped_at',
    'posters' => 'participant_count',
    'category' => 'category_id',
    'created' => 'created_at'
  }

  cattr_accessor :results_filter_callbacks
  self.results_filter_callbacks = []

  attr_accessor :options, :user, :guardian

  def self.add_custom_filter(key, &blk)
    @custom_filters ||= {}
    valid_options << key
    public_valid_options << key
    @custom_filters[key] = blk
  end

  def self.remove_custom_filter(key)
    @custom_filters.delete(key)
    public_valid_options.delete(key)
    valid_options.delete(key)
    @custom_filters = nil if @custom_filters.length == 0
  end

  def self.apply_custom_filters(results, topic_query)
    if @custom_filters
      @custom_filters.each do |key, filter|
        results = filter.call(results, topic_query)
      end
    end
    results
  end

  def initialize(user = nil, options = {})
    options.assert_valid_keys(TopicQuery.valid_options)
    @options = options.dup
    @user = user
    @guardian = options[:guardian] || Guardian.new(@user)
  end

  def joined_topic_user(list = nil)
    (list || Topic).joins("LEFT OUTER JOIN topic_users AS tu ON (topics.id = tu.topic_id AND tu.user_id = #{@user.id.to_i})")
  end

  def get_pm_params(topic)
    if topic.private_message?

      my_group_ids = topic.topic_allowed_groups
        .joins("
          LEFT JOIN group_users gu
          ON topic_allowed_groups.group_id = gu.group_id
          AND gu.user_id = #{@user.id.to_i}
        ")
        .where("gu.group_id IS NOT NULL")
        .pluck(:group_id)

      target_group_ids = topic.topic_allowed_groups.pluck(:group_id)

      target_users = topic
        .topic_allowed_users

      if my_group_ids.present?

        # strip out users in groups you already belong to
        target_users = target_users
          .joins("LEFT JOIN group_users gu ON gu.user_id = topic_allowed_users.user_id AND gu.group_id IN (#{sanitize_sql_array(my_group_ids)})")
          .where('gu.group_id IS NULL')
      end

      target_user_ids = target_users
        .where('NOT topic_allowed_users.user_id = ?', @user.id)
        .pluck(:user_id)

      {
        topic: topic,
        my_group_ids: my_group_ids,
        target_group_ids: target_group_ids,
        target_user_ids: target_user_ids
      }
    end
  end

  def list_related_for(topic, pm_params: nil)
    return if !topic.private_message?
    return if @user.blank?
    return if !SiteSetting.enable_personal_messages?

    builder = SuggestedTopicsBuilder.new(topic)
    pm_params = pm_params || get_pm_params(topic)

    if pm_params[:my_group_ids].present?
      builder.add_results(related_messages_group(
        pm_params.merge(count: [6, builder.results_left].max,
                        exclude: builder.excluded_topic_ids)
      ))
    else
      builder.add_results(related_messages_user(
        pm_params.merge(count: [6, builder.results_left].max,
                        exclude: builder.excluded_topic_ids)
      ))
    end

    params = { unordered: true }
    params[:preload_posters] = true
    create_list(:suggested, params, builder.results)
  end

  # Return a list of suggested topics for a topic
  def list_suggested_for(topic, pm_params: nil)

    # Don't suggest messages unless we have a user, and private messages are
    # enabled.
    return if topic.private_message? &&
      (@user.blank? || !SiteSetting.enable_personal_messages?)

    builder = SuggestedTopicsBuilder.new(topic)

    pm_params = pm_params || get_pm_params(topic)

    # When logged in we start with different results
    if @user
      if topic.private_message?

        builder.add_results(new_messages(
          pm_params.merge(count: builder.results_left)
        )) unless builder.full?

        builder.add_results(unread_messages(
          pm_params.merge(count: builder.results_left)
        )) unless builder.full?

      else

        builder.add_results(
          unread_results(
            topic: topic,
            per_page: builder.results_left,
            max_age: SiteSetting.suggested_topics_unread_max_days_old
          ), :high
        )

        builder.add_results(new_results(topic: topic, per_page: builder.category_results_left)) unless builder.full?
      end
    end

    if !topic.private_message?
      builder.add_results(random_suggested(topic, builder.results_left, builder.excluded_topic_ids)) unless builder.full?
    end

    params = { unordered: true }
    if topic.private_message?
      params[:preload_posters] = true
    end
    create_list(:suggested, params, builder.results)
  end

  # The latest view of topics
  def list_latest
    create_list(:latest, {}, latest_results)
  end

  def list_read
    create_list(:read, unordered: true) do |topics|
      topics.where('tu.last_visited_at IS NOT NULL').order('tu.last_visited_at DESC')
    end
  end

  def list_new
    create_list(:new, { unordered: true }, new_results)
  end

  def list_unread
    create_list(:unread, { unordered: true }, unread_results)
  end

  def list_posted
    create_list(:posted) { |l| l.where('tu.posted') }
  end

  def list_bookmarks
    create_list(:bookmarks) { |l| l.where('tu.bookmarked') }
  end

  def list_top_for(period)
    score = "#{period}_score"
    create_list(:top, unordered: true) do |topics|
      topics = remove_muted_categories(topics, @user)
      topics = topics.joins(:top_topic).where("top_topics.#{score} > 0")
      if period == :yearly && @user.try(:trust_level) == TrustLevel[0]
        topics.order(TopicQuerySQL.order_top_with_pinned_category_for(score))
      else
        topics.order(TopicQuerySQL.order_top_for(score))
      end
    end
  end

  def list_topics_by(user)
    @options[:filtered_to_user] = user.id
    create_list(:user_topics) do |topics|
      topics.where(user_id: user.id)
    end
  end

  def not_archived(list, user)
    list.joins("LEFT JOIN user_archived_messages um
                       ON um.user_id = #{user.id.to_i} AND um.topic_id = topics.id")
      .where('um.user_id IS NULL')
  end

  def list_group_topics(group)
    list = default_results.where("
      topics.user_id IN (
        SELECT user_id FROM group_users gu WHERE gu.group_id = #{group.id.to_i}
      )
    ")

    create_list(:group_topics, {}, list)
  end

  def list_private_messages(user)
    list = private_messages_for(user, :user)

    list = not_archived(list, user)
      .where('NOT (topics.participant_count = 1 AND topics.user_id = ? AND topics.moderator_posts_count = 0)', user.id)

    create_list(:private_messages, {}, list)
  end

  def list_private_messages_archive(user)
    list = private_messages_for(user, :user)
    list = list.joins(:user_archived_messages).where('user_archived_messages.user_id = ?', user.id)
    create_list(:private_messages, {}, list)
  end

  def list_private_messages_sent(user)
    list = private_messages_for(user, :user)
    list = list.where('EXISTS (
                      SELECT 1 FROM posts
                      WHERE posts.topic_id = topics.id AND
                            posts.user_id = ?
                     )', user.id)
    list = not_archived(list, user)
    create_list(:private_messages, {}, list)
  end

  def list_private_messages_unread(user)
    list = private_messages_for(user, :user)
    list = list.where("tu.last_read_post_number IS NULL OR tu.last_read_post_number < topics.highest_post_number")
    create_list(:private_messages, {}, list)
  end

  def list_private_messages_group(user)
    list = private_messages_for(user, :group)
    group = Group.where('name ilike ?', @options[:group_name]).select(:id, :publish_read_state).first
    publish_read_state = !!group&.publish_read_state
    list = list.joins("LEFT JOIN group_archived_messages gm ON gm.topic_id = topics.id AND
                      gm.group_id = #{group&.id&.to_i}")
    list = list.where("gm.id IS NULL")
    list = append_read_state(list, group) if publish_read_state
    create_list(:private_messages, { publish_read_state: publish_read_state }, list)
  end

  def list_private_messages_group_archive(user)
    list = private_messages_for(user, :group)
    group_id = Group.where('name ilike ?', @options[:group_name]).pluck_first(:id)
    list = list.joins("JOIN group_archived_messages gm ON gm.topic_id = topics.id AND
                      gm.group_id = #{group_id.to_i}")
    create_list(:private_messages, {}, list)
  end

  def list_private_messages_tag(user)
    list = private_messages_for(user, :all)
    list = list.joins("JOIN topic_tags tt ON tt.topic_id = topics.id
                      JOIN tags t ON t.id = tt.tag_id AND t.name = '#{@options[:tags][0]}'")
    create_list(:private_messages, {}, list)
  end

  def list_category_topic_ids(category)
    query = default_results(category: category.id)
    pinned_ids = query.where('topics.pinned_at IS NOT NULL AND topics.category_id = ?', category.id).limit(nil).order('pinned_at DESC').pluck(:id)
    non_pinned_ids = query.where('topics.pinned_at IS NULL OR topics.category_id <> ?', category.id).pluck(:id)
    (pinned_ids + non_pinned_ids)
  end

  def list_new_in_category(category)
    create_list(:new_in_category, unordered: true, category: category.id) do |list|
      list.by_newest.first(25)
    end
  end

  def self.new_filter(list, treat_as_new_topic_start_date)
    list.where("topics.created_at >= :created_at", created_at: treat_as_new_topic_start_date)
      .where("tu.last_read_post_number IS NULL")
      .where("COALESCE(tu.notification_level, :tracking) >= :tracking", tracking: TopicUser.notification_levels[:tracking])
  end

  def self.unread_filter(list, user_id, opts)
    col_name = opts[:staff] ? "highest_staff_post_number" : "highest_post_number"

    list
      .where("tu.last_read_post_number < topics.#{col_name}")
      .where("COALESCE(tu.notification_level, :regular) >= :tracking",
               regular: TopicUser.notification_levels[:regular], tracking: TopicUser.notification_levels[:tracking])
  end

  def prioritize_pinned_topics(topics, options)
    pinned_clause = if options[:category_id]
      +"topics.category_id = #{options[:category_id].to_i} AND"
    else
      +"pinned_globally AND "
    end

    pinned_clause << " pinned_at IS NOT NULL "

    if @user
      pinned_clause << " AND (topics.pinned_at > tu.cleared_pinned_at OR tu.cleared_pinned_at IS NULL)"
    end

    unpinned_topics = topics.where("NOT ( #{pinned_clause} )")
    pinned_topics = topics.dup.offset(nil).where(pinned_clause)

    per_page = options[:per_page] || per_page_setting
    limit = per_page unless options[:limit] == false
    page = options[:page].to_i

    if page == 0
      (pinned_topics + unpinned_topics)[0...limit] if limit
    else
      offset = (page * per_page) - pinned_topics.length
      offset = 0 unless offset > 0
      unpinned_topics.offset(offset).to_a
    end

  end

  def create_list(filter, options = {}, topics = nil)
    topics ||= default_results(options)
    topics = yield(topics) if block_given?

    options = options.merge(@options)
    if ["activity", "default"].include?(options[:order] || "activity") &&
        !options[:unordered] &&
        filter != :private_messages
      topics = prioritize_pinned_topics(topics, options)
    end

    topics = topics.to_a

    if options[:preload_posters]
      user_ids = []
      topics.each do |ft|
        user_ids << ft.user_id << ft.last_post_user_id << ft.featured_user_ids << ft.allowed_user_ids
      end

      avatar_lookup = AvatarLookup.new(user_ids)
      primary_group_lookup = PrimaryGroupLookup.new(user_ids)

      # memoize for loop so we don't keep looking these up
      translations = TopicPostersSummary.translations

      topics.each do |t|
        t.posters = t.posters_summary(
          avatar_lookup: avatar_lookup,
          primary_group_lookup: primary_group_lookup,
          translations: translations
        )
      end
    end

    topics.each do |t|
      t.allowed_user_ids = filter == :private_messages ? t.allowed_users.map { |u| u.id } : []
    end

    list = TopicList.new(filter, @user, topics, options.merge(@options))
    list.per_page = options[:per_page] || per_page_setting
    list
  end

  def latest_results(options = {})
    result = default_results(options)
    result = remove_muted_topics(result, @user) unless options && options[:state] == "muted"
    result = remove_muted_categories(result, @user, exclude: options[:category])
    result = remove_muted_tags(result, @user, options)
    result = apply_shared_drafts(result, get_category_id(options[:category]), options)

    # plugins can remove topics here:
    self.class.results_filter_callbacks.each do |filter_callback|
      result = filter_callback.call(:latest, result, @user, options)
    end

    result
  end

  def unread_results(options = {})
    result = TopicQuery.unread_filter(
        default_results(options.reverse_merge(unordered: true)),
        @user&.id,
        staff: @user&.staff?)
      .order('CASE WHEN topics.user_id = tu.user_id THEN 1 ELSE 2 END')

    if @user
      # micro optimisation so we don't load up all of user stats which we do not need
      unread_at = DB.query_single(
        "select first_unread_at from user_stats where user_id = ?",
        @user.id).first

      if max_age = options[:max_age]
        max_age_date = max_age.days.ago
        unread_at ||= max_age_date
        unread_at = unread_at > max_age_date ? unread_at : max_age_date
      end

      # perf note, in the past we tried doing this in a subquery but performance was
      # terrible, also tried with a join and it was bad
      result = result.where("topics.updated_at >= ?", unread_at)
    end

    self.class.results_filter_callbacks.each do |filter_callback|
      result = filter_callback.call(:unread, result, @user, options)
    end

    suggested_ordering(result, options)
  end

  def new_results(options = {})
    # TODO does this make sense or should it be ordered on created_at
    #  it is ordering on bumped_at now
    result = TopicQuery.new_filter(default_results(options.reverse_merge(unordered: true)), @user.user_option.treat_as_new_topic_start_date)
    result = remove_muted_topics(result, @user)
    result = remove_muted_categories(result, @user, exclude: options[:category])
    result = remove_muted_tags(result, @user, options)
    result = remove_already_seen_for_category(result, @user)

    self.class.results_filter_callbacks.each do |filter_callback|
      result = filter_callback.call(:new, result, @user, options)
    end

    suggested_ordering(result, options)
  end

  protected

  def per_page_setting
    30
  end

  def private_messages_for(user, type)
    options = @options
    options.reverse_merge!(per_page: per_page_setting)

    result = Topic.includes(:tags)

    if type == :group
      result = result.includes(:allowed_users)
      result = result.where("
        topics.id IN (
          SELECT topic_id FROM topic_allowed_groups
          WHERE (
            group_id IN (
              SELECT group_id
              FROM group_users
              WHERE user_id = #{user.id.to_i}
              OR #{user.staff?}
            )
          )
          AND group_id IN (SELECT id FROM groups WHERE name ilike ?)
        )",
        @options[:group_name]
      )
    elsif type == :user
      result = result.includes(:allowed_users)
      result = result.where("topics.id IN (SELECT topic_id FROM topic_allowed_users WHERE user_id = #{user.id.to_i})")
    elsif type == :all
      result = result.includes(:allowed_users)
      result = result.where("topics.id IN (
            SELECT topic_id
            FROM topic_allowed_users
            WHERE user_id = #{user.id.to_i}
            UNION ALL
            SELECT topic_id FROM topic_allowed_groups
            WHERE group_id IN (
              SELECT group_id FROM group_users WHERE user_id = #{user.id.to_i}
            )
    )")
    end

    result = result.joins("LEFT OUTER JOIN topic_users AS tu ON (topics.id = tu.topic_id AND tu.user_id = #{user.id.to_i})")
      .order("topics.bumped_at DESC")
      .private_messages

    result = result.limit(options[:per_page]) unless options[:limit] == false
    result = result.visible if options[:visible] || @user.nil? || @user.regular?

    if options[:page]
      offset = options[:page].to_i * options[:per_page]
      result = result.offset(offset) if offset > 0
    end
    result
  end

  def apply_shared_drafts(result, category_id, options)

    # PERF: avoid any penalty if there are no shared drafts enabled
    # on some sites the cost can be high eg: gearbox
    return result if SiteSetting.shared_drafts_category == ""

    drafts_category_id = SiteSetting.shared_drafts_category.to_i
    viewing_shared = category_id && category_id == drafts_category_id
    can_create_shared = guardian.can_create_shared_draft?

    if can_create_shared && options[:destination_category_id]
      destination_category_id = get_category_id(options[:destination_category_id])
      topic_ids = SharedDraft.where(category_id: destination_category_id).pluck(:topic_id)
      result.where(id: topic_ids)
    elsif can_create_shared && viewing_shared
      result.includes(:shared_draft).references(:shared_draft)
    else
      result.where('topics.category_id != ?', drafts_category_id)
    end
  end

  def apply_ordering(result, options)
    sort_column = SORTABLE_MAPPING[options[:order]] || 'default'
    sort_dir = (options[:ascending] == "true") ? "ASC" : "DESC"

    # If we are sorting in the default order desc, we should consider including pinned
    # topics. Otherwise, just use bumped_at.
    if sort_column == 'default'
      if sort_dir == 'DESC'
        # If something requires a custom order, for example "unread" which sorts the least read
        # to the top, do nothing
        return result if options[:unordered]
      end
      sort_column = 'bumped_at'
    end

    # If we are sorting by category, actually use the name
    if sort_column == 'category_id'
      # TODO forces a table scan, slow
      return result.references(:categories).order(TopicQuerySQL.order_by_category_sql(sort_dir))
    end

    if sort_column == 'op_likes'
      return result.includes(:first_post).order("(SELECT like_count FROM posts p3 WHERE p3.topic_id = topics.id AND p3.post_number = 1) #{sort_dir}")
    end

    if sort_column.start_with?('custom_fields')
      field = sort_column.split('.')[1]
      return result.order("(SELECT CASE WHEN EXISTS (SELECT true FROM topic_custom_fields tcf WHERE tcf.topic_id::integer = topics.id::integer AND tcf.name = '#{field}') THEN (SELECT value::integer FROM topic_custom_fields tcf WHERE tcf.topic_id::integer = topics.id::integer AND tcf.name = '#{field}') ELSE 0 END) #{sort_dir}")
    end

    result.order("topics.#{sort_column} #{sort_dir}")
  end

  def get_category_id(category_id_or_slug)
    return nil unless category_id_or_slug.present?
    category_id = category_id_or_slug.to_i

    if category_id == 0
      category_id =
        Category
          .where(slug: category_id_or_slug, parent_category_id: nil)
          .pluck_first(:id)
    end

    category_id
  end

  # Create results based on a bunch of default options
  def default_results(options = {})
    options.reverse_merge!(@options)
    options.reverse_merge!(per_page: per_page_setting)

    # Whether to return visible topics
    options[:visible] = true if @user.nil? || @user.regular?
    options[:visible] = false if @user && @user.id == options[:filtered_to_user]

    # Start with a list of all topics
    result = Topic.unscoped.includes(:category)

    if @user
      result = result.joins("LEFT OUTER JOIN topic_users AS tu ON (topics.id = tu.topic_id AND tu.user_id = #{@user.id.to_i})")
        .references('tu')
    end

    category_id = get_category_id(options[:category])
    @options[:category_id] = category_id
    if category_id
      if options[:no_subcategories]
        result = result.where('categories.id = ?', category_id)
      else
<<<<<<< HEAD
        result = result.where(<<~SQL, subcategory_ids: subcategory_ids(category_id), category_id: category_id)
=======
        result = result.where(<<~SQL, subcategory_ids: Category.subcategory_ids(category_id), category_id: category_id)
>>>>>>> 8e07ee7e
          categories.id in (:subcategory_ids) AND (
            categories.topic_id <> topics.id OR categories.id = :category_id
          )
          SQL
      end
      result = result.references(:categories)

      if !@options[:order]
        # category default sort order
        sort_order, sort_ascending = Category.where(id: category_id).pluck_first(:sort_order, :sort_ascending)
        if sort_order
          options[:order] = sort_order
          options[:ascending] = !!sort_ascending ? 'true' : 'false'
        end
      end
    end

    if SiteSetting.tagging_enabled
      result = result.preload(:tags)

      tags_arg = @options[:tags]

      if tags_arg && tags_arg.size > 0
        tags_arg = tags_arg.split if String === tags_arg

        tags_arg = tags_arg.map do |t|
          if String === t
            t.downcase
          else
            t
          end
        end

        tags_query = tags_arg[0].is_a?(String) ? Tag.where_name(tags_arg) : Tag.where(id: tags_arg)
        tags = tags_query.select(:id, :target_tag_id).map { |t| t.target_tag_id || t.id }.uniq

        if @options[:match_all_tags]
          # ALL of the given tags:
          if tags_arg.length == tags.length
            tags.each_with_index do |tag, index|
              sql_alias = ['t', index].join
              result = result.joins("INNER JOIN topic_tags #{sql_alias} ON #{sql_alias}.topic_id = topics.id AND #{sql_alias}.tag_id = #{tag}")
            end
          else
            result = result.none # don't return any results unless all tags exist in the database
          end
        else
          # ANY of the given tags:
          result = result.joins(:tags).where("tags.id in (?)", tags)
        end

        # TODO: this is very side-effecty and should be changed
        # It is done cause further up we expect normalized tags
        @options[:tags] = tags

      elsif @options[:no_tags]
        # the following will do: ("topics"."id" NOT IN (SELECT DISTINCT "topic_tags"."topic_id" FROM "topic_tags"))
        result = result.where.not(id: TopicTag.distinct.pluck(:topic_id))
      end
    end

    result = apply_ordering(result, options)
    result = result.listable_topics

    # Don't include the category topics if excluded
    if options[:no_definitions]
      result = result.where('COALESCE(categories.topic_id, 0) <> topics.id')
    end

    result = result.limit(options[:per_page]) unless options[:limit] == false
    result = result.visible if options[:visible]
    result = result.where.not(topics: { id: options[:except_topic_ids] }).references(:topics) if options[:except_topic_ids]

    if options[:page]
      offset = options[:page].to_i * options[:per_page]
      result = result.offset(offset) if offset > 0
    end

    if options[:topic_ids]
      result = result.where('topics.id in (?)', options[:topic_ids]).references(:topics)
    end

    if search = options[:search]
      result = result.where("topics.id in (select pp.topic_id from post_search_data pd join posts pp on pp.id = pd.post_id where pd.search_data @@ #{Search.ts_query(term: search.to_s)})")
    end

    # NOTE protect against SYM attack can be removed with Ruby 2.2
    #
    state = options[:state]
    if @user && state &&
        TopicUser.notification_levels.keys.map(&:to_s).include?(state)
      level = TopicUser.notification_levels[state.to_sym]
      result = result.where('topics.id IN (
                                SELECT topic_id
                                FROM topic_users
                                WHERE user_id = ? AND
                                      notification_level = ?)', @user.id, level)
    end

    require_deleted_clause = true

    if before = options[:before]
      if (before = before.to_i) > 0
        result = result.where('topics.created_at < ?', before.to_i.days.ago)
      end
    end

    if bumped_before = options[:bumped_before]
      if (bumped_before = bumped_before.to_i) > 0
        result = result.where('topics.bumped_at < ?', bumped_before.to_i.days.ago)
      end
    end

    if status = options[:status]
      case status
      when 'open'
        result = result.where('NOT topics.closed AND NOT topics.archived')
      when 'closed'
        result = result.where('topics.closed')
      when 'archived'
        result = result.where('topics.archived')
      when 'listed'
        result = result.where('topics.visible')
      when 'unlisted'
        result = result.where('NOT topics.visible')
      when 'deleted'
        guardian = @guardian
        if guardian.is_staff?
          result = result.where('topics.deleted_at IS NOT NULL')
          require_deleted_clause = false
        end
      end
    end

    if (filter = options[:filter]) && @user
      action =
        if filter == "bookmarked"
          PostActionType.types[:bookmark]
        elsif filter == "liked"
          PostActionType.types[:like]
        end
      if action
        result = result.where('topics.id IN (SELECT pp.topic_id
                              FROM post_actions pa
                              JOIN posts pp ON pp.id = pa.post_id
                              WHERE pa.user_id = :user_id AND
                                    pa.post_action_type_id = :action AND
                                    pa.deleted_at IS NULL
                           )', user_id: @user.id,
                               action: action
                           )
      end
    end

    result = result.where('topics.deleted_at IS NULL') if require_deleted_clause
    result = result.where('topics.posts_count <= ?', options[:max_posts]) if options[:max_posts].present?
    result = result.where('topics.posts_count >= ?', options[:min_posts]) if options[:min_posts].present?

    result = preload_thumbnails(result)

    result = TopicQuery.apply_custom_filters(result, self)

    @guardian.filter_allowed_categories(result)
  end

  def remove_muted_topics(list, user)
    if user
      list = list.where('COALESCE(tu.notification_level,1) > :muted', muted: TopicUser.notification_levels[:muted])
    end

    list
  end

  def remove_muted_categories(list, user, opts = nil)
    category_id = get_category_id(opts[:exclude]) if opts

    if user
      list = list
        .references("cu")
        .joins("LEFT JOIN category_users ON category_users.category_id = topics.category_id AND category_users.user_id = #{user.id}")
        .where("topics.category_id = :category_id
                OR COALESCE(category_users.notification_level, :default) <> :muted
                OR tu.notification_level > :regular",
                category_id: category_id || -1,
                default: CategoryUser.default_notification_level,
                muted: CategoryUser.notification_levels[:muted],
                regular: TopicUser.notification_levels[:regular])
    elsif SiteSetting.mute_all_categories_by_default
      category_ids = [
        SiteSetting.default_categories_watching.split("|"),
        SiteSetting.default_categories_tracking.split("|"),
        SiteSetting.default_categories_watching_first_post.split("|")
      ].flatten.map(&:to_i)
      category_ids << category_id if category_id.present? && category_ids.exclude?(category_id)

      list = list.where("topics.category_id IN (?)", category_ids) if category_ids.present?
    else
      category_ids = SiteSetting.default_categories_muted.split("|").map(&:to_i)
      category_ids -= [category_id] if category_id.present? && category_ids.include?(category_id)

      list = list.where("topics.category_id NOT IN (?)", category_ids) if category_ids.present?
    end

    list
  end

  def remove_muted_tags(list, user, opts = nil)
    if user.nil? || !SiteSetting.tagging_enabled || SiteSetting.remove_muted_tags_from_latest == 'never'
      return list
    end

    muted_tag_ids = TagUser.lookup(user, :muted).pluck(:tag_id)
    if muted_tag_ids.blank?
      return list
    end

    # if viewing the topic list for a muted tag, show all the topics
    if !opts[:no_tags] && opts[:tags].present?
      return list if TagUser.lookup(user, :muted).joins(:tag).where('tags.name = ?', opts[:tags].first).exists?
    end

    if SiteSetting.remove_muted_tags_from_latest == 'always'
      list = list.where("
        NOT EXISTS(
          SELECT 1
            FROM topic_tags tt
           WHERE tt.tag_id IN (:tag_ids)
             AND tt.topic_id = topics.id)", tag_ids: muted_tag_ids)
    else
      list = list.where("
        EXISTS (
          SELECT 1
            FROM topic_tags tt
           WHERE tt.tag_id NOT IN (:tag_ids)
             AND tt.topic_id = topics.id
        ) OR NOT EXISTS (SELECT 1 FROM topic_tags tt WHERE tt.topic_id = topics.id)", tag_ids: muted_tag_ids)
    end
  end

  def remove_already_seen_for_category(list, user)
    if user
      list = list
        .where("category_users.last_seen_at IS NULL OR topics.created_at > category_users.last_seen_at")
    end

    list
  end

  def new_messages(params)
    query = TopicQuery
      .new_filter(messages_for_groups_or_user(params[:my_group_ids]), Time.at(SiteSetting.min_new_topics_time).to_datetime)
      .limit(params[:count])
    query
  end

  def unread_messages(params)
    query = TopicQuery.unread_filter(
      messages_for_groups_or_user(params[:my_group_ids]),
      @user&.id,
      staff: @user&.staff?)
      .limit(params[:count])
    query
  end

  def related_messages_user(params)
    messages = messages_for_user.limit(params[:count])
    messages = allowed_messages(messages, params)
  end

  def related_messages_group(params)
    messages = messages_for_groups_or_user(params[:my_group_ids]).limit(params[:count])
    messages = allowed_messages(messages, params)
  end

  def allowed_messages(messages, params)
    user_ids = (params[:target_user_ids] || [])
    group_ids = ((params[:target_group_ids] - params[:my_group_ids]) || [])

    if user_ids.present?
      messages =
        messages.joins("
          LEFT JOIN topic_allowed_users ta2
          ON topics.id = ta2.topic_id
          AND ta2.user_id IN (#{sanitize_sql_array(user_ids)})
        ")
    end

    if group_ids.present?
      messages =
        messages.joins("
          LEFT JOIN topic_allowed_groups tg2
          ON topics.id = tg2.topic_id
          AND tg2.group_id IN (#{sanitize_sql_array(group_ids)})
        ")
    end

    messages =
      if user_ids.present? && group_ids.present?
        messages.where("ta2.topic_id IS NOT NULL OR tg2.topic_id IS NOT NULL")
      elsif user_ids.present?
        messages.where("ta2.topic_id IS NOT NULL")
      elsif group_ids.present?
        messages.where("tg2.topic_id IS NOT NULL")
      end
  end

  def messages_for_groups_or_user(group_ids)
    if group_ids.present?
      base_messages
        .joins("
          LEFT JOIN (
            SELECT * FROM topic_allowed_groups _tg
            LEFT JOIN group_users gu
            ON gu.user_id = #{@user.id.to_i}
            AND gu.group_id = _tg.group_id
            WHERE gu.group_id IN (#{sanitize_sql_array(group_ids)})
          ) tg ON topics.id = tg.topic_id
        ")
        .where("tg.topic_id IS NOT NULL")
    else
      messages_for_user
    end
  end

  def messages_for_user
    base_messages
      .joins("
        LEFT JOIN topic_allowed_users ta
        ON topics.id = ta.topic_id
        AND ta.user_id = #{@user.id.to_i}
      ")
      .where("ta.topic_id IS NOT NULL")
  end

  def base_messages
    query = Topic
      .where('topics.archetype = ?', Archetype.private_message)
      .joins("LEFT JOIN topic_users tu ON topics.id = tu.topic_id AND tu.user_id = #{@user.id.to_i}")

    query = query.includes(:tags) if SiteSetting.tagging_enabled
    query.order('topics.bumped_at DESC')
  end

  def random_suggested(topic, count, excluded_topic_ids = [])
    result = default_results(unordered: true, per_page: count).where(closed: false, archived: false)

    if SiteSetting.limit_suggested_to_category
      excluded_topic_ids += Category.where(id: topic.category_id).pluck(:id)
    else
      excluded_topic_ids += Category.topic_ids.to_a
    end
    result = result.where("topics.id NOT IN (?)", excluded_topic_ids) unless excluded_topic_ids.empty?

    result = remove_muted_categories(result, @user)

    # If we are in a category, prefer it for the random results
    if topic.category_id
      result = result.order("CASE WHEN topics.category_id = #{topic.category_id.to_i} THEN 0 ELSE 1 END")
    end

    # Best effort, it over selects, however if you have a high number
    # of muted categories there is tiny chance we will not select enough
    # in particular this can happen if current category is empty and tons
    # of muted, big edge case
    #
    # we over select in case cache is stale
    max = (count * 1.3).to_i
    ids = SiteSetting.limit_suggested_to_category ? [] : RandomTopicSelector.next(max)
    ids.concat(RandomTopicSelector.next(max, topic.category))

    result.where(id: ids.uniq)
  end

  def suggested_ordering(result, options)
    # Prefer unread in the same category
    if options[:topic] && options[:topic].category_id
      result = result.order("CASE WHEN topics.category_id = #{options[:topic].category_id.to_i} THEN 0 ELSE 1 END")
    end

    result.order('topics.bumped_at DESC')
  end

  def preload_thumbnails(result)
    result.preload(:image_upload, topic_thumbnails: :optimized_image)
  end

  private

  def subcategory_ids(category_id)
    @subcategory_ids ||= {}
    @subcategory_ids[category_id] ||=
      begin
        sql = <<~SQL
            WITH RECURSIVE subcategories AS (
                SELECT :category_id id, 1 depth
                UNION
                SELECT categories.id, (subcategories.depth + 1) depth
                FROM categories
                JOIN subcategories ON subcategories.id = categories.parent_category_id
                WHERE subcategories.depth < :max_category_nesting
            )
            SELECT id FROM subcategories
          SQL
        DB.query_single(
          sql,
          category_id: category_id,
          max_category_nesting: SiteSetting.max_category_nesting
        )
      end
  end

  def sanitize_sql_array(input)
    ActiveRecord::Base.public_send(:sanitize_sql_array, input.join(','))
  end

  def append_read_state(list, group)
    group_id = group&.id
    return list if group_id.nil?

    selected_values = list.select_values.empty? ? ['topics.*'] : list.select_values
    selected_values << "COALESCE(tg.last_read_post_number, 0) AS last_read_post_number"

    list
      .joins("LEFT OUTER JOIN topic_groups tg ON topics.id = tg.topic_id AND tg.group_id = #{group_id}")
      .select(*selected_values)
  end
end<|MERGE_RESOLUTION|>--- conflicted
+++ resolved
@@ -670,11 +670,7 @@
       if options[:no_subcategories]
         result = result.where('categories.id = ?', category_id)
       else
-<<<<<<< HEAD
-        result = result.where(<<~SQL, subcategory_ids: subcategory_ids(category_id), category_id: category_id)
-=======
         result = result.where(<<~SQL, subcategory_ids: Category.subcategory_ids(category_id), category_id: category_id)
->>>>>>> 8e07ee7e
           categories.id in (:subcategory_ids) AND (
             categories.topic_id <> topics.id OR categories.id = :category_id
           )
